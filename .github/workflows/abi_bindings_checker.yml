name: ABI Go Bindings Checker

on:
  push:
    branches:
      - main
  pull_request:
    branches:
      - "*"

<<<<<<< HEAD
env:
  GO_VERSION: 1.20.10

=======
>>>>>>> ee1fd7dd
jobs:
  abi_binding:
    name: abi_binding
    runs-on: ubuntu-20.04

    steps:

      - name: Checkout Teleporter repository
        uses: actions/checkout@v4
        with:
          submodules: recursive

      - name: Set Go version
        run: |
          source ./scripts/versions.sh
          GO_VERSION=$GO_VERSION >> $GITHUB_ENV

      - name: Setup Go
        uses: actions/setup-go@v4
        with:
          go-version: ${{ env.GO_VERSION }}

      - name: Install Foundry
        uses: foundry-rs/foundry-toolchain@v1
        with:
          version: nightly

      - name: Generate ABI Go bindings
        run: |
          export GOPATH=$HOME/go
          export PATH="$PATH:$GOPATH/bin"
          ./scripts/abi_bindings.sh

      - name: Print diff
        run: git --no-pager diff -- abi-bindings/**.go

      - name: Fail if diff exists
        run: git --no-pager diff --quiet -- abi-bindings/**.go

  unit_tests:
    name: Unit tests
    runs-on: ubuntu-20.04

    steps:
      - name: Checkout repositories and submodules
        uses: actions/checkout@v4
        with:
          submodules: recursive

      - name: Set Go version
        run: |
          source ./scripts/versions.sh
          GO_VERSION=$GO_VERSION >> $GITHUB_ENV

      - name: Setup Go
        uses: actions/setup-go@v4
        with:
          go-version: ${{ env.GO_VERSION }}

      - name: Run ABI Binding Unit Tests
        run: |
          source scripts/constants.sh
          cd abi-bindings/go
          go test ./...<|MERGE_RESOLUTION|>--- conflicted
+++ resolved
@@ -8,19 +8,12 @@
     branches:
       - "*"
 
-<<<<<<< HEAD
-env:
-  GO_VERSION: 1.20.10
-
-=======
->>>>>>> ee1fd7dd
 jobs:
   abi_binding:
     name: abi_binding
     runs-on: ubuntu-20.04
 
     steps:
-
       - name: Checkout Teleporter repository
         uses: actions/checkout@v4
         with:
