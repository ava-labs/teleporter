name: Snyk
on:
  push:
    branches-ignore:
      - "dependabot/**"
  pull_request:
    branches:
      - "dependabot/**"
jobs:
  golang-snyk:
    runs-on: ubuntu-22.04
    steps:
      - name: Checkout repositories and submodules
        uses: actions/checkout@v4
        with:
          submodules: recursive

      - name: Run Snyk
        uses: snyk/actions/golang@0.4.0
        continue-on-error: true # To make sure that SARIF upload gets called
        env:
          SNYK_TOKEN: ${{ secrets.SNYK_TOKEN }}
        with:
          args: --sarif-file-output=snyk.sarif --all-projects --detection-depth=4

      # Replace any "undefined" security severity values with 0. The undefined value is used in the case
      # of license-related findings, which do not do not indicate a security vulnerability.
      # See https://github.com/github/codeql-action/issues/2187 for more context.
      - name: Post-process sarif output
        run: |
          sed -i 's/"security-severity": "undefined"/"security-severity": "0"/g' snyk.sarif

      - name: Upload result to GitHub Code Scanning
        uses: github/codeql-action/upload-sarif@v3
        with:
<<<<<<< HEAD
          sarif_file: snyk.sarif
=======
          sarif_file: snyk.sarif
  docker-snyk:
    runs-on: ubuntu-22.04
    env:
      BRANCH_NAME: ${{ github.head_ref || github.ref_name }}
    steps:
      - name: Checkout repositories and submodules
        uses: actions/checkout@v4
        with:
          submodules: recursive

      - name: Build local-network-image
        run: |
          source ./scripts/utils.sh
          source ./scripts/versions.sh
          setARCH
          docker compose -f docker/docker-compose-run.yml --project-directory ./ build local_network

      - name: Run Snyk on Docker image
        # Dependabot isn't allowed to use the Snyk token, so skip this step.
        if: ${{ ! startsWith(env.BRANCH_NAME, 'dependabot') }}
        # TODO: Once we address the sarif upload issue below, we can re-enable
        # continue-on-error to then upload the results to github.
        # Snyk can be used to break the build when it detects vulnerabilities.
        # In this case we want to upload the issues to GitHub Code Scanning
        # continue-on-error: true
        uses: snyk/actions/docker@0.4.0
        env:
          # In order to use the Snyk Action you will need to have a Snyk API token.
          # More details in https://github.com/snyk/actions#getting-your-snyk-token
          # or you can signup for free at https://snyk.io/login
          SNYK_TOKEN: ${{ secrets.SNYK_TOKEN }}
        with:
          image: local-network-image
          args: --file=docker/Dockerfile --severity-threshold=high

    # TODO: Investigate how to limit the snyk.sarif file to only have a maximum of 20 "runs" so the upload succeeds here.
    # See: https://docs.github.com/en/code-security/code-scanning/integrating-with-code-scanning/sarif-support-for-code-scanning#validating-your-sarif-file
    # - name: Upload results to GitHub Code Scanning
    #   uses: github/codeql-action/upload-sarif@v3
    #   with:
    #     sarif_file: snyk.sarif
>>>>>>> 527e5503
<|MERGE_RESOLUTION|>--- conflicted
+++ resolved
@@ -33,49 +33,4 @@
       - name: Upload result to GitHub Code Scanning
         uses: github/codeql-action/upload-sarif@v3
         with:
-<<<<<<< HEAD
-          sarif_file: snyk.sarif
-=======
-          sarif_file: snyk.sarif
-  docker-snyk:
-    runs-on: ubuntu-22.04
-    env:
-      BRANCH_NAME: ${{ github.head_ref || github.ref_name }}
-    steps:
-      - name: Checkout repositories and submodules
-        uses: actions/checkout@v4
-        with:
-          submodules: recursive
-
-      - name: Build local-network-image
-        run: |
-          source ./scripts/utils.sh
-          source ./scripts/versions.sh
-          setARCH
-          docker compose -f docker/docker-compose-run.yml --project-directory ./ build local_network
-
-      - name: Run Snyk on Docker image
-        # Dependabot isn't allowed to use the Snyk token, so skip this step.
-        if: ${{ ! startsWith(env.BRANCH_NAME, 'dependabot') }}
-        # TODO: Once we address the sarif upload issue below, we can re-enable
-        # continue-on-error to then upload the results to github.
-        # Snyk can be used to break the build when it detects vulnerabilities.
-        # In this case we want to upload the issues to GitHub Code Scanning
-        # continue-on-error: true
-        uses: snyk/actions/docker@0.4.0
-        env:
-          # In order to use the Snyk Action you will need to have a Snyk API token.
-          # More details in https://github.com/snyk/actions#getting-your-snyk-token
-          # or you can signup for free at https://snyk.io/login
-          SNYK_TOKEN: ${{ secrets.SNYK_TOKEN }}
-        with:
-          image: local-network-image
-          args: --file=docker/Dockerfile --severity-threshold=high
-
-    # TODO: Investigate how to limit the snyk.sarif file to only have a maximum of 20 "runs" so the upload succeeds here.
-    # See: https://docs.github.com/en/code-security/code-scanning/integrating-with-code-scanning/sarif-support-for-code-scanning#validating-your-sarif-file
-    # - name: Upload results to GitHub Code Scanning
-    #   uses: github/codeql-action/upload-sarif@v3
-    #   with:
-    #     sarif_file: snyk.sarif
->>>>>>> 527e5503
+          sarif_file: snyk.sarif