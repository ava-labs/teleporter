name: Tests

on:
  push:
    branches:
      - main
  pull_request:
    branches:
      - "**"

concurrency:
  group: ${{ github.workflow }}-${{ github.event.pull_request.number || github.ref }}
  cancel-in-progress: true

jobs:
  solidity-unit-tests:
    runs-on: ubuntu-22.04
    timeout-minutes: 10
    steps:
      - name: Checkout repository and submodules
        uses: actions/checkout@v4
        with:
          submodules: recursive

      - name: Install Foundry
        run: ./scripts/install_foundry.sh

      - name: Run unit tests
        run: |
          export PATH=$PATH:$HOME/.foundry/bin
          forge test -vvv

  go-unit-tests:
    runs-on: ubuntu-22.04

    steps:
      - name: Checkout repositories and submodules
        uses: actions/checkout@v4
        with:
          submodules: recursive

      - name: Setup Go
        uses: actions/setup-go@v5
        with:
          go-version-file: "go.mod"

      - name: Run Go unit tests
        run: |
          source scripts/constants.sh
          go test ./...

  teleporter_e2e:
    name: teleporter-e2e-tests
    runs-on: ubuntu-22.04
    steps:
      - name: Checkout repositories and submodules
        uses: actions/checkout@v4
        with:
          submodules: recursive

      - name: Setup Go
        uses: actions/setup-go@v5
        with:
          go-version-file: "go.mod"

      - name: Install Foundry
        run: ./scripts/install_foundry.sh

      - name: Run E2E Tests
        # Forge installs to BASE_DIR, but updates the PATH definition in $HOME/.bashrc
        run: |
          export PATH=$PATH:$HOME/.foundry/bin
          export PATH="$PATH:$GOPATH/bin"
          ./scripts/e2e_test.sh --components teleporter

  governance_e2e:
    name: governance-e2e-tests
    runs-on: ubuntu-22.04
    steps:
      - name: Checkout repositories and submodules
        uses: actions/checkout@v4
        with:
          submodules: recursive

      - name: Setup Go
        uses: actions/setup-go@v5
        with:
          go-version-file: 'go.mod'

      - name: Install Foundry
        run: ./scripts/install_foundry.sh

      - name: Run E2E Tests
        # Forge installs to BASE_DIR, but updates the PATH definition in $HOME/.bashrc
        run: |
          export PATH=$PATH:$HOME/.foundry/bin
          export PATH="$PATH:$GOPATH/bin"
          ./scripts/e2e_test.sh --components governance

  validator_manager_e2e:
    name: validator-manager-e2e-tests
    runs-on: ubuntu-22.04
    steps:
      - name: Checkout repositories and submodules
        uses: actions/checkout@v4
        with:
          submodules: recursive

      - name: Setup Go
        uses: actions/setup-go@v5
        with:
          go-version-file: 'go.mod'

      - name: Install Foundry
        run: ./scripts/install_foundry.sh

      - name: Run E2E Tests
        # Forge installs to BASE_DIR, but updates the PATH definition in $HOME/.bashrc
        run: |
          export PATH=$PATH:$HOME/.foundry/bin
          export PATH="$PATH:$GOPATH/bin"
<<<<<<< HEAD
          ./scripts/e2e_test.sh --components validator-manager
=======
          ./scripts/local/e2e_test.sh --components validator-manager

  ictt_e2e:
    name: ictt-e2e-tests
    runs-on: ubuntu-22.04
    steps:
      - name: Checkout repositories and submodules
        uses: actions/checkout@v4
        with:
          submodules: recursive

      - name: Setup Go
        uses: actions/setup-go@v5
        with:
          go-version-file: 'go.mod'

      - name: Install Foundry
        run: ./scripts/install_foundry.sh

      - name: Run E2E Tests
        # Forge installs to BASE_DIR, but updates the PATH definition in $HOME/.bashrc
        run: |
          export PATH=$PATH:$HOME/.foundry/bin
          export PATH="$PATH:$GOPATH/bin"
          ./scripts/local/e2e_test.sh --components ictt
>>>>>>> 7a218a11
<|MERGE_RESOLUTION|>--- conflicted
+++ resolved
@@ -119,10 +119,7 @@
         run: |
           export PATH=$PATH:$HOME/.foundry/bin
           export PATH="$PATH:$GOPATH/bin"
-<<<<<<< HEAD
           ./scripts/e2e_test.sh --components validator-manager
-=======
-          ./scripts/local/e2e_test.sh --components validator-manager
 
   ictt_e2e:
     name: ictt-e2e-tests
@@ -146,5 +143,4 @@
         run: |
           export PATH=$PATH:$HOME/.foundry/bin
           export PATH="$PATH:$GOPATH/bin"
-          ./scripts/local/e2e_test.sh --components ictt
->>>>>>> 7a218a11
+          ./scripts/e2e_test.sh --components ictt