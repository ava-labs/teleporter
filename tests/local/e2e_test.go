// Copyright (C) 2023, Ava Labs, Inc. All rights reserved.
// See the file LICENSE for licensing terms.

package local

import (
	"os"
	"testing"

	"github.com/ava-labs/teleporter/tests/flows"
	deploymentUtils "github.com/ava-labs/teleporter/utils/deployment-utils"
	"github.com/ethereum/go-ethereum/log"
	"github.com/onsi/ginkgo/v2"
	. "github.com/onsi/gomega"
)

const (
	teleporterByteCodeFile = "./contracts/out/TeleporterMessenger.sol/TeleporterMessenger.json"
	warpGenesisFile        = "./tests/utils/warp-genesis.json"
)

var (
	LocalNetworkInstance *LocalNetwork
)

func TestE2E(t *testing.T) {
	if os.Getenv("RUN_E2E") == "" {
		t.Skip("Environment variable RUN_E2E not set; skipping E2E tests")
	}

	RegisterFailHandler(ginkgo.Fail)
	ginkgo.RunSpecs(t, "Teleporter e2e test")
}

// Define the Teleporter before and after suite functions.
var _ = ginkgo.BeforeSuite(func() {
	// Create the local network instance
	LocalNetworkInstance = NewLocalNetwork(warpGenesisFile)

	// Generate the Teleporter deployment values
	teleporterDeployerTransaction, teleporterDeployerAddress, teleporterContractAddress, err :=
		deploymentUtils.ConstructKeylessTransaction(
			teleporterByteCodeFile,
			false,
			deploymentUtils.GetDefaultContractCreationGasPrice(),
		)
	Expect(err).Should(BeNil())

	_, fundedKey := LocalNetworkInstance.GetFundedAccountInfo()
	LocalNetworkInstance.DeployTeleporterContracts(
		teleporterDeployerTransaction,
		teleporterDeployerAddress,
		teleporterContractAddress,
		fundedKey,
		true,
	)

	LocalNetworkInstance.DeployTeleporterRegistryContracts(teleporterContractAddress, fundedKey)
	log.Info("Set up ginkgo before suite")
})

var _ = ginkgo.AfterSuite(func() {
	LocalNetworkInstance.TearDownNetwork()
})

var _ = ginkgo.Describe("[Teleporter integration tests]", func() {
	// Cross-chain application tests
	ginkgo.It("Send native tokens from subnet A to B and back",
		ginkgo.Label("cross chain apps"),
		func() {
			flows.NativeTokenBridge(LocalNetworkInstance)
		})
	ginkgo.It("Send ERC20 tokens from subnet A to Native tokens on subnet B and back",
		ginkgo.Label("cross chain apps"),
		func() {
			flows.ERC20ToNativeTokenBridge(LocalNetworkInstance)
		})
	ginkgo.It("Example cross chain messenger",
		ginkgo.Label("cross chain apps"),
		func() {
			flows.ExampleMessenger(LocalNetworkInstance)
		})
	ginkgo.It("ERC20 bridge multihop",
		ginkgo.Label("cross chain apps"),
		func() {
			flows.ERC20BridgeMultihop(LocalNetworkInstance)
		})
	ginkgo.It("Block hash publish and receive",
		ginkgo.Label("cross chain apps"),
		func() {
			flows.BlockHashPublishReceive(LocalNetworkInstance)
		})

	// Teleporter tests
<<<<<<< HEAD
	ginkgo.It("Send a message from Subnet A to Subnet B, and one from B to A", func() {
		flows.BasicSendReceive(LocalNetworkInstance)
	})
	ginkgo.It("Deliver to the wrong chain", func() {
		flows.DeliverToWrongChain(LocalNetworkInstance)
	})
	ginkgo.It("Deliver to non-existent contract", func() {
		flows.DeliverToNonExistentContract(LocalNetworkInstance)
	})
	ginkgo.It("Retry successful execution", func() {
		flows.RetrySuccessfulExecution(LocalNetworkInstance)
	})
	ginkgo.It("Unallowed relayer", func() {
		flows.UnallowedRelayer(LocalNetworkInstance)
	})
	ginkgo.It("Relay message twice", func() {
		flows.RelayMessageTwice(LocalNetworkInstance)
	})
	ginkgo.It("Add additional fee amount", func() {
		flows.AddFeeAmount(LocalNetworkInstance)
	})
	ginkgo.It("Send specific receipts", func() {
		flows.SendSpecificReceipts(LocalNetworkInstance)
	})
	ginkgo.It("Insufficient gas", func() {
		flows.InsufficientGas(LocalNetworkInstance)
	})
	ginkgo.It("Resubmit altered message", func() {
		flows.ResubmitAlteredMessage(LocalNetworkInstance)
	})
	ginkgo.It("Check upgrade access", func() {
		flows.CheckUpgradeAccess(LocalNetworkInstance)
	})
	ginkgo.It("Pause and Unpause Teleporter", func() {
		flows.PauseTeleporter(LocalNetworkInstance)
	})
	ginkgo.It("Test Calculating Teleporter Message IDs", func() {
		flows.CalculateMessageID(LocalNetworkInstance)
	})
=======
	ginkgo.It("Send a message from Subnet A to Subnet B, and one from B to A",
		ginkgo.Label("TeleporterMessenger"),
		func() {
			flows.BasicSendReceive(LocalNetworkInstance)
		})
	ginkgo.It("Deliver to the wrong chain",
		ginkgo.Label("TeleporterMessenger"),
		func() {
			flows.DeliverToWrongChain(LocalNetworkInstance)
		})
	ginkgo.It("Deliver to non-existent contract",
		ginkgo.Label("TeleporterMessenger"),
		func() {
			flows.DeliverToNonExistentContract(LocalNetworkInstance)
		})
	ginkgo.It("Retry successful execution",
		ginkgo.Label("TeleporterMessenger"),
		func() {
			flows.RetrySuccessfulExecution(LocalNetworkInstance)
		})
	ginkgo.It("Unallowed relayer",
		ginkgo.Label("TeleporterMessenger"),
		func() {
			flows.UnallowedRelayer(LocalNetworkInstance)
		})
	ginkgo.It("Relay message twice",
		ginkgo.Label("TeleporterMessenger"),
		func() {
			flows.RelayMessageTwice(LocalNetworkInstance)
		})
	ginkgo.It("Add additional fee amount",
		ginkgo.Label("TeleporterMessenger"),
		func() {
			flows.AddFeeAmount(LocalNetworkInstance)
		})
	ginkgo.It("Send specific receipts",
		ginkgo.Label("TeleporterMessenger"),
		func() {
			flows.SendSpecificReceipts(LocalNetworkInstance)
		})
	ginkgo.It("Insufficient gas",
		ginkgo.Label("TeleporterMessenger"),
		func() {
			flows.InsufficientGas(LocalNetworkInstance)
		})
	ginkgo.It("Resubmit altered message",
		ginkgo.Label("TeleporterMessenger"),
		func() {
			flows.ResubmitAlteredMessage(LocalNetworkInstance)
		})
	ginkgo.It("Pause and Unpause Teleporter",
		ginkgo.Label("upgradeability"),
		func() {
			flows.PauseTeleporter(LocalNetworkInstance)
		})
	ginkgo.It("Calculate Teleporter message IDs",
		ginkgo.Label("utils"),
		func() {
			flows.CalculateMessageID(LocalNetworkInstance)
		})
>>>>>>> 430ec211

	// The following tests require special behavior by the relayer, so we only run them on a local network
	ginkgo.It("Relayer modifies message",
		ginkgo.Label("TeleporterMessenger"),
		func() {
			flows.RelayerModifiesMessage(LocalNetworkInstance)
		})
	ginkgo.It("Teleporter registry",
		ginkgo.Label("upgradeability"),
		func() {
			flows.TeleporterRegistry(LocalNetworkInstance)
		})
	ginkgo.It("Validator churn",
		ginkgo.Label("TeleporterMessenger"),
		func() {
			flows.ValidatorChurn(LocalNetworkInstance)
		})
	// Since the validator churn test modifies the network topology, we put it last for now.
	// It should not affect the other tests, but we get some errors if we run it before the other tests.
	// TODO: we should fix this so that the order of the tests does not matter.
})<|MERGE_RESOLUTION|>--- conflicted
+++ resolved
@@ -92,47 +92,6 @@
 		})
 
 	// Teleporter tests
-<<<<<<< HEAD
-	ginkgo.It("Send a message from Subnet A to Subnet B, and one from B to A", func() {
-		flows.BasicSendReceive(LocalNetworkInstance)
-	})
-	ginkgo.It("Deliver to the wrong chain", func() {
-		flows.DeliverToWrongChain(LocalNetworkInstance)
-	})
-	ginkgo.It("Deliver to non-existent contract", func() {
-		flows.DeliverToNonExistentContract(LocalNetworkInstance)
-	})
-	ginkgo.It("Retry successful execution", func() {
-		flows.RetrySuccessfulExecution(LocalNetworkInstance)
-	})
-	ginkgo.It("Unallowed relayer", func() {
-		flows.UnallowedRelayer(LocalNetworkInstance)
-	})
-	ginkgo.It("Relay message twice", func() {
-		flows.RelayMessageTwice(LocalNetworkInstance)
-	})
-	ginkgo.It("Add additional fee amount", func() {
-		flows.AddFeeAmount(LocalNetworkInstance)
-	})
-	ginkgo.It("Send specific receipts", func() {
-		flows.SendSpecificReceipts(LocalNetworkInstance)
-	})
-	ginkgo.It("Insufficient gas", func() {
-		flows.InsufficientGas(LocalNetworkInstance)
-	})
-	ginkgo.It("Resubmit altered message", func() {
-		flows.ResubmitAlteredMessage(LocalNetworkInstance)
-	})
-	ginkgo.It("Check upgrade access", func() {
-		flows.CheckUpgradeAccess(LocalNetworkInstance)
-	})
-	ginkgo.It("Pause and Unpause Teleporter", func() {
-		flows.PauseTeleporter(LocalNetworkInstance)
-	})
-	ginkgo.It("Test Calculating Teleporter Message IDs", func() {
-		flows.CalculateMessageID(LocalNetworkInstance)
-	})
-=======
 	ginkgo.It("Send a message from Subnet A to Subnet B, and one from B to A",
 		ginkgo.Label("TeleporterMessenger"),
 		func() {
@@ -183,6 +142,11 @@
 		func() {
 			flows.ResubmitAlteredMessage(LocalNetworkInstance)
 		})
+	ginkgo.It("Check upgrade access",
+		ginkgo.Label("upgradeability"),
+		func() {
+			flows.CheckUpgradeAccess(LocalNetworkInstance)
+		})
 	ginkgo.It("Pause and Unpause Teleporter",
 		ginkgo.Label("upgradeability"),
 		func() {
@@ -193,7 +157,6 @@
 		func() {
 			flows.CalculateMessageID(LocalNetworkInstance)
 		})
->>>>>>> 430ec211
 
 	// The following tests require special behavior by the relayer, so we only run them on a local network
 	ginkgo.It("Relayer modifies message",
