--- conflicted
+++ resolved
@@ -7,24 +7,9 @@
 	"os"
 	"testing"
 
-<<<<<<< HEAD
-=======
-	"github.com/ava-labs/avalanche-network-runner/rpcpb"
-	"github.com/ava-labs/avalanchego/ids"
-	avalancheWarp "github.com/ava-labs/avalanchego/vms/platformvm/warp"
-	"github.com/ava-labs/awm-relayer/messages/teleporter"
-	relayerEvm "github.com/ava-labs/awm-relayer/vms/evm"
-	"github.com/ava-labs/subnet-evm/core/types"
-	"github.com/ava-labs/subnet-evm/ethclient"
-	"github.com/ava-labs/subnet-evm/interfaces"
-	"github.com/ava-labs/subnet-evm/params"
-	"github.com/ava-labs/subnet-evm/plugin/evm"
-	"github.com/ava-labs/subnet-evm/rpc"
-	"github.com/ava-labs/subnet-evm/tests/utils/runner"
-	warpBackend "github.com/ava-labs/subnet-evm/warp"
->>>>>>> 29953fd3
 	deploymentUtils "github.com/ava-labs/teleporter/contract-deployment/utils"
 	testUtils "github.com/ava-labs/teleporter/tests/utils"
+	"github.com/ethereum/go-ethereum/log"
 	"github.com/onsi/ginkgo/v2"
 	. "github.com/onsi/gomega"
 )
@@ -45,277 +30,13 @@
 
 // Define the Teleporter before and after suite functions.
 var _ = ginkgo.BeforeSuite(func() {
-<<<<<<< HEAD
 	testUtils.SetupNetwork(warpGenesisFile)
-=======
-	ctx := context.Background()
-	var err error
-
-	// Name 10 new validators (which should have BLS key registered)
-	subnetANodeNames := []string{}
-	subnetBNodeNames := []string{}
-	for i := 1; i <= 10; i++ {
-		n := fmt.Sprintf("node%d-bls", i)
-		if i <= 5 {
-			subnetANodeNames = append(subnetANodeNames, n)
-		} else {
-			subnetBNodeNames = append(subnetBNodeNames, n)
-		}
-	}
-	f, err := os.CreateTemp(os.TempDir(), "config.json")
-	Expect(err).Should(BeNil())
-	_, err = f.Write([]byte(`{"warp-api-enabled": true}`))
-	Expect(err).Should(BeNil())
-	warpChainConfigPath = f.Name()
-
-	// Make sure that the warp genesis file exists
-	_, err = os.Stat(warpGenesisFile)
-	Expect(err).Should(BeNil())
-
-	// Construct the network using the avalanche-network-runner
-	_, err = manager.StartDefaultNetwork(ctx)
-	Expect(err).Should(BeNil())
-	err = manager.SetupNetwork(
-		ctx,
-		anrConfig.AvalancheGoExecPath,
-		[]*rpcpb.BlockchainSpec{
-			{
-				VmName:      evm.IDStr,
-				Genesis:     warpGenesisFile,
-				ChainConfig: warpChainConfigPath,
-				SubnetSpec: &rpcpb.SubnetSpec{
-					SubnetConfig: "",
-					Participants: subnetANodeNames,
-				},
-			},
-			{
-				VmName:      evm.IDStr,
-				Genesis:     warpGenesisFile,
-				ChainConfig: warpChainConfigPath,
-				SubnetSpec: &rpcpb.SubnetSpec{
-					SubnetConfig: "",
-					Participants: subnetBNodeNames,
-				},
-			},
-		},
-	)
-	Expect(err).Should(BeNil())
-
-	// Issue transactions to activate the proposerVM fork on the chains
-	fundedKey, err = crypto.HexToECDSA(fundedKeyStr)
-	Expect(err).Should(BeNil())
-	setUpProposerVM(ctx, fundedKey, manager, 0)
-	setUpProposerVM(ctx, fundedKey, manager, 1)
-
-	// Set up subnet URIs
-	subnetIDs = manager.GetSubnets()
-	Expect(len(subnetIDs)).Should(Equal(2))
-
-	subnetA = subnetIDs[0]
-	subnetADetails, ok := manager.GetSubnet(subnetA)
-	Expect(ok).Should(BeTrue())
-	Expect(len(subnetADetails.ValidatorURIs)).Should(Equal(5))
-	blockchainIDA = subnetADetails.BlockchainID
-	chainANodeURIs = append(chainANodeURIs, subnetADetails.ValidatorURIs...)
-
-	subnetB = subnetIDs[1]
-	subnetBDetails, ok := manager.GetSubnet(subnetB)
-	Expect(ok).Should(BeTrue())
-	Expect(len(subnetBDetails.ValidatorURIs)).Should(Equal(5))
-	blockchainIDB = subnetBDetails.BlockchainID
-	chainBNodeURIs = append(chainBNodeURIs, subnetBDetails.ValidatorURIs...)
-
-	log.Info(
-		"Created URIs for subnets",
-		"ChainAURIs", chainANodeURIs,
-		"ChainBURIs", chainBNodeURIs,
-		"blockchainIDA", blockchainIDA,
-		"blockchainIDB", blockchainIDB,
-	)
-
-	chainAWSURI := httpToWebsocketURI(chainANodeURIs[0], blockchainIDA.String())
-	chainARPCURI = httpToRPCURI(chainANodeURIs[0], blockchainIDA.String())
-	log.Info("Creating ethclient for blockchainA", "wsURI", chainAWSURI, "rpcURL, chainARPCURI")
-	chainAWSClient, err = ethclient.Dial(chainAWSURI)
-	Expect(err).Should(BeNil())
-	chainARPCClient, err = ethclient.Dial(chainARPCURI)
-	Expect(err).Should(BeNil())
-
-	chainAIDInt, err = chainARPCClient.ChainID(context.Background())
-	Expect(err).Should(BeNil())
-
-	chainBWSURI := httpToWebsocketURI(chainBNodeURIs[0], blockchainIDB.String())
-	chainBRPCURI = httpToRPCURI(chainBNodeURIs[0], blockchainIDB.String())
-	log.Info("Creating ethclient for blockchainB", "wsURI", chainBWSURI)
-	chainBWSClient, err = ethclient.Dial(chainBWSURI)
-	Expect(err).Should(BeNil())
-	chainBRPCClient, err = ethclient.Dial(chainBRPCURI)
-	Expect(err).Should(BeNil())
-
-	chainBIDInt, err = chainBRPCClient.ChainID(context.Background())
-	Expect(err).Should(BeNil())
-
-	newHeadsA = make(chan *types.Header, 10)
-
-	log.Info("Finished setting up e2e test subnet variables")
-
-	log.Info("Deploying Teleporter contract to subnets")
->>>>>>> 29953fd3
 	// Generate the Teleporter deployment values
 	teleporterDeployerTransaction, teleporterDeployerAddress, teleporterContractAddress, err := deploymentUtils.ConstructKeylessTransaction(teleporterByteCodeFile, false)
 	Expect(err).Should(BeNil())
 
 	testUtils.DeployTeleporterContract(teleporterDeployerTransaction, teleporterDeployerAddress, teleporterContractAddress)
+	log.Info("Set up ginkgo before suite")
 })
 
-<<<<<<< HEAD
-var _ = ginkgo.AfterSuite(testUtils.TearDownNetwork)
-=======
-var _ = ginkgo.AfterSuite(func() {
-	log.Info("Running ginkgo after suite")
-	Expect(manager).ShouldNot(BeNil())
-	Expect(manager.TeardownNetwork()).Should(BeNil())
-	Expect(os.Remove(warpChainConfigPath)).Should(BeNil())
-})
-
-// Ginkgo describe node that acts as a container for the teleporter e2e tests. This test suite
-// will run through the following steps in order:
-// 1. Send a transaction to the Teleporter contract on Subnet A
-// 2. Aggregate signatures and send the Warp message to Subnet B
-// 3. Verify receipt of the message on Subnet B
-var _ = ginkgo.Describe("[Teleporter one way send]", ginkgo.Ordered, func() {
-	var (
-		teleporterMessageID *big.Int
-	)
-
-	// Send a transaction to Subnet A to issue a Warp Message from the Teleporter contract to Subnet B
-	ginkgo.It("Send Message from A to B", ginkgo.Label("Teleporter", "SendTeleporter"), func() {
-		ctx := context.Background()
-
-		nonceA, err := chainARPCClient.NonceAt(ctx, fundedAddress, nil)
-		Expect(err).Should(BeNil())
-
-		data, err := teleporter.EVMTeleporterContractABI.Pack(
-			"sendCrossChainMessage",
-			SendCrossChainMessageInput{
-				DestinationChainID: blockchainIDB,
-				DestinationAddress: fundedAddress,
-				FeeInfo: FeeInfo{
-					ContractAddress: fundedAddress,
-					Amount:          big.NewInt(0),
-				},
-				RequiredGasLimit:        big.NewInt(1),
-				AllowedRelayerAddresses: []common.Address{},
-				Message:                 []byte{1, 2, 3, 4},
-			},
-		)
-		Expect(err).Should(BeNil())
-
-		// Send a transaction to the Teleporter contract
-		tx := newTestTeleporterTransaction(chainAIDInt, teleporterContractAddress, nonceA, data)
-
-		txSigner := types.LatestSignerForChainID(chainAIDInt)
-		signedTx, err := types.SignTx(tx, txSigner, fundedKey)
-		Expect(err).Should(BeNil())
-
-		subA, err := chainAWSClient.SubscribeNewHead(ctx, newHeadsA)
-		Expect(err).Should(BeNil())
-		defer subA.Unsubscribe()
-
-		log.Info("Sending Teleporter transaction on source chain", "destinationChainID", blockchainIDB, "txHash", signedTx.Hash())
-		err = chainARPCClient.SendTransaction(ctx, signedTx)
-		Expect(err).Should(BeNil())
-
-		// Sleep to ensure the new block is published to the subscriber
-		time.Sleep(5 * time.Second)
-		receipt, err := chainARPCClient.TransactionReceipt(ctx, signedTx.Hash())
-		Expect(err).Should(BeNil())
-		Expect(receipt.Status).Should(Equal(types.ReceiptStatusSuccessful))
-	})
-
-	ginkgo.It("Relay message to destination", ginkgo.Label("Teleporter", "RelayMessage"), func() {
-		ctx := context.Background()
-
-		// Get the latest block from Subnet A, and retrieve the warp message from the logs
-		log.Info("Waiting for new block confirmation")
-		newHeadA := <-newHeadsA
-		blockHashA := newHeadA.Hash()
-
-		log.Info("Fetching relevant warp logs from the newly produced block")
-		logs, err := chainARPCClient.FilterLogs(ctx, interfaces.FilterQuery{
-			BlockHash: &blockHashA,
-			Addresses: []common.Address{warp.Module.Address},
-		})
-		Expect(err).Should(BeNil())
-		Expect(len(logs)).Should(Equal(1))
-
-		// Check for relevant warp log from subscription and ensure that it matches
-		// the log extracted from the last block.
-		txLog := logs[0]
-		log.Info("Parsing logData as unsigned warp message")
-		unsignedMsg, err := avalancheWarp.ParseUnsignedMessage(txLog.Data)
-		Expect(err).Should(BeNil())
-
-		// Set local variables for the duration of the test
-		unsignedWarpMessageID := unsignedMsg.ID()
-		unsignedWarpMsg := unsignedMsg
-		log.Info("Parsed unsignedWarpMsg", "unsignedWarpMessageID", unsignedWarpMessageID, "unsignedWarpMessage", unsignedWarpMsg)
-
-		// Loop over each client on chain A to ensure they all have time to accept the block.
-		// Note: if we did not confirm this here, the next stage could be racy since it assumes every node
-		// has accepted the block.
-		waitForAllValidatorsToAcceptBlock(ctx, chainANodeURIs, blockchainIDA, newHeadA.Number.Uint64())
-
-		// Get the aggregate signature for the Warp message
-		log.Info("Fetching aggregate signature from the source chain validators")
-		warpClient, err := warpBackend.NewClient(chainANodeURIs[0], blockchainIDA.String())
-		Expect(err).Should(BeNil())
-		signedWarpMessageBytes, err := warpClient.GetAggregateSignature(ctx, unsignedWarpMessageID, params.WarpQuorumDenominator)
-		Expect(err).Should(BeNil())
-
-		signedTxB := constructAndSendTransaction(
-			ctx,
-			signedWarpMessageBytes,
-			teleporterMessage,
-			teleporterContractAddress,
-			fundedAddress,
-			fundedKey,
-			chainBRPCClient,
-			chainBIDInt,
-		)
-
-		// Sleep to ensure the new block is published to the subscriber
-		time.Sleep(5 * time.Second)
-		receipt, err := chainBRPCClient.TransactionReceipt(ctx, signedTxB.Hash())
-		Expect(err).Should(BeNil())
-		Expect(receipt.Status).Should(Equal(types.ReceiptStatusSuccessful))
-
-		sendCrossChainMessageLog := receipt.Logs[0]
-		var event SendCrossChainMessageEvent
-		err = teleporter.EVMTeleporterContractABI.UnpackIntoInterface(&event, "SendCrossChainMessage", sendCrossChainMessageLog.Data)
-		Expect(err).Should(BeNil())
-		teleporterMessageID = event.Message.MessageID
-	})
-
-	ginkgo.It("Check Teleporter Message Received", ginkgo.Label("Teleporter", "TeleporterMessageReceived"), func() {
-		time.Sleep(5 * time.Second) // Give the relayer a chance to deliver the message to the destination chain
-		data, err := teleporter.PackMessageReceived(teleporter.MessageReceivedInput{
-			OriginChainID: blockchainIDA,
-			MessageID:     teleporterMessageID,
-		})
-		Expect(err).Should(BeNil())
-		callMessage := interfaces.CallMsg{
-			To:   &teleporterContractAddress,
-			Data: data,
-		}
-		result, err := chainBRPCClient.CallContract(context.Background(), callMessage, nil)
-		Expect(err).Should(BeNil())
-
-		// check the contract call result
-		delivered, err := teleporter.UnpackMessageReceivedResult(result)
-		Expect(err).Should(BeNil())
-		Expect(delivered).Should(BeTrue())
-	})
-
-})
->>>>>>> 29953fd3
+var _ = ginkgo.AfterSuite(testUtils.TearDownNetwork)