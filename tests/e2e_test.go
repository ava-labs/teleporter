// Copyright (C) 2023, Ava Labs, Inc. All rights reserved.
// See the file LICENSE for licensing terms.

package tests

import (
	"os"
	"testing"

	"github.com/ava-labs/teleporter/tests/network"
	localUtils "github.com/ava-labs/teleporter/tests/utils/local-network-utils"
	deploymentUtils "github.com/ava-labs/teleporter/utils/deployment-utils"
	"github.com/ethereum/go-ethereum/log"
	"github.com/onsi/ginkgo/v2"
	. "github.com/onsi/gomega"
)

const (
	teleporterByteCodeFile = "./contracts/out/TeleporterMessenger.sol/TeleporterMessenger.json"
	warpGenesisFile        = "./tests/utils/warp-genesis.json"
)

func TestE2E(t *testing.T) {
	if os.Getenv("RUN_E2E") == "" {
		t.Skip("Environment variable RUN_E2E not set; skipping E2E tests")
	}

	RegisterFailHandler(ginkgo.Fail)
	ginkgo.RunSpecs(t, "Teleporter e2e test")
}

// Define the Teleporter before and after suite functions.
var _ = ginkgo.BeforeSuite(func() {
	localUtils.SetupNetwork(warpGenesisFile)
	// Generate the Teleporter deployment values
	teleporterDeployerTransaction, teleporterDeployerAddress, teleporterContractAddress, err :=
		deploymentUtils.ConstructKeylessTransaction(teleporterByteCodeFile, false)
	Expect(err).Should(BeNil())

	_, fundedKey := localUtils.GetFundedAccountInfo()
	localUtils.DeployTeleporterContracts(
		teleporterDeployerTransaction,
		teleporterDeployerAddress,
		teleporterContractAddress,
		fundedKey,
	)
	localUtils.DeployTeleporterRegistryContracts(teleporterContractAddress, fundedKey)
	log.Info("Set up ginkgo before suite")
})

var _ = ginkgo.AfterSuite(localUtils.TearDownNetwork)

var _ = ginkgo.Describe("[Teleporter integration tests]", func() {
<<<<<<< HEAD
	ginkgo.It("Send a message from Subnet A to Subnet B", BasicOneWaySend)
	ginkgo.It("Send native tokens from subnet A to B and back", NativeTokenBridge)
	ginkgo.It("Send ERC20 tokens from subnet A to Native tokens on subnet B and back", ERC20ToNativeTokenBridge)
=======
	// Cross-chain application tests
	ginkgo.It("Example cross chain messenger", ExampleMessengerGinkgo)
	ginkgo.It("ERC20 bridge multihop", ERC20BridgeMultihopGinkgo)

	// Teleporter tests
	ginkgo.It("Send a message from Subnet A to Subnet B, and one from B to A", func() {
		BasicSendReceive(&network.LocalNetwork{})
	})
	ginkgo.It("Deliver to the wrong chain", func() {
		DeliverToWrongChain(&network.LocalNetwork{})
	})
	ginkgo.It("Deliver to non-existent contract", func() {
		DeliverToNonExistentContract(&network.LocalNetwork{})
	})
	ginkgo.It("Retry successful execution", func() {
		RetrySuccessfulExecution(&network.LocalNetwork{})
	})
	ginkgo.It("Unallowed relayer", func() {
		UnallowedRelayer(&network.LocalNetwork{})
	})
	ginkgo.It("Receive message twice", func() {
		ReceiveMessageTwice(&network.LocalNetwork{})
	})
	ginkgo.It("Add additional fee amount", func() {
		AddFeeAmount(&network.LocalNetwork{})
	})
	ginkgo.It("Send specific receipts", func() {
		SendSpecificReceipts(&network.LocalNetwork{})
	})
	ginkgo.It("Insufficient gas", func() {
		InsufficientGas(&network.LocalNetwork{})
	})
	ginkgo.It("Resubmit altered message", func() {
		ResubmitAlteredMessage(&network.LocalNetwork{})
	})

	// The following tests require special behavior by the relayer, so we only run them on a local network
	ginkgo.It("Relayer modifies message", RelayerModifiesMessage)
	ginkgo.It("Validator churn", ValidatorChurn)
	// Since the validator churn test modifies the network topology, we put it last for now.
	// It should not affect the other tests, but we get some errors if we run it before the other tests.
	// TODO: we should fix this so that the order of the tests does not matter.
>>>>>>> 0ce149b4
})<|MERGE_RESOLUTION|>--- conflicted
+++ resolved
@@ -51,14 +51,13 @@
 var _ = ginkgo.AfterSuite(localUtils.TearDownNetwork)
 
 var _ = ginkgo.Describe("[Teleporter integration tests]", func() {
-<<<<<<< HEAD
+	// Cross-chain application tests
+	ginkgo.It("Example cross chain messenger", ExampleMessengerGinkgo)
+	ginkgo.It("ERC20 bridge multihop", ERC20BridgeMultihopGinkgo)
+
 	ginkgo.It("Send a message from Subnet A to Subnet B", BasicOneWaySend)
 	ginkgo.It("Send native tokens from subnet A to B and back", NativeTokenBridge)
 	ginkgo.It("Send ERC20 tokens from subnet A to Native tokens on subnet B and back", ERC20ToNativeTokenBridge)
-=======
-	// Cross-chain application tests
-	ginkgo.It("Example cross chain messenger", ExampleMessengerGinkgo)
-	ginkgo.It("ERC20 bridge multihop", ERC20BridgeMultihopGinkgo)
 
 	// Teleporter tests
 	ginkgo.It("Send a message from Subnet A to Subnet B, and one from B to A", func() {
@@ -98,5 +97,4 @@
 	// Since the validator churn test modifies the network topology, we put it last for now.
 	// It should not affect the other tests, but we get some errors if we run it before the other tests.
 	// TODO: we should fix this so that the order of the tests does not matter.
->>>>>>> 0ce149b4
 })