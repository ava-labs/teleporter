--- conflicted
+++ resolved
@@ -134,13 +134,8 @@
 		teleporterContractAddress,
 		fundedAddress,
 		fundedKey,
-<<<<<<< HEAD
 		destination,
-=======
-		destination.ChainRPCClient,
-		destination.ChainIDInt,
 		alterMessage,
->>>>>>> c0935211
 	)
 
 	log.Info("Sending transaction to destination chain")
