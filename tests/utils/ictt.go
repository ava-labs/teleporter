// Copyright (C) 2024, Ava Labs, Inc. All rights reserved.
// See the file LICENSE for licensing terms.

package utils

import (
	"context"
	"crypto/ecdsa"
	"math"
	"math/big"

	"github.com/ava-labs/avalanchego/ids"
	"github.com/ava-labs/awm-relayer/signature-aggregator/aggregator"
	"github.com/ava-labs/subnet-evm/accounts/abi/bind"
	"github.com/ava-labs/subnet-evm/core/types"
	erc20tokenhome "github.com/ava-labs/teleporter/abi-bindings/go/ictt/TokenHome/ERC20TokenHome"
	nativetokenhome "github.com/ava-labs/teleporter/abi-bindings/go/ictt/TokenHome/NativeTokenHome"
	tokenhome "github.com/ava-labs/teleporter/abi-bindings/go/ictt/TokenHome/TokenHome"
	erc20tokenremote "github.com/ava-labs/teleporter/abi-bindings/go/ictt/TokenRemote/ERC20TokenRemote"
	nativetokenremote "github.com/ava-labs/teleporter/abi-bindings/go/ictt/TokenRemote/NativeTokenRemote"
	tokenremote "github.com/ava-labs/teleporter/abi-bindings/go/ictt/TokenRemote/TokenRemote"
	wrappednativetoken "github.com/ava-labs/teleporter/abi-bindings/go/ictt/WrappedNativeToken"
	exampleerc20 "github.com/ava-labs/teleporter/abi-bindings/go/ictt/mocks/ExampleERC20Decimals"
	mockERC20SACR "github.com/ava-labs/teleporter/abi-bindings/go/ictt/mocks/MockERC20SendAndCallReceiver"
	mockNSACR "github.com/ava-labs/teleporter/abi-bindings/go/ictt/mocks/MockNativeSendAndCallReceiver"
	"github.com/ava-labs/teleporter/tests/interfaces"
	"github.com/ethereum/go-ethereum/common"
	"github.com/ethereum/go-ethereum/crypto"
	"github.com/ethereum/go-ethereum/log"

	. "github.com/onsi/gomega"
)

// Deployer keys set in the genesis file in order to determine the deployed address in advance.
// The deployed address is set as an admin for the Native Minter precompile.

var nativeTokenRemoteDeployerKeys = []string{
	// Deployer address: 			   0x1337cfd2dCff6270615B90938aCB1efE79801704
	// NativeTokenRemote address: 0xAcB633F5B00099c7ec187eB00156c5cd9D854b5B
	"aad7440febfc8f9d73a58c3cb1f1754779a566978f9ebffcd4f4698e9b043985",

	// Deployer address: 			   0xFcec6c0674037f99fa473de09609B4b6D8158863
	// NativeTokenRemote address: 0x962c62B01529ecc0561D85d3fe395921ddC3665B
	"81e5e98c89023dabbe43e1081314eaae174330aae6b44c9d1371b6c0bb7ae74a",

	// Deployer address:			   0x2e1533d976A675bCD6306deC3B05e9f73e6722Fb
	// NativeTokenRemote address: 0x1549B96D9D97F435CA9b25000FEDE3A7e54C0bb9
	"5ded9cacaca7b88d6a3dc24641cfe41ef00186f98e7fa65135eac50fd5977f7a",

	// Deployer address:			   0xA638b0a597dc0520e2f20E83cFbeBBCd45a79990
	// NativeTokenRemote address: 0x190110D1228EB2cDd36559b2215A572Dc8592C3d
	"a6c530cb407778d10e1f70be6624aa57d0c724f6f9cb585e9744052d7f48ba19",

	// Deployer address:			   0x787C079cB0d5A7AA1Cae95d991F76Dce771A432D
	// NativeTokenRemote address: 0xf9EF017A764F265A1fD0975bfc200725E41d860E
	"e95fa6fd1d2a6b02890b75062bed583ce6256c5b473b3323b93ac4cbf20dbe7a",

	// Deployer address:			   0x741D536f5B07bcD43727CD8435389CA36aE5A4Ae
	// NativeTokenRemote address: 0x4f3663be6d22B0F19F8617f1A9E9485aB0144Bff
	"8a92f3f468ce5b0d99f9aaa55695f93e03dbbb6d5e3faba80f92a7876be740d6",
	// Deployer address:			   0xd466f12795BA59d0fef389c21fA63c287956fb18
	// NativeTokenRemote address: 0x463a6bE7a5098A5f06435c6c468adD338F15B93A
	"ebb7f0cf71e0b6fd880326e5f5061b8456b0aef81901566cbe578b5024852ec9",
}

var (
	nativeTokenRemoteDeployerKeyIndex = 0
)

const NativeTokenDecimals = 18

func DeployERC20TokenHome(
	ctx context.Context,
	teleporter TeleporterTestInfo,
	senderKey *ecdsa.PrivateKey,
	l1 interfaces.L1TestInfo,
	teleporterManager common.Address,
	tokenAddress common.Address,
	tokenHomeDecimals uint8,
) (common.Address, *erc20tokenhome.ERC20TokenHome) {
	opts, err := bind.NewKeyedTransactorWithChainID(
		senderKey,
		l1.EVMChainID,
	)
	Expect(err).Should(BeNil())
	implAddress, tx, erc20TokenHome, err := erc20tokenhome.DeployERC20TokenHome(
		opts,
		l1.RPCClient,
		teleporter.TeleporterRegistryAddress(l1),
		teleporterManager,
		teleporter.GetLatestTeleporterVersion(l1),
		tokenAddress,
		tokenHomeDecimals,
	)
	Expect(err).Should(BeNil())
	WaitForTransactionSuccess(ctx, l1, tx.Hash())

	return implAddress, erc20TokenHome
}

func DeployERC20TokenRemote(
	ctx context.Context,
	teleporter TeleporterTestInfo,
	senderKey *ecdsa.PrivateKey,
	l1 interfaces.L1TestInfo,
	teleporterManager common.Address,
	tokenHomeBlockchainID ids.ID,
	tokenHomeAddress common.Address,
	tokenHomeDecimals uint8,
	tokenName string,
	tokenSymbol string,
	tokenDecimals uint8,
) (common.Address, *erc20tokenremote.ERC20TokenRemote) {
	opts, err := bind.NewKeyedTransactorWithChainID(
		senderKey,
		l1.EVMChainID,
	)
	Expect(err).Should(BeNil())
	implAddress, tx, erc20TokenRemote, err := erc20tokenremote.DeployERC20TokenRemote(
		opts,
		l1.RPCClient,
		erc20tokenremote.TokenRemoteSettings{
			TeleporterRegistryAddress: teleporter.TeleporterRegistryAddress(l1),
			TeleporterManager:         teleporterManager,
			MinTeleporterVersion:      teleporter.GetLatestTeleporterVersion(l1),
			TokenHomeBlockchainID:     tokenHomeBlockchainID,
			TokenHomeAddress:          tokenHomeAddress,
			TokenHomeDecimals:         tokenHomeDecimals,
		},
		tokenName,
		tokenSymbol,
		tokenDecimals,
	)
	Expect(err).Should(BeNil())

	WaitForTransactionSuccess(ctx, l1, tx.Hash())

	return implAddress, erc20TokenRemote
}

func DeployNativeTokenRemote(
	ctx context.Context,
	teleporter TeleporterTestInfo,
	l1 interfaces.L1TestInfo,
	symbol string,
	teleporterManager common.Address,
	tokenHomeBlockchainID ids.ID,
	tokenHomeAddress common.Address,
	tokenHomeDecimals uint8,
	initialReserveImbalance *big.Int,
	burnedFeesReportingRewardPercentage *big.Int,
) (common.Address, *nativetokenremote.NativeTokenRemote) {
	// The NativeTokenRemote needs a unique deployer key, whose nonce 0 is used to deploy the contract.
	// The resulting contract address has been added to the genesis file as an admin for the Native Minter precompile.
	Expect(nativeTokenRemoteDeployerKeyIndex).Should(BeNumerically("<", len(nativeTokenRemoteDeployerKeys)))
	deployerKeyStr := nativeTokenRemoteDeployerKeys[nativeTokenRemoteDeployerKeyIndex]
	deployerPK, err := crypto.HexToECDSA(deployerKeyStr)
	Expect(err).Should(BeNil())

	opts, err := bind.NewKeyedTransactorWithChainID(
		deployerPK,
		l1.EVMChainID,
	)
	Expect(err).Should(BeNil())

	implAddress, tx, nativeTokenRemote, err := nativetokenremote.DeployNativeTokenRemote(
		opts,
		l1.RPCClient,
		nativetokenremote.TokenRemoteSettings{
			TeleporterRegistryAddress: teleporter.TeleporterRegistryAddress(l1),
			TeleporterManager:         teleporterManager,
			MinTeleporterVersion:      teleporter.GetLatestTeleporterVersion(l1),
			TokenHomeBlockchainID:     tokenHomeBlockchainID,
			TokenHomeAddress:          tokenHomeAddress,
			TokenHomeDecimals:         tokenHomeDecimals,
		},
		symbol,
		initialReserveImbalance,
		burnedFeesReportingRewardPercentage,
	)
	Expect(err).Should(BeNil())
	WaitForTransactionSuccess(ctx, l1, tx.Hash())

	// Increment to the next deployer key so that the next contract deployment succeeds
	nativeTokenRemoteDeployerKeyIndex++

	return implAddress, nativeTokenRemote
}

func DeployNativeTokenHome(
	ctx context.Context,
	teleporter TeleporterTestInfo,
	senderKey *ecdsa.PrivateKey,
	l1 interfaces.L1TestInfo,
	teleporterManager common.Address,
	tokenAddress common.Address,
) (common.Address, *nativetokenhome.NativeTokenHome) {
	opts, err := bind.NewKeyedTransactorWithChainID(
		senderKey,
		l1.EVMChainID,
	)
	Expect(err).Should(BeNil())
	implAddress, tx, nativeTokenHome, err := nativetokenhome.DeployNativeTokenHome(
		opts,
		l1.RPCClient,
		teleporter.TeleporterRegistryAddress(l1),
		teleporterManager,
		teleporter.GetLatestTeleporterVersion(l1),
		tokenAddress,
	)
	Expect(err).Should(BeNil())
	WaitForTransactionSuccess(ctx, l1, tx.Hash())

	return implAddress, nativeTokenHome
}

func DeployWrappedNativeToken(
	ctx context.Context,
	senderKey *ecdsa.PrivateKey,
	l1 interfaces.L1TestInfo,
	tokenSymbol string,
) (common.Address, *wrappednativetoken.WrappedNativeToken) {
	opts, err := bind.NewKeyedTransactorWithChainID(senderKey, l1.EVMChainID)
	Expect(err).Should(BeNil())

	// Deploy mock WAVAX contract
	address, tx, token, err := wrappednativetoken.DeployWrappedNativeToken(
		opts,
		l1.RPCClient,
		tokenSymbol,
	)
	Expect(err).Should(BeNil())
	// Wait for the transaction to be mined
	WaitForTransactionSuccess(ctx, l1, tx.Hash())

	return address, token
}

func DeployMockNativeSendAndCallReceiver(
	ctx context.Context,
	senderKey *ecdsa.PrivateKey,
	l1 interfaces.L1TestInfo,
) (common.Address, *mockNSACR.MockNativeSendAndCallReceiver) {
	opts, err := bind.NewKeyedTransactorWithChainID(senderKey, l1.EVMChainID)
	Expect(err).Should(BeNil())

	// Deploy MockNativeSendAndCallReceiver contract
	address, tx, contract, err := mockNSACR.DeployMockNativeSendAndCallReceiver(opts, l1.RPCClient)
	Expect(err).Should(BeNil())
	log.Info("Deployed MockNativeSendAndCallReceiver contract", "address", address.Hex(), "txHash", tx.Hash().Hex())

	// Wait for the transaction to be mined
	WaitForTransactionSuccess(ctx, l1, tx.Hash())

	return address, contract
}

func DeployMockERC20SendAndCallReceiver(
	ctx context.Context,
	senderKey *ecdsa.PrivateKey,
	l1 interfaces.L1TestInfo,
) (common.Address, *mockERC20SACR.MockERC20SendAndCallReceiver) {
	opts, err := bind.NewKeyedTransactorWithChainID(senderKey, l1.EVMChainID)
	Expect(err).Should(BeNil())

	// Deploy MockERC20SendAndCallReceiver contract
	address, tx, contract, err := mockERC20SACR.DeployMockERC20SendAndCallReceiver(opts, l1.RPCClient)
	Expect(err).Should(BeNil())
	log.Info("Deployed MockERC20SendAndCallReceiver contract", "address", address.Hex(), "txHash", tx.Hash().Hex())

	// Wait for the transaction to be mined
	WaitForTransactionSuccess(ctx, l1, tx.Hash())

	return address, contract
}

func DeployExampleERC20Decimals(
	ctx context.Context,
	senderKey *ecdsa.PrivateKey,
	l1 interfaces.L1TestInfo,
	tokenDecimals uint8,
) (common.Address, *exampleerc20.ExampleERC20Decimals) {
	opts, err := bind.NewKeyedTransactorWithChainID(senderKey, l1.EVMChainID)
	Expect(err).Should(BeNil())

	// Deploy Mock ERC20 contract
	address, tx, token, err := exampleerc20.DeployExampleERC20Decimals(opts, l1.RPCClient, tokenDecimals)
	Expect(err).Should(BeNil())
	log.Info("Deployed Mock ERC20 contract", "address", address.Hex(), "txHash", tx.Hash().Hex())

	// Wait for the transaction to be mined
	WaitForTransactionSuccess(ctx, l1, tx.Hash())

	// Check that the deployer has the expected initial balance
	senderAddress := crypto.PubkeyToAddress(senderKey.PublicKey)
	balance, err := token.BalanceOf(&bind.CallOpts{}, senderAddress)
	Expect(err).Should(BeNil())
	Expect(balance).Should(Equal(ExpectedExampleERC20DeployerBalance))

	return address, token
}

func RegisterERC20TokenRemoteOnHome(
	ctx context.Context,
	teleporter TeleporterTestInfo,
	homeL1 interfaces.L1TestInfo,
	homeAddress common.Address,
	remoteL1 interfaces.L1TestInfo,
	remoteAddress common.Address,
	fundedKey *ecdsa.PrivateKey,
	signatureAggregator *aggregator.SignatureAggregator,
) {
	RegisterTokenRemoteOnHome(
		ctx,
		teleporter,
		homeL1,
		homeAddress,
		remoteL1,
		remoteAddress,
		big.NewInt(0),
		big.NewInt(1),
		false,
		fundedKey,
		signatureAggregator,
	)
}

func RegisterTokenRemoteOnHome(
	ctx context.Context,
	teleporter TeleporterTestInfo,
	homeL1 interfaces.L1TestInfo,
	homeAddress common.Address,
	remoteL1 interfaces.L1TestInfo,
	remoteAddress common.Address,
	expectedInitialReserveBalance *big.Int,
	expectedTokenMultiplier *big.Int,
	expectedmultiplyOnRemote bool,
	fundedKey *ecdsa.PrivateKey,
	signatureAggregator *aggregator.SignatureAggregator,
) *big.Int {
	// Call the remote to send a register message to the home
	tokenRemote, err := tokenremote.NewTokenRemote(
		remoteAddress,
		remoteL1.RPCClient,
	)
	Expect(err).Should(BeNil())

	// Deploy a new ERC20 token for testing registering with fees
	feeTokenAddress, feeToken := DeployExampleERC20Decimals(
		ctx,
		fundedKey,
		remoteL1,
		18,
	)

	// Approve the ERC20TokenHome to spend the tokens
	feeAmount := big.NewInt(1e18)
	ERC20DecimalsApprove(
		ctx,
		feeToken,
		remoteAddress,
		feeAmount,
		remoteL1,
		fundedKey,
	)

	opts, err := bind.NewKeyedTransactorWithChainID(fundedKey, remoteL1.EVMChainID)
	Expect(err).Should(BeNil())

	sendRegisterTx, err := tokenRemote.RegisterWithHome(
		opts,
		tokenremote.TeleporterFeeInfo{
			FeeTokenAddress: feeTokenAddress,
			Amount:          feeAmount,
		},
	)
	Expect(err).Should(BeNil())
	receipt := WaitForTransactionSuccess(ctx, remoteL1, sendRegisterTx.Hash())

	// Relay the register message to the home
<<<<<<< HEAD
	receipt = teleporter.RelayTeleporterMessage(ctx, receipt, remoteL1, homeL1, true, fundedKey)
=======
	receipt = teleporter.RelayTeleporterMessage(
		ctx,
		receipt,
		remoteSubnet,
		homeSubnet,
		true,
		fundedKey,
		nil,
		signatureAggregator,
	)
>>>>>>> 790ccce8
	_, err = GetEventFromLogs(
		receipt.Logs,
		teleporter.TeleporterMessenger(homeL1).ParseMessageExecuted,
	)
	if err != nil {
		TraceTransactionAndExit(ctx, homeL1.RPCClient, receipt.TxHash)
	}

	// Check that the remote registered event was emitted
	tokenHome, err := tokenhome.NewTokenHome(homeAddress, homeL1.RPCClient)
	Expect(err).Should(BeNil())
	registerEvent, err := GetEventFromLogs(receipt.Logs, tokenHome.ParseRemoteRegistered)
	Expect(err).Should(BeNil())
	Expect(registerEvent.RemoteBlockchainID[:]).Should(Equal(remoteL1.BlockchainID[:]))
	Expect(registerEvent.RemoteTokenTransferrerAddress).Should(Equal(remoteAddress))

	// Based on the initial reserve balance of the TokenRemote instance,
	// calculate the collateral amount of home tokens needed to collateralize the remote.
	collateralNeeded := calculateCollateralNeeded(
		expectedInitialReserveBalance,
		expectedTokenMultiplier,
		expectedmultiplyOnRemote,
	)
	ExpectBigEqual(registerEvent.InitialCollateralNeeded, collateralNeeded)

	return collateralNeeded
}

// AddCollateralToERC20TokenHome adds collateral to the ERC20TokenHome contract
// and verifies the collateral was added successfully. Any excess amount
// is returned to the caller.
func AddCollateralToERC20TokenHome(
	ctx context.Context,
	l1 interfaces.L1TestInfo,
	erc20TokenHome *erc20tokenhome.ERC20TokenHome,
	erc20TokenHomeAddress common.Address,
	exampleERC20 *exampleerc20.ExampleERC20Decimals,
	remoteBlockchainID ids.ID,
	remoteAddress common.Address,
	collateralAmount *big.Int,
	senderKey *ecdsa.PrivateKey,
) {
	// Approve the ERC20TokenHome to spend the collateral
	ERC20DecimalsApprove(
		ctx,
		exampleERC20,
		erc20TokenHomeAddress,
		collateralAmount,
		l1,
		senderKey,
	)

	// Add collateral to the ERC20TokenHome
	opts, err := bind.NewKeyedTransactorWithChainID(senderKey, l1.EVMChainID)
	Expect(err).Should(BeNil())
	tx, err := erc20TokenHome.AddCollateral(
		opts,
		remoteBlockchainID,
		remoteAddress,
		collateralAmount,
	)
	Expect(err).Should(BeNil())
	receipt := WaitForTransactionSuccess(ctx, l1, tx.Hash())
	event, err := GetEventFromLogs(receipt.Logs, erc20TokenHome.ParseCollateralAdded)
	Expect(err).Should(BeNil())
	Expect(event.RemoteBlockchainID[:]).Should(Equal(remoteBlockchainID[:]))
	Expect(event.RemoteTokenTransferrerAddress).Should(Equal(remoteAddress))

	remoteSettings, err := erc20TokenHome.GetRemoteTokenTransferrerSettings(
		&bind.CallOpts{},
		remoteBlockchainID,
		remoteAddress)
	Expect(err).Should(BeNil())
	if collateralAmount.Cmp(remoteSettings.CollateralNeeded) > 0 {
		collateralAmount.Sub(collateralAmount, remoteSettings.CollateralNeeded)
	}
	ExpectBigEqual(event.Amount, collateralAmount)
	ExpectBigEqual(event.Remaining, big.NewInt(0))
}

// AddCollateralToNativeTokenHome adds collateral to the NativeTokenHome contract
// and verifies the collateral was added successfully. Any excess amount
// is returned to the caller.
func AddCollateralToNativeTokenHome(
	ctx context.Context,
	l1 interfaces.L1TestInfo,
	nativeTokenHome *nativetokenhome.NativeTokenHome,
	nativeTokenHomeAddress common.Address,
	remoteBlockchainID ids.ID,
	remoteAddress common.Address,
	collateralAmount *big.Int,
	senderKey *ecdsa.PrivateKey,
) {
	// Add collateral to the ERC20TokenHome
	opts, err := bind.NewKeyedTransactorWithChainID(senderKey, l1.EVMChainID)
	Expect(err).Should(BeNil())
	opts.Value = collateralAmount

	tx, err := nativeTokenHome.AddCollateral(
		opts,
		remoteBlockchainID,
		remoteAddress,
	)
	Expect(err).Should(BeNil())
	receipt := WaitForTransactionSuccess(ctx, l1, tx.Hash())
	event, err := GetEventFromLogs(receipt.Logs, nativeTokenHome.ParseCollateralAdded)
	Expect(err).Should(BeNil())
	Expect(event.RemoteBlockchainID[:]).Should(Equal(remoteBlockchainID[:]))
	Expect(event.RemoteTokenTransferrerAddress).Should(Equal(remoteAddress))
	remoteSettings, err := nativeTokenHome.GetRemoteTokenTransferrerSettings(
		&bind.CallOpts{},
		remoteBlockchainID,
		remoteAddress)
	Expect(err).Should(BeNil())
	if collateralAmount.Cmp(remoteSettings.CollateralNeeded) > 0 {
		collateralAmount.Sub(collateralAmount, remoteSettings.CollateralNeeded)
	}
	ExpectBigEqual(event.Amount, collateralAmount)
	ExpectBigEqual(event.Remaining, big.NewInt(0))
}

func SendERC20TokenHome(
	ctx context.Context,
	l1 interfaces.L1TestInfo,
	erc20TokenHome *erc20tokenhome.ERC20TokenHome,
	erc20TokenHomeAddress common.Address,
	token *exampleerc20.ExampleERC20Decimals,
	input erc20tokenhome.SendTokensInput,
	amount *big.Int,
	senderKey *ecdsa.PrivateKey,
) (*types.Receipt, *big.Int) {
	// Approve the ERC20TokenHome to spend the tokens
	ERC20DecimalsApprove(
		ctx,
		token,
		erc20TokenHomeAddress,
		big.NewInt(0).Add(amount, input.PrimaryFee),
		l1,
		senderKey,
	)

	// Send the tokens and verify expected events
	optsA, err := bind.NewKeyedTransactorWithChainID(senderKey, l1.EVMChainID)
	Expect(err).Should(BeNil())
	tx, err := erc20TokenHome.Send(
		optsA,
		input,
		amount,
	)
	Expect(err).Should(BeNil())

	receipt := WaitForTransactionSuccess(ctx, l1, tx.Hash())
	event, err := GetEventFromLogs(receipt.Logs, erc20TokenHome.ParseTokensSent)
	Expect(err).Should(BeNil())
	Expect(event.Sender).Should(Equal(crypto.PubkeyToAddress(senderKey.PublicKey)))

	// Compute the scaled amount
	scaledAmount := GetScaledAmountFromERC20TokenHome(
		erc20TokenHome,
		input.DestinationBlockchainID,
		input.DestinationTokenTransferrerAddress,
		amount,
	)
	ExpectBigEqual(event.Amount, scaledAmount)

	return receipt, event.Amount
}

func SendNativeTokenHome(
	ctx context.Context,
	l1 interfaces.L1TestInfo,
	nativeTokenHome *nativetokenhome.NativeTokenHome,
	nativeTokenHomeAddress common.Address,
	wrappedToken *wrappednativetoken.WrappedNativeToken,
	input nativetokenhome.SendTokensInput,
	amount *big.Int,
	senderKey *ecdsa.PrivateKey,
) (*types.Receipt, *big.Int) {
	DepositAndApproveWrappedTokenForFees(
		ctx,
		l1,
		wrappedToken,
		input.PrimaryFee,
		nativeTokenHomeAddress,
		senderKey,
	)

	opts, err := bind.NewKeyedTransactorWithChainID(senderKey, l1.EVMChainID)
	Expect(err).Should(BeNil())
	opts.Value = amount

	tx, err := nativeTokenHome.Send(
		opts,
		input,
	)
	Expect(err).Should(BeNil())

	receipt := WaitForTransactionSuccess(ctx, l1, tx.Hash())
	event, err := GetEventFromLogs(receipt.Logs, nativeTokenHome.ParseTokensSent)
	Expect(err).Should(BeNil())
	Expect(event.Sender).Should(Equal(crypto.PubkeyToAddress(senderKey.PublicKey)))

	// Compute the scaled amount
	scaledAmount := GetScaledAmountFromNativeTokenHome(
		nativeTokenHome,
		input.DestinationBlockchainID,
		input.DestinationTokenTransferrerAddress,
		amount,
	)
	ExpectBigEqual(event.Amount, scaledAmount)

	return receipt, event.Amount
}

func SendNativeTokenRemote(
	ctx context.Context,
	l1 interfaces.L1TestInfo,
	nativeTokenRemote *nativetokenremote.NativeTokenRemote,
	nativeTokenRemoteAddress common.Address,
	input nativetokenremote.SendTokensInput,
	amount *big.Int,
	senderKey *ecdsa.PrivateKey,
) (*types.Receipt, *big.Int) {
	DepositAndApproveWrappedTokenForFees(
		ctx,
		l1,
		nativeTokenRemote,
		input.PrimaryFee,
		nativeTokenRemoteAddress,
		senderKey,
	)

	opts, err := bind.NewKeyedTransactorWithChainID(senderKey, l1.EVMChainID)
	Expect(err).Should(BeNil())
	opts.Value = amount

	tx, err := nativeTokenRemote.Send(
		opts,
		input,
	)
	Expect(err).Should(BeNil())

	receipt := WaitForTransactionSuccess(ctx, l1, tx.Hash())
	event, err := GetEventFromLogs(receipt.Logs, nativeTokenRemote.ParseTokensSent)
	Expect(err).Should(BeNil())
	Expect(event.Sender).Should(Equal(crypto.PubkeyToAddress(senderKey.PublicKey)))
	ExpectBigEqual(event.Amount, amount)

	return receipt, event.Amount
}

func SendERC20TokenRemote(
	ctx context.Context,
	l1 interfaces.L1TestInfo,
	erc20TokenRemote *erc20tokenremote.ERC20TokenRemote,
	erc20TokenRemoteAddress common.Address,
	input erc20tokenremote.SendTokensInput,
	amount *big.Int,
	senderKey *ecdsa.PrivateKey,
) (*types.Receipt, *big.Int) {
	opts, err := bind.NewKeyedTransactorWithChainID(senderKey, l1.EVMChainID)
	Expect(err).Should(BeNil())
	tx, err := erc20TokenRemote.Approve(
		opts,
		erc20TokenRemoteAddress,
		big.NewInt(0).Add(amount, input.PrimaryFee),
	)
	Expect(err).Should(BeNil())

	WaitForTransactionSuccess(ctx, l1, tx.Hash())

	// Transfer the tokens back to l1 A
	tx, err = erc20TokenRemote.Send(
		opts,
		input,
		amount,
	)
	Expect(err).Should(BeNil())

	receipt := WaitForTransactionSuccess(ctx, l1, tx.Hash())
	event, err := GetEventFromLogs(receipt.Logs, erc20TokenRemote.ParseTokensSent)
	Expect(err).Should(BeNil())
	Expect(event.Sender).Should(Equal(crypto.PubkeyToAddress(senderKey.PublicKey)))
	ExpectBigEqual(event.Amount, amount)

	return receipt, event.Amount
}

func SendAndCallERC20TokenHome(
	ctx context.Context,
	l1 interfaces.L1TestInfo,
	erc20TokenHome *erc20tokenhome.ERC20TokenHome,
	erc20TokenHomeAddress common.Address,
	exampleToken *exampleerc20.ExampleERC20Decimals,
	input erc20tokenhome.SendAndCallInput,
	amount *big.Int,
	senderKey *ecdsa.PrivateKey,
) (*types.Receipt, *big.Int) {
	// Approve the ERC20TokenHome to spend the tokens
	ERC20DecimalsApprove(
		ctx,
		exampleToken,
		erc20TokenHomeAddress,
		big.NewInt(0).Add(amount, input.PrimaryFee),
		l1,
		senderKey,
	)

	// Send the tokens and verify expected events
	optsA, err := bind.NewKeyedTransactorWithChainID(senderKey, l1.EVMChainID)
	Expect(err).Should(BeNil())
	tx, err := erc20TokenHome.SendAndCall(
		optsA,
		input,
		amount,
	)
	Expect(err).Should(BeNil())

	receipt := WaitForTransactionSuccess(ctx, l1, tx.Hash())
	event, err := GetEventFromLogs(receipt.Logs, erc20TokenHome.ParseTokensAndCallSent)
	Expect(err).Should(BeNil())
	Expect(event.Input.RecipientContract).Should(Equal(input.RecipientContract))

	// Computer the scaled amount
	scaledAmount := GetScaledAmountFromERC20TokenHome(
		erc20TokenHome,
		input.DestinationBlockchainID,
		input.DestinationTokenTransferrerAddress,
		amount,
	)
	ExpectBigEqual(event.Amount, scaledAmount)

	return receipt, event.Amount
}

func SendAndCallNativeTokenHome(
	ctx context.Context,
	l1 interfaces.L1TestInfo,
	nativeTokenHome *nativetokenhome.NativeTokenHome,
	input nativetokenhome.SendAndCallInput,
	amount *big.Int,
	senderKey *ecdsa.PrivateKey,
) (*types.Receipt, *big.Int) {
	opts, err := bind.NewKeyedTransactorWithChainID(senderKey, l1.EVMChainID)
	Expect(err).Should(BeNil())
	opts.Value = amount

	tx, err := nativeTokenHome.SendAndCall(
		opts,
		input,
	)
	Expect(err).Should(BeNil())

	receipt := WaitForTransactionSuccess(ctx, l1, tx.Hash())
	event, err := GetEventFromLogs(receipt.Logs, nativeTokenHome.ParseTokensAndCallSent)
	Expect(err).Should(BeNil())
	Expect(event.Input.RecipientContract).Should(Equal(input.RecipientContract))

	// Compute the scaled amount
	remoteSettings, err := nativeTokenHome.GetRemoteTokenTransferrerSettings(
		&bind.CallOpts{},
		input.DestinationBlockchainID,
		input.DestinationTokenTransferrerAddress)
	Expect(err).Should(BeNil())

	scaledAmount := ApplyTokenScaling(
		remoteSettings.TokenMultiplier,
		remoteSettings.MultiplyOnRemote,
		amount,
	)
	ExpectBigEqual(event.Amount, scaledAmount)

	return receipt, event.Amount
}

func SendAndCallNativeTokenRemote(
	ctx context.Context,
	l1 interfaces.L1TestInfo,
	nativeTokenRemote *nativetokenremote.NativeTokenRemote,
	input nativetokenremote.SendAndCallInput,
	amount *big.Int,
	senderKey *ecdsa.PrivateKey,
	tokenMultiplier *big.Int,
	multiplyOnRemote bool,
) (*types.Receipt, *big.Int) {
	opts, err := bind.NewKeyedTransactorWithChainID(senderKey, l1.EVMChainID)
	Expect(err).Should(BeNil())
	opts.Value = amount

	tx, err := nativeTokenRemote.SendAndCall(
		opts,
		input,
	)
	Expect(err).Should(BeNil())

	transferredAmount := big.NewInt(0).Sub(amount, input.PrimaryFee)

	receipt := WaitForTransactionSuccess(ctx, l1, tx.Hash())
	event, err := GetEventFromLogs(receipt.Logs, nativeTokenRemote.ParseTokensAndCallSent)
	Expect(err).Should(BeNil())
	Expect(event.Input.RecipientContract).Should(Equal(input.RecipientContract))
	ExpectBigEqual(event.Amount, transferredAmount)

	return receipt, event.Amount
}

func SendAndCallERC20TokenRemote(
	ctx context.Context,
	l1 interfaces.L1TestInfo,
	erc20TokenRemote *erc20tokenremote.ERC20TokenRemote,
	erc20TokenRemoteAddress common.Address,
	input erc20tokenremote.SendAndCallInput,
	amount *big.Int,
	senderKey *ecdsa.PrivateKey,
) (*types.Receipt, *big.Int) {
	opts, err := bind.NewKeyedTransactorWithChainID(senderKey, l1.EVMChainID)
	Expect(err).Should(BeNil())
	tx, err := erc20TokenRemote.Approve(
		opts,
		erc20TokenRemoteAddress,
		big.NewInt(0).Add(amount, input.PrimaryFee),
	)
	Expect(err).Should(BeNil())

	WaitForTransactionSuccess(ctx, l1, tx.Hash())

	// Transfer the tokens back to l1 A
	tx, err = erc20TokenRemote.SendAndCall(
		opts,
		input,
		amount,
	)
	Expect(err).Should(BeNil())

	receipt := WaitForTransactionSuccess(ctx, l1, tx.Hash())
	event, err := GetEventFromLogs(receipt.Logs, erc20TokenRemote.ParseTokensAndCallSent)
	Expect(err).Should(BeNil())
	Expect(event.Input.RecipientContract).Should(Equal(input.RecipientContract))
	ExpectBigEqual(event.Amount, amount)

	return receipt, event.Amount
}

// Send a native token from fromTokenTransferrer to toTokenTransferrer via multi-hop through the C-Chain
// Requires that both fromTokenTransferrer and toTokenTransferrer are fully collateralized
// Requires that both fromTokenTransferrer and toTokenTransferrer have the same tokenMultiplier and multiplyOnRemote
// with respect to the original asset on the C-Chain
func SendNativeMultiHopAndVerify(
	ctx context.Context,
	teleporter TeleporterTestInfo,
	sendingKey *ecdsa.PrivateKey,
	recipientAddress common.Address,
	fromL1 interfaces.L1TestInfo,
	fromTokenTransferrer *nativetokenremote.NativeTokenRemote,
	fromTokenTransferrerAddress common.Address,
	toL1 interfaces.L1TestInfo,
	toTokenTransferrer *nativetokenremote.NativeTokenRemote,
	toTokenTransferrerAddress common.Address,
	cChainInfo interfaces.L1TestInfo,
	amount *big.Int,
	secondaryFeeAmount *big.Int,
	signatureAggregator *aggregator.SignatureAggregator,
) {
	input := nativetokenremote.SendTokensInput{
		DestinationBlockchainID:            toL1.BlockchainID,
		DestinationTokenTransferrerAddress: toTokenTransferrerAddress,
		Recipient:                          recipientAddress,
		PrimaryFeeTokenAddress:             fromTokenTransferrerAddress,
		PrimaryFee:                         big.NewInt(0),
		SecondaryFee:                       secondaryFeeAmount,
		RequiredGasLimit:                   DefaultNativeTokenRequiredGas,
		MultiHopFallback:                   recipientAddress,
	}

	// Send tokens through a multi-hop transfer
	originReceipt, amount := SendNativeTokenRemote(
		ctx,
		fromL1,
		fromTokenTransferrer,
		fromTokenTransferrerAddress,
		input,
		amount,
		sendingKey,
	)

	// Relay the first message back to the home chain, in this case C-Chain,
	// which then performs the multi-hop transfer to the destination TokenRemote instance.
	intermediateReceipt := teleporter.RelayTeleporterMessage(
		ctx,
		originReceipt,
		fromL1,
		cChainInfo,
		true,
		sendingKey,
		nil,
		signatureAggregator,
	)

	initialBalance, err := toL1.RPCClient.BalanceAt(ctx, recipientAddress, nil)
	Expect(err).Should(BeNil())

	// When we relay the above message to the home chain, a multi-hop transfer
	// is performed to the destination TokenRemote instance. Parse for the send tokens event
	// and relay to the destination TokenRemote instance.
	teleporter.RelayTeleporterMessage(
		ctx,
		intermediateReceipt,
		cChainInfo,
		toL1,
		true,
		sendingKey,
		nil,
		signatureAggregator,
	)

	transferredAmount := big.NewInt(0).Sub(amount, input.SecondaryFee)
	CheckBalance(
		ctx,
		recipientAddress,
		big.NewInt(0).Add(initialBalance, transferredAmount),
		toL1.RPCClient,
	)
}

func SendERC20TokenMultiHopAndVerify(
	ctx context.Context,
	teleporter TeleporterTestInfo,
	fundedKey *ecdsa.PrivateKey,
	sendingKey *ecdsa.PrivateKey,
	recipientAddress common.Address,
	fromL1 interfaces.L1TestInfo,
	fromTokenTransferrer *erc20tokenremote.ERC20TokenRemote,
	fromTokenTransferrerAddress common.Address,
	toL1 interfaces.L1TestInfo,
	toTokenTransferrer *erc20tokenremote.ERC20TokenRemote,
	toTokenTransferrerAddress common.Address,
	cChainInfo interfaces.L1TestInfo,
	amount *big.Int,
	secondaryFeeAmount *big.Int,
	signatureAggregator *aggregator.SignatureAggregator,
) {
	// Send tokens to the sender address to have gas for submitting the send tokens transaction
	SendNativeTransfer(
		ctx,
		fromL1,
		fundedKey,
		crypto.PubkeyToAddress(sendingKey.PublicKey),
		big.NewInt(1e18),
	)
	input := erc20tokenremote.SendTokensInput{
		DestinationBlockchainID:            toL1.BlockchainID,
		DestinationTokenTransferrerAddress: toTokenTransferrerAddress,
		Recipient:                          recipientAddress,
		PrimaryFeeTokenAddress:             common.Address{},
		PrimaryFee:                         big.NewInt(0),
		SecondaryFee:                       secondaryFeeAmount,
		RequiredGasLimit:                   DefaultERC20RequiredGas,
		MultiHopFallback:                   recipientAddress,
	}

	// Send tokens through a multi-hop transfer
	originReceipt, amount := SendERC20TokenRemote(
		ctx,
		fromL1,
		fromTokenTransferrer,
		fromTokenTransferrerAddress,
		input,
		amount,
		sendingKey,
	)

	// Relay the first message back to the home chain, in this case C-Chain,
	// which then performs the multi-hop transfer to the destination TokenRemote instance.
	intermediateReceipt := teleporter.RelayTeleporterMessage(
		ctx,
		originReceipt,
		fromL1,
		cChainInfo,
		true,
		fundedKey,
		nil,
		signatureAggregator,
	)
	_, err := GetEventFromLogs(
		intermediateReceipt.Logs,
		teleporter.TeleporterMessenger(cChainInfo).ParseMessageExecuted,
	)
	if err != nil {
		TraceTransactionAndExit(ctx, cChainInfo.RPCClient, intermediateReceipt.TxHash)
	}

	initialBalance, err := toTokenTransferrer.BalanceOf(&bind.CallOpts{}, recipientAddress)
	Expect(err).Should(BeNil())

	// When we relay the above message to the home chain, a multi-hop transfer
	// is performed to the destination TokenRemote instance. Parse for the send tokens event
	// and relay to the destination TokenRemote instance.
	remoteReceipt := teleporter.RelayTeleporterMessage(
		ctx,
		intermediateReceipt,
		cChainInfo,
		toL1,
		true,
		fundedKey,
		nil,
		signatureAggregator,
	)
	_, err = GetEventFromLogs(remoteReceipt.Logs, teleporter.TeleporterMessenger(toL1).ParseMessageExecuted)
	if err != nil {
		TraceTransactionAndExit(ctx, toL1.RPCClient, remoteReceipt.TxHash)
	}

	transferredAmount := big.NewInt(0).Sub(amount, input.SecondaryFee)
	CheckERC20TokenRemoteWithdrawal(
		ctx,
		toTokenTransferrer,
		remoteReceipt,
		recipientAddress,
		transferredAmount,
	)

	balance, err := toTokenTransferrer.BalanceOf(&bind.CallOpts{}, recipientAddress)
	Expect(err).Should(BeNil())
	ExpectBigEqual(balance, big.NewInt(0).Add(initialBalance, transferredAmount))
}

func CheckERC20TokenHomeWithdrawal(
	ctx context.Context,
	erc20TokenHomeAddress common.Address,
	exampleERC20 *exampleerc20.ExampleERC20Decimals,
	receipt *types.Receipt,
	expectedRecipientAddress common.Address,
	expectedAmount *big.Int,
) {
	homeTransferEvent, err := GetEventFromLogs(receipt.Logs, exampleERC20.ParseTransfer)
	Expect(err).Should(BeNil())
	Expect(homeTransferEvent.From).Should(Equal(erc20TokenHomeAddress))
	Expect(homeTransferEvent.To).Should(Equal(expectedRecipientAddress))
	ExpectBigEqual(homeTransferEvent.Value, expectedAmount)
}

func CheckERC20TokenRemoteWithdrawal(
	ctx context.Context,
	erc20TokenRemote *erc20tokenremote.ERC20TokenRemote,
	receipt *types.Receipt,
	expectedRecipientAddress common.Address,
	expectedAmount *big.Int,
) {
	transferEvent, err := GetEventFromLogs(receipt.Logs, erc20TokenRemote.ParseTransfer)
	Expect(err).Should(BeNil())
	Expect(transferEvent.From).Should(Equal(common.Address{}))
	Expect(transferEvent.To).Should(Equal(expectedRecipientAddress))
	ExpectBigEqual(transferEvent.Value, expectedAmount)
}

func CheckNativeTokenHomeWithdrawal(
	ctx context.Context,
	nativeTokenHomeAddress common.Address,
	wrappedNativeToken *wrappednativetoken.WrappedNativeToken,
	receipt *types.Receipt,
	expectedAmount *big.Int,
) {
	withdrawalEvent, err := GetEventFromLogs(receipt.Logs, wrappedNativeToken.ParseWithdrawal)
	Expect(err).Should(BeNil())
	Expect(withdrawalEvent.Sender).Should(Equal(nativeTokenHomeAddress))
	ExpectBigEqual(withdrawalEvent.Amount, expectedAmount)
}

func GetTokenMultiplier(
	decimalsShift uint8,
) *big.Int {
	return big.NewInt(int64(math.Pow10(int(decimalsShift))))
}

type WrappedToken interface {
	Deposit(opts *bind.TransactOpts) (*types.Transaction, error)
	Approve(opts *bind.TransactOpts, spender common.Address, amount *big.Int) (*types.Transaction, error)
}

func DepositAndApproveWrappedTokenForFees(
	ctx context.Context,
	l1 interfaces.L1TestInfo,
	wrappedToken WrappedToken,
	amount *big.Int,
	spender common.Address,
	senderKey *ecdsa.PrivateKey,
) {
	if amount.Cmp(big.NewInt(0)) == 0 {
		return
	}

	// Deposit the native tokens for paying the fee
	opts, err := bind.NewKeyedTransactorWithChainID(senderKey, l1.EVMChainID)
	Expect(err).Should(BeNil())
	opts.Value = amount
	tx, err := wrappedToken.Deposit(opts)
	Expect(err).Should(BeNil())

	_ = WaitForTransactionSuccess(ctx, l1, tx.Hash())

	opts, err = bind.NewKeyedTransactorWithChainID(senderKey, l1.EVMChainID)
	Expect(err).Should(BeNil())
	tx, err = wrappedToken.Approve(opts, spender, amount)
	Expect(err).Should(BeNil())

	_ = WaitForTransactionSuccess(ctx, l1, tx.Hash())
}

func ERC20DecimalsApprove(
	ctx context.Context,
	token *exampleerc20.ExampleERC20Decimals,
	spender common.Address,
	amount *big.Int,
	l1 interfaces.L1TestInfo,
	senderKey *ecdsa.PrivateKey,
) {
	opts, err := bind.NewKeyedTransactorWithChainID(senderKey, l1.EVMChainID)
	Expect(err).Should(BeNil())
	tx, err := token.Approve(opts, spender, amount)
	Expect(err).Should(BeNil())
	log.Info("Approved ERC20", "spender", spender.Hex(), "txHash", tx.Hash().Hex())

	WaitForTransactionSuccess(ctx, l1, tx.Hash())
}<|MERGE_RESOLUTION|>--- conflicted
+++ resolved
@@ -378,20 +378,16 @@
 	receipt := WaitForTransactionSuccess(ctx, remoteL1, sendRegisterTx.Hash())
 
 	// Relay the register message to the home
-<<<<<<< HEAD
-	receipt = teleporter.RelayTeleporterMessage(ctx, receipt, remoteL1, homeL1, true, fundedKey)
-=======
 	receipt = teleporter.RelayTeleporterMessage(
 		ctx,
 		receipt,
-		remoteSubnet,
-		homeSubnet,
+		remoteL1,
+		homeL1,
 		true,
 		fundedKey,
 		nil,
 		signatureAggregator,
 	)
->>>>>>> 790ccce8
 	_, err = GetEventFromLogs(
 		receipt.Logs,
 		teleporter.TeleporterMessenger(homeL1).ParseMessageExecuted,
