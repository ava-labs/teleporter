--- conflicted
+++ resolved
@@ -29,11 +29,8 @@
 	"github.com/ava-labs/subnet-evm/precompile/contracts/warp"
 	predicateutils "github.com/ava-labs/subnet-evm/predicate"
 	subnetEvmUtils "github.com/ava-labs/subnet-evm/tests/utils"
-<<<<<<< HEAD
+	"github.com/ava-labs/subnet-evm/warp/messages"
 	proxyadmin "github.com/ava-labs/teleporter/abi-bindings/go/ProxyAdmin"
-=======
-	"github.com/ava-labs/subnet-evm/warp/messages"
->>>>>>> 966d3038
 	exampleerc20 "github.com/ava-labs/teleporter/abi-bindings/go/mocks/ExampleERC20"
 	erc20tokenstakingmanager "github.com/ava-labs/teleporter/abi-bindings/go/validator-manager/ERC20TokenStakingManager"
 	examplerewardcalculator "github.com/ava-labs/teleporter/abi-bindings/go/validator-manager/ExampleRewardCalculator"
@@ -90,7 +87,6 @@
 		// Reset the global binary data for better test isolation
 		poavalidatormanager.PoAValidatorManagerBin = poavalidatormanager.PoAValidatorManagerMetaData.Bin
 
-<<<<<<< HEAD
 		address, tx, _, err = poavalidatormanager.DeployPoAValidatorManager(
 			opts,
 			subnet.RPCClient,
@@ -112,53 +108,6 @@
 		// Reset the global binary data for better test isolation
 		nativetokenstakingmanager.NativeTokenStakingManagerBin =
 			nativetokenstakingmanager.NativeTokenStakingManagerMetaData.Bin
-=======
-	return address, stakingManager
-}
-
-func DeployAndInitializeNativeTokenStakingManager(
-	ctx context.Context,
-	senderKey *ecdsa.PrivateKey,
-	subnet interfaces.SubnetTestInfo,
-	pChainInfo interfaces.SubnetTestInfo,
-) (common.Address, *nativetokenstakingmanager.NativeTokenStakingManager) {
-	stakingManagerContractAddress, stakingManager := DeployNativeTokenStakingManager(
-		ctx,
-		senderKey,
-		subnet,
-	)
-	rewardCalculatorAddress, _ := DeployExampleRewardCalculator(
-		ctx,
-		senderKey,
-		subnet,
-		uint64(10),
-	)
-	opts, err := bind.NewKeyedTransactorWithChainID(senderKey, subnet.EVMChainID)
-	Expect(err).Should(BeNil())
-	tx, err := stakingManager.Initialize(
-		opts,
-		nativetokenstakingmanager.PoSValidatorManagerSettings{
-			BaseSettings: nativetokenstakingmanager.ValidatorManagerSettings{
-				SubnetID:               subnet.SubnetID,
-				ChurnPeriodSeconds:     DefaultChurnPeriodSeconds,
-				MaximumChurnPercentage: DefaultMaxChurnPercentage,
-			},
-			MinimumStakeAmount:       big.NewInt(0).SetUint64(DefaultMinStakeAmount),
-			MaximumStakeAmount:       big.NewInt(0).SetUint64(DefaultMaxStakeAmount),
-			MinimumStakeDuration:     DefaultMinStakeDurationSeconds,
-			MinimumDelegationFeeBips: DefaultMinDelegateFeeBips,
-			MaximumStakeMultiplier:   DefaultMaxStakeMultiplier,
-			WeightToValueFactor:      big.NewInt(0).SetUint64(DefaultWeightToValueFactor),
-			RewardCalculator:         rewardCalculatorAddress,
-			UptimeBlockchainID:       subnet.BlockchainID,
-		},
-	)
-	Expect(err).Should(BeNil())
-	WaitForTransactionSuccess(ctx, subnet, tx.Hash())
-
-	return stakingManagerContractAddress, stakingManager
-}
->>>>>>> 966d3038
 
 		opts, err := bind.NewKeyedTransactorWithChainID(senderKey, subnet.EVMChainID)
 		Expect(err).Should(BeNil())
@@ -194,33 +143,6 @@
 	)
 	opts, err := bind.NewKeyedTransactorWithChainID(senderKey, subnet.EVMChainID)
 	Expect(err).Should(BeNil())
-<<<<<<< HEAD
-=======
-	tx, err := stakingManager.Initialize(
-		opts,
-		erc20tokenstakingmanager.PoSValidatorManagerSettings{
-			BaseSettings: erc20tokenstakingmanager.ValidatorManagerSettings{
-				SubnetID:               subnet.SubnetID,
-				ChurnPeriodSeconds:     DefaultChurnPeriodSeconds,
-				MaximumChurnPercentage: DefaultMaxChurnPercentage,
-			},
-			MinimumStakeAmount:       big.NewInt(0).SetUint64(DefaultMinStakeAmount),
-			MaximumStakeAmount:       big.NewInt(0).SetUint64(DefaultMaxStakeAmount),
-			MinimumStakeDuration:     DefaultMinStakeDurationSeconds,
-			MinimumDelegationFeeBips: DefaultMinDelegateFeeBips,
-			MaximumStakeMultiplier:   DefaultMaxStakeMultiplier,
-			WeightToValueFactor:      big.NewInt(0).SetUint64(DefaultWeightToValueFactor),
-			RewardCalculator:         rewardCalculatorAddress,
-			UptimeBlockchainID:       subnet.BlockchainID,
-		},
-		erc20Address,
-	)
-	Expect(err).Should(BeNil())
-	WaitForTransactionSuccess(ctx, subnet, tx.Hash())
-
-	return stakingManagerContractAddress, stakingManager, erc20Address, erc20
-}
->>>>>>> 966d3038
 
 	var (
 		tx         *types.Transaction
@@ -418,129 +340,7 @@
 	return validationIDs
 }
 
-<<<<<<< HEAD
 func DeliverSubnetConversion(
-=======
-func InitializePoAValidatorSet(
-	ctx context.Context,
-	senderKey *ecdsa.PrivateKey,
-	subnetInfo interfaces.SubnetTestInfo,
-	pChainInfo interfaces.SubnetTestInfo,
-	validatorManager *poavalidatormanager.PoAValidatorManager,
-	validatorManagerAddress common.Address,
-	networkID uint32,
-	signatureAggregator *aggregator.SignatureAggregator,
-	nodes []Node,
-) []ids.ID {
-	initialValidators := make([]warpMessage.SubnetConversionValidatorData, len(nodes))
-	initialValidatorsABI := make([]poavalidatormanager.InitialValidator, len(nodes))
-	for i, node := range nodes {
-		initialValidators[i] = warpMessage.SubnetConversionValidatorData{
-			NodeID:       node.NodeID.Bytes(),
-			BLSPublicKey: node.NodePoP.PublicKey,
-			Weight:       nodes[i].Weight,
-		}
-		initialValidatorsABI[i] = poavalidatormanager.InitialValidator{
-			NodeID:       node.NodeID.Bytes(),
-			BlsPublicKey: node.NodePoP.PublicKey[:],
-			Weight:       nodes[i].Weight,
-		}
-	}
-
-	subnetConversionData := warpMessage.SubnetConversionData{
-		SubnetID:       subnetInfo.SubnetID,
-		ManagerChainID: subnetInfo.BlockchainID,
-		ManagerAddress: validatorManagerAddress[:],
-		Validators:     initialValidators,
-	}
-	subnetConversionDataABI := poavalidatormanager.ConversionData{
-		SubnetID:                     subnetInfo.SubnetID,
-		ValidatorManagerBlockchainID: subnetInfo.BlockchainID,
-		ValidatorManagerAddress:      validatorManagerAddress,
-		InitialValidators:            initialValidatorsABI,
-	}
-	subnetConversionID, err := warpMessage.SubnetConversionID(subnetConversionData)
-	Expect(err).Should(BeNil())
-	subnetConversionSignedMessage := ConstructSubnetConversionMessage(
-		subnetConversionID,
-		subnetInfo,
-		pChainInfo,
-		networkID,
-		signatureAggregator,
-	)
-	// Deliver the Warp message to the subnet
-	receipt := DeliverPoASubnetConversion(
-		ctx,
-		senderKey,
-		subnetInfo,
-		validatorManagerAddress,
-		subnetConversionSignedMessage,
-		subnetConversionDataABI,
-	)
-	initialValidatorCreatedEvent, err := GetEventFromLogs(
-		receipt.Logs,
-		validatorManager.ParseInitialValidatorCreated,
-	)
-	Expect(err).Should(BeNil())
-	var validationIDs []ids.ID
-	for i := range nodes {
-		validationIDs = append(validationIDs, subnetInfo.SubnetID.Append(uint32(i)))
-	}
-
-	Expect(initialValidatorCreatedEvent.Weight).Should(Equal(new(big.Int).SetUint64(nodes[0].Weight)))
-
-	emittedValidationID := ids.ID(initialValidatorCreatedEvent.ValidationID)
-	Expect(emittedValidationID).Should(Equal(validationIDs[0]))
-
-	return validationIDs
-}
-
-func DeliverNativeTokenSubnetConversion(
-	ctx context.Context,
-	senderKey *ecdsa.PrivateKey,
-	subnet interfaces.SubnetTestInfo,
-	validatorManagerAddress common.Address,
-	subnetConversionSignedMessage *avalancheWarp.Message,
-	subnetConversionData nativetokenstakingmanager.ConversionData,
-) *types.Receipt {
-	abi, err := nativetokenstakingmanager.NativeTokenStakingManagerMetaData.GetAbi()
-	Expect(err).Should(BeNil())
-	callData, err := abi.Pack("initializeValidatorSet", subnetConversionData, uint32(0))
-	Expect(err).Should(BeNil())
-	return CallWarpReceiver(
-		ctx,
-		callData,
-		senderKey,
-		subnet,
-		validatorManagerAddress,
-		subnetConversionSignedMessage.Bytes(),
-	)
-}
-
-func DeliverERC20TokenSubnetConversion(
-	ctx context.Context,
-	senderKey *ecdsa.PrivateKey,
-	subnet interfaces.SubnetTestInfo,
-	validatorManagerAddress common.Address,
-	subnetConversionSignedMessage *avalancheWarp.Message,
-	subnetConversionData erc20tokenstakingmanager.ConversionData,
-) *types.Receipt {
-	abi, err := erc20tokenstakingmanager.ERC20TokenStakingManagerMetaData.GetAbi()
-	Expect(err).Should(BeNil())
-	callData, err := abi.Pack("initializeValidatorSet", subnetConversionData, uint32(0))
-	Expect(err).Should(BeNil())
-	return CallWarpReceiver(
-		ctx,
-		callData,
-		senderKey,
-		subnet,
-		validatorManagerAddress,
-		subnetConversionSignedMessage.Bytes(),
-	)
-}
-
-func DeliverPoASubnetConversion(
->>>>>>> 966d3038
 	ctx context.Context,
 	senderKey *ecdsa.PrivateKey,
 	subnet interfaces.SubnetTestInfo,
@@ -673,17 +473,14 @@
 	return receipt, ids.ID(registrationInitiatedEvent.ValidationID)
 }
 
-<<<<<<< HEAD
 func CompleteValidatorRegistration(
-=======
-func CompleteNativeValidatorRegistration(
 	ctx context.Context,
 	senderKey *ecdsa.PrivateKey,
 	subnet interfaces.SubnetTestInfo,
 	stakingManagerContractAddress common.Address,
 	registrationSignedMessage *avalancheWarp.Message,
 ) *types.Receipt {
-	abi, err := nativetokenstakingmanager.NativeTokenStakingManagerMetaData.GetAbi()
+	abi, err := ivalidatormanager.IValidatorManagerMetaData.GetAbi()
 	Expect(err).Should(BeNil())
 	callData, err := abi.Pack("completeValidatorRegistration", uint32(0))
 	Expect(err).Should(BeNil())
@@ -697,52 +494,6 @@
 	)
 }
 
-func CompleteERC20ValidatorRegistration(
->>>>>>> 966d3038
-	ctx context.Context,
-	senderKey *ecdsa.PrivateKey,
-	subnet interfaces.SubnetTestInfo,
-	stakingManagerContractAddress common.Address,
-	registrationSignedMessage *avalancheWarp.Message,
-) *types.Receipt {
-	abi, err := ivalidatormanager.IValidatorManagerMetaData.GetAbi()
-	Expect(err).Should(BeNil())
-	callData, err := abi.Pack("completeValidatorRegistration", uint32(0))
-	Expect(err).Should(BeNil())
-	return CallWarpReceiver(
-		ctx,
-		callData,
-		senderKey,
-		subnet,
-		stakingManagerContractAddress,
-		registrationSignedMessage.Bytes(),
-	)
-}
-
-<<<<<<< HEAD
-=======
-func CompletePoAValidatorRegistration(
-	ctx context.Context,
-	senderKey *ecdsa.PrivateKey,
-	subnet interfaces.SubnetTestInfo,
-	validatorManagerAddress common.Address,
-	registrationSignedMessage *avalancheWarp.Message,
-) *types.Receipt {
-	abi, err := poavalidatormanager.PoAValidatorManagerMetaData.GetAbi()
-	Expect(err).Should(BeNil())
-	callData, err := abi.Pack("completeValidatorRegistration", uint32(0))
-	Expect(err).Should(BeNil())
-	return CallWarpReceiver(
-		ctx,
-		callData,
-		senderKey,
-		subnet,
-		validatorManagerAddress,
-		registrationSignedMessage.Bytes(),
-	)
-}
-
->>>>>>> 966d3038
 // Calls a method that retreived a signed Warp message from the transaction's access list
 func CallWarpReceiver(
 	ctx context.Context,
@@ -990,9 +741,44 @@
 	return validationID
 }
 
-<<<<<<< HEAD
 func InitializeEndPoSValidation(
-=======
+	ctx context.Context,
+	senderKey *ecdsa.PrivateKey,
+	subnet interfaces.SubnetTestInfo,
+	stakingManager *iposvalidatormanager.IPoSValidatorManager,
+	validationID ids.ID,
+) *types.Receipt {
+	opts, err := bind.NewKeyedTransactorWithChainID(senderKey, subnet.EVMChainID)
+	Expect(err).Should(BeNil())
+	tx, err := stakingManager.InitializeEndValidation(
+		opts,
+		validationID,
+		false,
+		0,
+	)
+	Expect(err).Should(BeNil())
+	return WaitForTransactionSuccess(ctx, subnet, tx.Hash())
+}
+
+func ForceInitializeEndPoSValidation(
+	ctx context.Context,
+	senderKey *ecdsa.PrivateKey,
+	subnet interfaces.SubnetTestInfo,
+	stakingManager *iposvalidatormanager.IPoSValidatorManager,
+	validationID ids.ID,
+) *types.Receipt {
+	opts, err := bind.NewKeyedTransactorWithChainID(senderKey, subnet.EVMChainID)
+	Expect(err).Should(BeNil())
+	tx, err := stakingManager.ForceInitializeEndValidation(
+		opts,
+		validationID,
+		false,
+		0,
+	)
+	Expect(err).Should(BeNil())
+	return WaitForTransactionSuccess(ctx, subnet, tx.Hash())
+}
+
 func ConstructUptimeProofMessage(
 	validationID ids.ID,
 	uptime uint64,
@@ -1021,7 +807,7 @@
 	return uptimeProofSignedMessage
 }
 
-func InitializeEndNativeValidationWithUptime(
+func ForceInitializeEndPoSValidationWithUptime(
 	ctx context.Context,
 	networkID uint32,
 	signatureAggregator *aggregator.SignatureAggregator,
@@ -1039,9 +825,9 @@
 		signatureAggregator,
 	)
 
-	abi, err := nativetokenstakingmanager.NativeTokenStakingManagerMetaData.GetAbi()
-	Expect(err).Should(BeNil())
-	callData, err := abi.Pack("initializeEndValidation", validationID, true, uint32(0))
+	abi, err := iposvalidatormanager.IPoSValidatorManagerMetaData.GetAbi()
+	Expect(err).Should(BeNil())
+	callData, err := abi.Pack("forceInitializeEndValidation", validationID, true, uint32(0))
 	Expect(err).Should(BeNil())
 	return CallWarpReceiver(
 		ctx,
@@ -1053,26 +839,7 @@
 	)
 }
 
-func InitializeEndNativeValidation(
-	ctx context.Context,
-	senderKey *ecdsa.PrivateKey,
-	subnet interfaces.SubnetTestInfo,
-	stakingManager *nativetokenstakingmanager.NativeTokenStakingManager,
-	validationID ids.ID,
-) *types.Receipt {
-	opts, err := bind.NewKeyedTransactorWithChainID(senderKey, subnet.EVMChainID)
-	Expect(err).Should(BeNil())
-	tx, err := stakingManager.InitializeEndValidation(
-		opts,
-		validationID,
-		false,
-		0,
-	)
-	Expect(err).Should(BeNil())
-	return WaitForTransactionSuccess(ctx, subnet, tx.Hash())
-}
-
-func ForceInitializeEndNativeValidationWithUptime(
+func InitializeEndPoSValidationWithUptime(
 	ctx context.Context,
 	networkID uint32,
 	signatureAggregator *aggregator.SignatureAggregator,
@@ -1090,9 +857,9 @@
 		signatureAggregator,
 	)
 
-	abi, err := nativetokenstakingmanager.NativeTokenStakingManagerMetaData.GetAbi()
-	Expect(err).Should(BeNil())
-	callData, err := abi.Pack("forceInitializeEndValidation", validationID, true, uint32(0))
+	abi, err := iposvalidatormanager.IPoSValidatorManagerMetaData.GetAbi()
+	Expect(err).Should(BeNil())
+	callData, err := abi.Pack("initializeEndValidation", validationID, true, uint32(0))
 	Expect(err).Should(BeNil())
 	return CallWarpReceiver(
 		ctx,
@@ -1104,132 +871,6 @@
 	)
 }
 
-func ForceInitializeEndNativeValidation(
-	ctx context.Context,
-	senderKey *ecdsa.PrivateKey,
-	subnet interfaces.SubnetTestInfo,
-	stakingManager *nativetokenstakingmanager.NativeTokenStakingManager,
-	validationID ids.ID,
-) *types.Receipt {
-	opts, err := bind.NewKeyedTransactorWithChainID(senderKey, subnet.EVMChainID)
-	Expect(err).Should(BeNil())
-	tx, err := stakingManager.ForceInitializeEndValidation(
-		opts,
-		validationID,
-		false,
-		0,
-	)
-	Expect(err).Should(BeNil())
-	return WaitForTransactionSuccess(ctx, subnet, tx.Hash())
-}
-
-func InitializeEndERC20ValidationWithUptime(
-	ctx context.Context,
-	networkID uint32,
-	signatureAggregator *aggregator.SignatureAggregator,
-	senderKey *ecdsa.PrivateKey,
-	subnet interfaces.SubnetTestInfo,
-	stakingManagerAddress common.Address,
-	validationID ids.ID,
-	uptime uint64,
-) *types.Receipt {
-	uptimeMsg := ConstructUptimeProofMessage(
-		validationID,
-		uptime,
-		subnet,
-		networkID,
-		signatureAggregator,
-	)
-
-	abi, err := erc20tokenstakingmanager.ERC20TokenStakingManagerMetaData.GetAbi()
-	Expect(err).Should(BeNil())
-	callData, err := abi.Pack("initializeEndValidation", validationID, true, uint32(0))
-	Expect(err).Should(BeNil())
-	return CallWarpReceiver(
-		ctx,
-		callData,
-		senderKey,
-		subnet,
-		stakingManagerAddress,
-		uptimeMsg.Bytes(),
-	)
-}
-
-func InitializeEndERC20Validation(
->>>>>>> 966d3038
-	ctx context.Context,
-	senderKey *ecdsa.PrivateKey,
-	subnet interfaces.SubnetTestInfo,
-	stakingManager *iposvalidatormanager.IPoSValidatorManager,
-	validationID ids.ID,
-) *types.Receipt {
-	opts, err := bind.NewKeyedTransactorWithChainID(senderKey, subnet.EVMChainID)
-	Expect(err).Should(BeNil())
-	tx, err := stakingManager.InitializeEndValidation(
-		opts,
-		validationID,
-		false,
-		0,
-	)
-	Expect(err).Should(BeNil())
-	return WaitForTransactionSuccess(ctx, subnet, tx.Hash())
-}
-
-<<<<<<< HEAD
-func ForceInitializeEndPoSValidation(
-=======
-func ForceInitializeEndERC20ValidationWithUptime(
-	ctx context.Context,
-	networkID uint32,
-	signatureAggregator *aggregator.SignatureAggregator,
-	senderKey *ecdsa.PrivateKey,
-	subnet interfaces.SubnetTestInfo,
-	stakingManagerAddress common.Address,
-	validationID ids.ID,
-	uptime uint64,
-) *types.Receipt {
-	uptimeMsg := ConstructUptimeProofMessage(
-		validationID,
-		uptime,
-		subnet,
-		networkID,
-		signatureAggregator,
-	)
-
-	abi, err := erc20tokenstakingmanager.ERC20TokenStakingManagerMetaData.GetAbi()
-	Expect(err).Should(BeNil())
-	callData, err := abi.Pack("forceInitializeEndValidation", validationID, true, uint32(0))
-	Expect(err).Should(BeNil())
-	return CallWarpReceiver(
-		ctx,
-		callData,
-		senderKey,
-		subnet,
-		stakingManagerAddress,
-		uptimeMsg.Bytes(),
-	)
-}
-
-func ForceInitializeEndERC20Validation(
->>>>>>> 966d3038
-	ctx context.Context,
-	senderKey *ecdsa.PrivateKey,
-	subnet interfaces.SubnetTestInfo,
-	stakingManager *iposvalidatormanager.IPoSValidatorManager,
-	validationID ids.ID,
-) *types.Receipt {
-	opts, err := bind.NewKeyedTransactorWithChainID(senderKey, subnet.EVMChainID)
-	Expect(err).Should(BeNil())
-	tx, err := stakingManager.ForceInitializeEndValidation(
-		opts,
-		validationID,
-		false,
-		0,
-	)
-	Expect(err).Should(BeNil())
-	return WaitForTransactionSuccess(ctx, subnet, tx.Hash())
-}
-
 func InitializeEndPoAValidation(
 	ctx context.Context,
 	senderKey *ecdsa.PrivateKey,
@@ -1242,21 +883,19 @@
 	tx, err := validatorManager.InitializeEndValidation(
 		opts,
 		validationID,
-<<<<<<< HEAD
-=======
 	)
 	Expect(err).Should(BeNil())
 	return WaitForTransactionSuccess(ctx, subnet, tx.Hash())
 }
 
-func CompleteEndNativeValidation(
+func CompleteEndValidation(
 	ctx context.Context,
 	senderKey *ecdsa.PrivateKey,
 	subnet interfaces.SubnetTestInfo,
 	stakingManagerContractAddress common.Address,
 	registrationSignedMessage *avalancheWarp.Message,
 ) *types.Receipt {
-	abi, err := nativetokenstakingmanager.NativeTokenStakingManagerMetaData.GetAbi()
+	abi, err := ivalidatormanager.IValidatorManagerMetaData.GetAbi()
 	Expect(err).Should(BeNil())
 	callData, err := abi.Pack("completeEndValidation", uint32(0))
 	Expect(err).Should(BeNil())
@@ -1267,56 +906,6 @@
 		subnet,
 		stakingManagerContractAddress,
 		registrationSignedMessage.Bytes(),
-	)
-}
-
-func CompleteEndERC20Validation(
-	ctx context.Context,
-	senderKey *ecdsa.PrivateKey,
-	subnet interfaces.SubnetTestInfo,
-	stakingManagerContractAddress common.Address,
-	registrationSignedMessage *avalancheWarp.Message,
-) *types.Receipt {
-	abi, err := erc20tokenstakingmanager.ERC20TokenStakingManagerMetaData.GetAbi()
-	Expect(err).Should(BeNil())
-	callData, err := abi.Pack("completeEndValidation", uint32(0))
-	Expect(err).Should(BeNil())
-	return CallWarpReceiver(
-		ctx,
-		callData,
-		senderKey,
-		subnet,
-		stakingManagerContractAddress,
-		registrationSignedMessage.Bytes(),
->>>>>>> 966d3038
-	)
-	Expect(err).Should(BeNil())
-	return WaitForTransactionSuccess(ctx, subnet, tx.Hash())
-}
-
-func CompleteEndValidation(
-	ctx context.Context,
-	senderKey *ecdsa.PrivateKey,
-	subnet interfaces.SubnetTestInfo,
-	stakingManagerContractAddress common.Address,
-	registrationSignedMessage *avalancheWarp.Message,
-) *types.Receipt {
-	abi, err := ivalidatormanager.IValidatorManagerMetaData.GetAbi()
-	Expect(err).Should(BeNil())
-	callData, err := abi.Pack("completeEndValidation", uint32(0))
-	Expect(err).Should(BeNil())
-	return CallWarpReceiver(
-		ctx,
-		callData,
-		senderKey,
-		subnet,
-<<<<<<< HEAD
-		stakingManagerContractAddress,
-		registrationSignedMessage,
-=======
-		validatorManagerAddress,
-		registrationSignedMessage.Bytes(),
->>>>>>> 966d3038
 	)
 }
 
@@ -1357,73 +946,6 @@
 	return receipt
 }
 
-<<<<<<< HEAD
-=======
-func CompleteERC20DelegatorRegistration(
-	ctx context.Context,
-	senderKey *ecdsa.PrivateKey,
-	delegationID ids.ID,
-	subnet interfaces.SubnetTestInfo,
-	stakingManagerContractAddress common.Address,
-	signedMessage *avalancheWarp.Message,
-) *types.Receipt {
-	abi, err := erc20tokenstakingmanager.ERC20TokenStakingManagerMetaData.GetAbi()
-	Expect(err).Should(BeNil())
-	callData, err := abi.Pack("completeDelegatorRegistration", delegationID, uint32(0))
-	Expect(err).Should(BeNil())
-	return CallWarpReceiver(
-		ctx,
-		callData,
-		senderKey,
-		subnet,
-		stakingManagerContractAddress,
-		signedMessage.Bytes(),
-	)
-}
-
-func InitializeEndERC20Delegation(
-	ctx context.Context,
-	senderKey *ecdsa.PrivateKey,
-	subnet interfaces.SubnetTestInfo,
-	stakingManager *erc20tokenstakingmanager.ERC20TokenStakingManager,
-	delegationID ids.ID,
-) *types.Receipt {
-	WaitMinStakeDuration(ctx, subnet, senderKey)
-	opts, err := bind.NewKeyedTransactorWithChainID(senderKey, subnet.EVMChainID)
-	Expect(err).Should(BeNil())
-	tx, err := stakingManager.ForceInitializeEndDelegation(
-		opts,
-		delegationID,
-		false,
-		0,
-	)
-	Expect(err).Should(BeNil())
-	return WaitForTransactionSuccess(ctx, subnet, tx.Hash())
-}
-
-func CompleteEndERC20Delegation(
-	ctx context.Context,
-	senderKey *ecdsa.PrivateKey,
-	delegationID ids.ID,
-	subnet interfaces.SubnetTestInfo,
-	stakingManagerContractAddress common.Address,
-	signedMessage *avalancheWarp.Message,
-) *types.Receipt {
-	abi, err := erc20tokenstakingmanager.ERC20TokenStakingManagerMetaData.GetAbi()
-	Expect(err).Should(BeNil())
-	callData, err := abi.Pack("completeEndDelegation", delegationID, uint32(0))
-	Expect(err).Should(BeNil())
-	return CallWarpReceiver(
-		ctx,
-		callData,
-		senderKey,
-		subnet,
-		stakingManagerContractAddress,
-		signedMessage.Bytes(),
-	)
-}
-
->>>>>>> 966d3038
 func InitializeNativeDelegatorRegistration(
 	ctx context.Context,
 	senderKey *ecdsa.PrivateKey,
@@ -1613,20 +1135,11 @@
 ) {
 	log.Println("Initializing validator removal")
 	WaitMinStakeDuration(ctx, subnetInfo, fundedKey)
-<<<<<<< HEAD
-	receipt := ForceInitializeEndPoSValidation(
-		ctx,
-		fundedKey,
-		subnetInfo,
-		stakingManager,
-		validationID,
-	)
-=======
 
 	var receipt *types.Receipt
 	if includeUptime {
 		uptime := uint64(time.Since(validatorStartTime).Seconds())
-		receipt = ForceInitializeEndNativeValidationWithUptime(
+		receipt = ForceInitializeEndPoSValidationWithUptime(
 			ctx,
 			networkID,
 			signatureAggregator,
@@ -1637,7 +1150,7 @@
 			uptime,
 		)
 	} else {
-		receipt = ForceInitializeEndNativeValidation(
+		receipt = ForceInitializeEndPoSValidation(
 			ctx,
 			fundedKey,
 			subnetInfo,
@@ -1646,7 +1159,6 @@
 		)
 	}
 
->>>>>>> 966d3038
 	validatorRemovalEvent, err := GetEventFromLogs(
 		receipt.Logs,
 		stakingManager.ParseValidatorRemovalInitialized,
@@ -1701,181 +1213,6 @@
 	Expect(registrationEvent.ValidationID[:]).Should(Equal(validationID[:]))
 }
 
-<<<<<<< HEAD
-=======
-func InitializeAndCompleteEndInitialERC20Validation(
-	ctx context.Context,
-	signatureAggregator *aggregator.SignatureAggregator,
-	fundedKey *ecdsa.PrivateKey,
-	subnetInfo interfaces.SubnetTestInfo,
-	pChainInfo interfaces.SubnetTestInfo,
-	stakingManager *erc20tokenstakingmanager.ERC20TokenStakingManager,
-	stakingManagerAddress common.Address,
-	validationID ids.ID,
-	index uint32,
-	weight uint64,
-	pchainWallet pwallet.Wallet,
-	networkID uint32,
-) {
-	log.Println("Initializing initial validator removal")
-	WaitMinStakeDuration(ctx, subnetInfo, fundedKey)
-	receipt := ForceInitializeEndERC20Validation(
-		ctx,
-		fundedKey,
-		subnetInfo,
-		stakingManager,
-		validationID,
-	)
-	validatorRemovalEvent, err := GetEventFromLogs(
-		receipt.Logs,
-		stakingManager.ParseValidatorRemovalInitialized,
-	)
-	Expect(err).Should(BeNil())
-	Expect(validatorRemovalEvent.ValidationID[:]).Should(Equal(validationID[:]))
-	Expect(validatorRemovalEvent.Weight.Uint64()).Should(Equal(weight))
-
-	// Gather subnet-evm Warp signatures for the SetSubnetValidatorWeightMessage & relay to the P-Chain
-	// (Sending to the P-Chain will be skipped for now)
-	unsignedMessage := ExtractWarpMessageFromLog(ctx, receipt, subnetInfo)
-	signedWarpMessage, err := signatureAggregator.CreateSignedMessage(
-		unsignedMessage,
-		nil,
-		subnetInfo.SubnetID,
-		67,
-	)
-	Expect(err).Should(BeNil())
-
-	// Deliver the Warp message to the P-Chain
-	pchainWallet.IssueSetSubnetValidatorWeightTx(signedWarpMessage.Bytes())
-	PChainProposerVMWorkaround(pchainWallet)
-	AdvanceProposerVM(ctx, subnetInfo, fundedKey, 5)
-
-	// Construct a SubnetValidatorRegistrationMessage Warp message from the P-Chain
-	log.Println("Completing initial validator removal")
-	registrationSignedMessage := ConstructSubnetValidatorRegistrationMessageForInitialValidator(
-		validationID,
-		index,
-		false,
-		subnetInfo,
-		pChainInfo,
-		networkID,
-		signatureAggregator,
-	)
-
-	// Deliver the Warp message to the subnet
-	receipt = CompleteEndERC20Validation(
-		ctx,
-		fundedKey,
-		subnetInfo,
-		stakingManagerAddress,
-		registrationSignedMessage,
-	)
-
-	// Check that the validator is has been delisted from the staking contract
-	validationEndedEvent, err := GetEventFromLogs(
-		receipt.Logs,
-		stakingManager.ParseValidationPeriodEnded,
-	)
-	Expect(err).Should(BeNil())
-	Expect(validationEndedEvent.ValidationID[:]).Should(Equal(validationID[:]))
-}
-
-func InitializeAndCompleteEndERC20Validation(
-	ctx context.Context,
-	signatureAggregator *aggregator.SignatureAggregator,
-	fundedKey *ecdsa.PrivateKey,
-	subnetInfo interfaces.SubnetTestInfo,
-	pChainInfo interfaces.SubnetTestInfo,
-	stakingManager *erc20tokenstakingmanager.ERC20TokenStakingManager,
-	stakingManagerAddress common.Address,
-	validationID ids.ID,
-	expiry uint64,
-	node Node,
-	nonce uint64,
-	includeUptime bool,
-	validatorStartTime time.Time,
-	pchainWallet pwallet.Wallet,
-	networkID uint32,
-) {
-	log.Println("Initializing validator removal")
-	WaitMinStakeDuration(ctx, subnetInfo, fundedKey)
-	var receipt *types.Receipt
-	if includeUptime {
-		uptime := uint64(time.Since(validatorStartTime).Seconds())
-		receipt = ForceInitializeEndERC20ValidationWithUptime(
-			ctx,
-			networkID,
-			signatureAggregator,
-			fundedKey,
-			subnetInfo,
-			stakingManagerAddress,
-			validationID,
-			uptime,
-		)
-	} else {
-		receipt = ForceInitializeEndERC20Validation(
-			ctx,
-			fundedKey,
-			subnetInfo,
-			stakingManager,
-			validationID,
-		)
-	}
-	validatorRemovalEvent, err := GetEventFromLogs(
-		receipt.Logs,
-		stakingManager.ParseValidatorRemovalInitialized,
-	)
-	Expect(err).Should(BeNil())
-	Expect(validatorRemovalEvent.ValidationID[:]).Should(Equal(validationID[:]))
-	Expect(validatorRemovalEvent.Weight.Uint64()).Should(Equal(node.Weight))
-
-	// Gather subnet-evm Warp signatures for the SetSubnetValidatorWeightMessage & relay to the P-Chain
-	unsignedMessage := ExtractWarpMessageFromLog(ctx, receipt, subnetInfo)
-	signedWarpMessage, err := signatureAggregator.CreateSignedMessage(
-		unsignedMessage,
-		nil,
-		subnetInfo.SubnetID,
-		67,
-	)
-	Expect(err).Should(BeNil())
-
-	// Deliver the Warp message to the P-Chain
-	pchainWallet.IssueSetSubnetValidatorWeightTx(signedWarpMessage.Bytes())
-	PChainProposerVMWorkaround(pchainWallet)
-	AdvanceProposerVM(ctx, subnetInfo, fundedKey, 5)
-
-	// Construct a SubnetValidatorRegistrationMessage Warp message from the P-Chain
-	log.Println("Completing validator removal")
-	registrationSignedMessage := ConstructSubnetValidatorRegistrationMessage(
-		validationID,
-		expiry,
-		node,
-		false,
-		subnetInfo,
-		pChainInfo,
-		networkID,
-		signatureAggregator,
-	)
-
-	// Deliver the Warp message to the subnet
-	receipt = CompleteEndERC20Validation(
-		ctx,
-		fundedKey,
-		subnetInfo,
-		stakingManagerAddress,
-		registrationSignedMessage,
-	)
-
-	// Check that the validator is has been delisted from the staking contract
-	validationEndedEvent, err := GetEventFromLogs(
-		receipt.Logs,
-		stakingManager.ParseValidationPeriodEnded,
-	)
-	Expect(err).Should(BeNil())
-	Expect(validationEndedEvent.ValidationID[:]).Should(Equal(validationID[:]))
-}
-
->>>>>>> 966d3038
 func InitializeAndCompleteEndInitialPoAValidation(
 	ctx context.Context,
 	signatureAggregator *aggregator.SignatureAggregator,
