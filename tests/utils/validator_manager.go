--- conflicted
+++ resolved
@@ -119,7 +119,7 @@
 			MaximumStakeMultiplier:   DefaultMaxStakeMultiplier,
 			WeightToValueFactor:      big.NewInt(0).SetUint64(DefaultWeightToValueFactor),
 			RewardCalculator:         rewardCalculatorAddress,
-			UptimeBlockchainID:       subnet.BlockchainID,
+			UptimeBlockchainID:       l1.BlockchainID,
 		},
 	)
 	Expect(err).Should(BeNil())
@@ -193,7 +193,7 @@
 			MaximumStakeMultiplier:   DefaultMaxStakeMultiplier,
 			WeightToValueFactor:      big.NewInt(0).SetUint64(DefaultWeightToValueFactor),
 			RewardCalculator:         rewardCalculatorAddress,
-			UptimeBlockchainID:       subnet.BlockchainID,
+			UptimeBlockchainID:       l1.BlockchainID,
 		},
 		erc20Address,
 	)
@@ -521,11 +521,7 @@
 		senderKey,
 		l1,
 		validatorManagerAddress,
-<<<<<<< HEAD
-		l1ConversionSignedMessage,
-=======
-		subnetConversionSignedMessage.Bytes(),
->>>>>>> 3f342056
+		l1ConversionSignedMessage.Bytes(),
 	)
 }
 
@@ -547,11 +543,7 @@
 		senderKey,
 		l1,
 		validatorManagerAddress,
-<<<<<<< HEAD
-		l1ConversionSignedMessage,
-=======
-		subnetConversionSignedMessage.Bytes(),
->>>>>>> 3f342056
+		l1ConversionSignedMessage.Bytes(),
 	)
 }
 
@@ -573,11 +565,7 @@
 		senderKey,
 		l1,
 		validatorManagerAddress,
-<<<<<<< HEAD
-		l1ConversionSignedMessage,
-=======
-		subnetConversionSignedMessage.Bytes(),
->>>>>>> 3f342056
+		l1ConversionSignedMessage.Bytes(),
 	)
 }
 
@@ -1005,7 +993,7 @@
 func ConstructUptimeProofMessage(
 	validationID ids.ID,
 	uptime uint64,
-	subnet interfaces.SubnetTestInfo,
+	l1 interfaces.L1TestInfo,
 	networkID uint32,
 	signatureAggregator *aggregator.SignatureAggregator,
 ) *avalancheWarp.Message {
@@ -1015,7 +1003,7 @@
 	Expect(err).Should(BeNil())
 	uptimeProofUnsignedMessage, err := avalancheWarp.NewUnsignedMessage(
 		networkID,
-		subnet.BlockchainID,
+		l1.BlockchainID,
 		addressedCall.Bytes(),
 	)
 	Expect(err).Should(BeNil())
@@ -1023,7 +1011,7 @@
 	uptimeProofSignedMessage, err := signatureAggregator.CreateSignedMessage(
 		uptimeProofUnsignedMessage,
 		nil,
-		subnet.SubnetID,
+		l1.L1ID,
 		67,
 	)
 	Expect(err).Should(BeNil())
@@ -1035,7 +1023,7 @@
 	networkID uint32,
 	signatureAggregator *aggregator.SignatureAggregator,
 	senderKey *ecdsa.PrivateKey,
-	subnet interfaces.SubnetTestInfo,
+	l1 interfaces.L1TestInfo,
 	stakingManagerAddress common.Address,
 	validationID ids.ID,
 	uptime uint64,
@@ -1043,7 +1031,7 @@
 	uptimeMsg := ConstructUptimeProofMessage(
 		validationID,
 		uptime,
-		subnet,
+		l1,
 		networkID,
 		signatureAggregator,
 	)
@@ -1056,7 +1044,7 @@
 		ctx,
 		callData,
 		senderKey,
-		subnet,
+		l1,
 		stakingManagerAddress,
 		uptimeMsg.Bytes(),
 	)
@@ -1086,7 +1074,7 @@
 	networkID uint32,
 	signatureAggregator *aggregator.SignatureAggregator,
 	senderKey *ecdsa.PrivateKey,
-	subnet interfaces.SubnetTestInfo,
+	l1 interfaces.L1TestInfo,
 	stakingManagerAddress common.Address,
 	validationID ids.ID,
 	uptime uint64,
@@ -1094,7 +1082,7 @@
 	uptimeMsg := ConstructUptimeProofMessage(
 		validationID,
 		uptime,
-		subnet,
+		l1,
 		networkID,
 		signatureAggregator,
 	)
@@ -1107,7 +1095,7 @@
 		ctx,
 		callData,
 		senderKey,
-		subnet,
+		l1,
 		stakingManagerAddress,
 		uptimeMsg.Bytes(),
 	)
@@ -1137,7 +1125,7 @@
 	networkID uint32,
 	signatureAggregator *aggregator.SignatureAggregator,
 	senderKey *ecdsa.PrivateKey,
-	subnet interfaces.SubnetTestInfo,
+	l1 interfaces.L1TestInfo,
 	stakingManagerAddress common.Address,
 	validationID ids.ID,
 	uptime uint64,
@@ -1145,7 +1133,7 @@
 	uptimeMsg := ConstructUptimeProofMessage(
 		validationID,
 		uptime,
-		subnet,
+		l1,
 		networkID,
 		signatureAggregator,
 	)
@@ -1158,7 +1146,7 @@
 		ctx,
 		callData,
 		senderKey,
-		subnet,
+		l1,
 		stakingManagerAddress,
 		uptimeMsg.Bytes(),
 	)
@@ -1188,7 +1176,7 @@
 	networkID uint32,
 	signatureAggregator *aggregator.SignatureAggregator,
 	senderKey *ecdsa.PrivateKey,
-	subnet interfaces.SubnetTestInfo,
+	l1 interfaces.L1TestInfo,
 	stakingManagerAddress common.Address,
 	validationID ids.ID,
 	uptime uint64,
@@ -1196,7 +1184,7 @@
 	uptimeMsg := ConstructUptimeProofMessage(
 		validationID,
 		uptime,
-		subnet,
+		l1,
 		networkID,
 		signatureAggregator,
 	)
@@ -1209,7 +1197,7 @@
 		ctx,
 		callData,
 		senderKey,
-		subnet,
+		l1,
 		stakingManagerAddress,
 		uptimeMsg.Bytes(),
 	)
@@ -1601,17 +1589,7 @@
 	networkID uint32,
 ) {
 	log.Println("Initializing validator removal")
-<<<<<<< HEAD
 	WaitMinStakeDuration(ctx, l1Info, fundedKey)
-	receipt := ForceInitializeEndNativeValidation(
-		ctx,
-		fundedKey,
-		l1Info,
-		stakingManager,
-		validationID,
-	)
-=======
-	WaitMinStakeDuration(ctx, subnetInfo, fundedKey)
 
 	var receipt *types.Receipt
 	if includeUptime {
@@ -1621,7 +1599,7 @@
 			networkID,
 			signatureAggregator,
 			fundedKey,
-			subnetInfo,
+			l1Info,
 			stakingManagerAddress,
 			validationID,
 			uptime,
@@ -1630,13 +1608,12 @@
 		receipt = ForceInitializeEndNativeValidation(
 			ctx,
 			fundedKey,
-			subnetInfo,
+			l1Info,
 			stakingManager,
 			validationID,
 		)
 	}
 
->>>>>>> 3f342056
 	validatorRemovalEvent, err := GetEventFromLogs(
 		receipt.Logs,
 		stakingManager.ParseValidatorRemovalInitialized,
@@ -1786,17 +1763,7 @@
 	networkID uint32,
 ) {
 	log.Println("Initializing validator removal")
-<<<<<<< HEAD
 	WaitMinStakeDuration(ctx, l1Info, fundedKey)
-	receipt := ForceInitializeEndERC20Validation(
-		ctx,
-		fundedKey,
-		l1Info,
-		stakingManager,
-		validationID,
-	)
-=======
-	WaitMinStakeDuration(ctx, subnetInfo, fundedKey)
 	var receipt *types.Receipt
 	if includeUptime {
 		uptime := uint64(time.Since(validatorStartTime).Seconds())
@@ -1805,7 +1772,7 @@
 			networkID,
 			signatureAggregator,
 			fundedKey,
-			subnetInfo,
+			l1Info,
 			stakingManagerAddress,
 			validationID,
 			uptime,
@@ -1814,12 +1781,11 @@
 		receipt = ForceInitializeEndERC20Validation(
 			ctx,
 			fundedKey,
-			subnetInfo,
+			l1Info,
 			stakingManager,
 			validationID,
 		)
 	}
->>>>>>> 3f342056
 	validatorRemovalEvent, err := GetEventFromLogs(
 		receipt.Logs,
 		stakingManager.ParseValidatorRemovalInitialized,
