package utils

import (
	"context"
	"crypto/ecdsa"
	"time"

	"github.com/ava-labs/avalanchego/ids"
	"github.com/ava-labs/subnet-evm/accounts/abi"
	"github.com/ava-labs/subnet-evm/accounts/abi/bind"
	"github.com/ava-labs/subnet-evm/core/types"
	"github.com/ava-labs/subnet-evm/ethclient"
	"github.com/ava-labs/subnet-evm/interfaces"
	"github.com/ava-labs/subnet-evm/params"
	subnetEvmUtils "github.com/ava-labs/subnet-evm/tests/utils"
	"github.com/ava-labs/subnet-evm/tests/utils/runner"
	warpBackend "github.com/ava-labs/subnet-evm/warp"
	"github.com/ava-labs/subnet-evm/x/warp"
	teleportermessenger "github.com/ava-labs/teleporter/abi-bindings/go/Teleporter/TeleporterMessenger"
	deploymentUtils "github.com/ava-labs/teleporter/utils/deployment-utils"
	"github.com/ethereum/go-ethereum/common"
	"github.com/ethereum/go-ethereum/log"

	. "github.com/onsi/gomega"
)

// Issues txs to activate the proposer VM fork on the specified subnet index in the manager
func SetupProposerVM(ctx context.Context, fundedKey *ecdsa.PrivateKey, manager *runner.NetworkManager, index int) {
	subnet := manager.GetSubnets()[index]
	subnetDetails, ok := manager.GetSubnet(subnet)
	Expect(ok).Should(BeTrue())

	chainID := subnetDetails.BlockchainID
	uri := HttpToWebsocketURI(subnetDetails.ValidatorURIs[0], chainID.String())

	client, err := ethclient.Dial(uri)
	Expect(err).Should(BeNil())
	chainIDInt, err := client.ChainID(ctx)
	Expect(err).Should(BeNil())

	err = subnetEvmUtils.IssueTxsToActivateProposerVMFork(ctx, chainIDInt, fundedKey, client)
	Expect(err).Should(BeNil())
}

// Blocks until all validators specified in nodeURIs have reached the specified block height
func WaitForAllValidatorsToAcceptBlock(ctx context.Context, nodeURIs []string, blockchainID ids.ID, height uint64) {
	cctx, cancel := context.WithTimeout(ctx, 10*time.Second)
	defer cancel()
	for i, uri := range nodeURIs {
		chainAWSURI := HttpToWebsocketURI(uri, blockchainID.String())
		log.Info("Creating ethclient for blockchain", "blockchainID", blockchainID.String(), "wsURI", chainAWSURI)
		client, err := ethclient.Dial(chainAWSURI)
		Expect(err).Should(BeNil())
		defer client.Close()

		// Loop until each node has advanced to >= the height of the block that emitted the warp log
		for {
			block, err := client.BlockByNumber(cctx, nil)
			Expect(err).Should(BeNil())
			if block.NumberU64() >= height {
				log.Info("client accepted the block containing SendWarpMessage", "client", i, "height", block.NumberU64())
				break
			}
		}
	}
}

func ConstructSignedWarpMessageBytes(
	ctx context.Context,
	sourceReceipt *types.Receipt,
	source SubnetTestInfo,
	destination SubnetTestInfo,
) []byte {
	log.Info("Fetching relevant warp logs from the newly produced block")
	logs, err := source.ChainRPCClient.FilterLogs(ctx, interfaces.FilterQuery{
		BlockHash: &sourceReceipt.BlockHash,
		Addresses: []common.Address{warp.Module.Address},
	})
	Expect(err).Should(BeNil())
	Expect(len(logs)).Should(Equal(1))

	// Check for relevant warp log from subscription and ensure that it matches
	// the log extracted from the last block.
	txLog := logs[0]
	log.Info("Parsing logData as unsigned warp message")
	unsignedMsg, err := warp.UnpackSendWarpEventDataToMessage(txLog.Data)
	Expect(err).Should(BeNil())

	// Set local variables for the duration of the test
	unsignedWarpMessageID := unsignedMsg.ID()
	unsignedWarpMsg := unsignedMsg
	log.Info("Parsed unsignedWarpMsg", "unsignedWarpMessageID", unsignedWarpMessageID, "unsignedWarpMessage", unsignedWarpMsg)

<<<<<<< HEAD
=======
	// Fetch the Teleporter message from the logs
	bind, err := teleportermessenger.NewTeleporterMessenger(teleporterContractAddress, source.ChainRPCClient)
	Expect(err).Should(BeNil())
	sendEvent, err := GetEventFromLogs(sourceReceipt.Logs, bind.ParseSendCrossChainMessage)
	Expect(err).Should(BeNil())

>>>>>>> b840569b
	// Loop over each client on chain A to ensure they all have time to accept the block.
	// Note: if we did not confirm this here, the next stage could be racy since it assumes every node
	// has accepted the block.
	WaitForAllValidatorsToAcceptBlock(ctx, source.ChainNodeURIs, source.BlockchainID, sourceReceipt.BlockNumber.Uint64())

	// Get the aggregate signature for the Warp message
	log.Info("Fetching aggregate signature from the source chain validators")
	warpClient, err := warpBackend.NewClient(source.ChainNodeURIs[0], source.BlockchainID.String())
	Expect(err).Should(BeNil())
	signedWarpMessageBytes, err := warpClient.GetMessageAggregateSignature(ctx, unsignedWarpMessageID, params.WarpQuorumDenominator)
	Expect(err).Should(BeNil())

	return signedWarpMessageBytes
}

// Constructs the aggregate signature, packs the Teleporter message, and relays to the destination
// Returns the receipt on the destination chain
func RelayMessage(
	ctx context.Context,
	sourceReceipt *types.Receipt,
	source SubnetTestInfo,
	destination SubnetTestInfo,
	expectSuccess bool,
) *types.Receipt {

	// Fetch the Teleporter message from the logs
	bind, err := teleportermessenger.NewTeleporterMessenger(teleporterContractAddress, source.ChainRPCClient)
	Expect(err).Should(BeNil())
	sendEvent, err := GetSendEventFromLogs(sourceReceipt.Logs, bind)
	Expect(err).Should(BeNil())

	signedWarpMessageBytes := ConstructSignedWarpMessageBytes(ctx, sourceReceipt, source, destination)

	// Construct the transaction to send the Warp message to the destination chain
	signedTx := CreateReceiveCrossChainMessageTransaction(
		ctx,
		signedWarpMessageBytes,
		sendEvent.Message.RequiredGasLimit,
		teleporterContractAddress,
		fundedAddress,
		fundedKey,
		destination.ChainRPCClient,
		destination.ChainIDInt,
	)

	log.Info("Sending transaction to destination chain")
	receipt := SendTransactionAndWaitForAcceptance(ctx, destination.ChainWSClient, destination.ChainRPCClient, signedTx, expectSuccess)

	if !expectSuccess {
		return nil
	}

	bind, err = teleportermessenger.NewTeleporterMessenger(teleporterContractAddress, source.ChainRPCClient)
	Expect(err).Should(BeNil())
	// Check the transaction logs for the ReceiveCrossChainMessage event emitted by the Teleporter contract
	receiveEvent, err := GetEventFromLogs(receipt.Logs, bind.ParseReceiveCrossChainMessage)
	Expect(err).Should(BeNil())
	Expect(receiveEvent.OriginChainID[:]).Should(Equal(source.BlockchainID[:]))
	return receipt
}

func DeployContract(ctx context.Context, byteCodeFileName string, deployerPK *ecdsa.PrivateKey, subnetInfo SubnetTestInfo, abi *abi.ABI, constructorArgs ...interface{}) common.Address {
	// Deploy an example ERC20 contract to be used as the source token
	byteCode, err := deploymentUtils.ExtractByteCode(byteCodeFileName)
	Expect(err).Should(BeNil())
	Expect(len(byteCode) > 0).Should(BeTrue())
	transactor, err := bind.NewKeyedTransactorWithChainID(deployerPK, subnetInfo.ChainIDInt)
	Expect(err).Should(BeNil())
	contractAddress, tx, _, err := bind.DeployContract(transactor, *abi, byteCode, subnetInfo.ChainRPCClient, constructorArgs...)
	Expect(err).Should(BeNil())

	// Wait for transaction, then check code was deployed
	WaitForTransaction(ctx, tx.Hash(), subnetInfo.ChainRPCClient)
	code, err := subnetInfo.ChainRPCClient.CodeAt(ctx, contractAddress, nil)
	Expect(err).Should(BeNil())
	Expect(len(code)).Should(BeNumerically(">", 2)) // 0x is an EOA, contract returns the bytecode

	return contractAddress
}<|MERGE_RESOLUTION|>--- conflicted
+++ resolved
@@ -91,15 +91,6 @@
 	unsignedWarpMsg := unsignedMsg
 	log.Info("Parsed unsignedWarpMsg", "unsignedWarpMessageID", unsignedWarpMessageID, "unsignedWarpMessage", unsignedWarpMsg)
 
-<<<<<<< HEAD
-=======
-	// Fetch the Teleporter message from the logs
-	bind, err := teleportermessenger.NewTeleporterMessenger(teleporterContractAddress, source.ChainRPCClient)
-	Expect(err).Should(BeNil())
-	sendEvent, err := GetEventFromLogs(sourceReceipt.Logs, bind.ParseSendCrossChainMessage)
-	Expect(err).Should(BeNil())
-
->>>>>>> b840569b
 	// Loop over each client on chain A to ensure they all have time to accept the block.
 	// Note: if we did not confirm this here, the next stage could be racy since it assumes every node
 	// has accepted the block.
@@ -128,7 +119,7 @@
 	// Fetch the Teleporter message from the logs
 	bind, err := teleportermessenger.NewTeleporterMessenger(teleporterContractAddress, source.ChainRPCClient)
 	Expect(err).Should(BeNil())
-	sendEvent, err := GetSendEventFromLogs(sourceReceipt.Logs, bind)
+	sendEvent, err := GetEventFromLogs(sourceReceipt.Logs, bind.ParseSendCrossChainMessage)
 	Expect(err).Should(BeNil())
 
 	signedWarpMessageBytes := ConstructSignedWarpMessageBytes(ctx, sourceReceipt, source, destination)
