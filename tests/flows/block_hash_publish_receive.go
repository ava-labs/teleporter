package flows

import (
	"context"
	"math/big"

	coreEthClient "github.com/ava-labs/coreth/ethclient"
	"github.com/ava-labs/subnet-evm/accounts/abi/bind"
	"github.com/ava-labs/teleporter/tests/interfaces"
	"github.com/ava-labs/teleporter/tests/utils"
	. "github.com/onsi/gomega"
)

func BlockHashPublishReceive(network interfaces.Network) {
	subnetAInfo := network.GetPrimaryNetworkInfo()
	subnetBInfo, _ := utils.GetTwoSubnets(network)
	_, fundedKey := network.GetFundedAccountInfo()

	ctx := context.Background()

	publisherAddress, publisher := utils.DeployBlockHashPublisher(
		ctx,
		fundedKey,
		subnetAInfo,
	)
	receiverAddress, receiver := utils.DeployBlockHashReceiver(
		ctx,
		fundedKey,
		subnetBInfo,
		publisherAddress,
		subnetAInfo.BlockchainID,
	)

	// coreth and subnet-evm have different Block implementations,
	// which means that the block hashes will be different when queried from different clients
	// To workaround this, we need to query the block hash from the coreth client
	// TODO: Design a unified interface that accounts for this different
	rpcUri := utils.HttpToRPCURI(subnetAInfo.NodeURIs[1], utils.CChainPathSpecifier)
	rpcClient, err := coreEthClient.Dial(rpcUri)
	Expect(err).Should(BeNil())
	expectedBlockNumberU64, err := rpcClient.BlockNumber(ctx)
	Expect(err).Should(BeNil())
	expectedBlockNumber := big.NewInt(0).SetUint64(expectedBlockNumberU64)

<<<<<<< HEAD
=======
	block, err := rpcClient.BlockByNumber(
		ctx, expectedBlockNumber)
	Expect(err).Should(BeNil())
	expectedBlockHash := block.Hash()

>>>>>>> 94aa3e79
	// publish latest block hash
	tx_opts, err := bind.NewKeyedTransactorWithChainID(
		fundedKey, subnetAInfo.EVMChainID)
	Expect(err).Should(BeNil())

	tx, err := publisher.PublishLatestBlockHash(
		tx_opts, subnetBInfo.BlockchainID, receiverAddress)
	Expect(err).Should(BeNil())

	receipt := utils.WaitForTransactionSuccess(ctx, subnetAInfo, tx)

	// relay publication
	network.RelayMessage(ctx, receipt, subnetAInfo, subnetBInfo, true)

	// receive publication
	blockNumber, blockHash, err := receiver.GetLatestBlockInfo(&bind.CallOpts{})
	Expect(err).Should(BeNil())

	// verify expectations
	Expect(blockNumber.Uint64()).Should(Equal(expectedBlockNumber.Uint64()))
	Expect(blockHash[:]).Should(Equal(expectedBlockHash[:]))
}<|MERGE_RESOLUTION|>--- conflicted
+++ resolved
@@ -42,14 +42,11 @@
 	Expect(err).Should(BeNil())
 	expectedBlockNumber := big.NewInt(0).SetUint64(expectedBlockNumberU64)
 
-<<<<<<< HEAD
-=======
 	block, err := rpcClient.BlockByNumber(
 		ctx, expectedBlockNumber)
 	Expect(err).Should(BeNil())
 	expectedBlockHash := block.Hash()
 
->>>>>>> 94aa3e79
 	// publish latest block hash
 	tx_opts, err := bind.NewKeyedTransactorWithChainID(
 		fundedKey, subnetAInfo.EVMChainID)
