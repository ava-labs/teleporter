--- conflicted
+++ resolved
@@ -130,45 +130,6 @@
 	amount := big.NewInt(0).Mul(big.NewInt(1e18), big.NewInt(10))
 
 	// Send tokens from C-Chain to Subnet A
-<<<<<<< HEAD
-	{
-		inputA := erc20source.SendTokensInput{
-			DestinationBlockchainID:  subnetAInfo.BlockchainID,
-			DestinationBridgeAddress: nativeTokenDestinationAddressA,
-			Recipient:                recipientAddress,
-			FeeTokenAddress:          sourceTokenAddress,
-			PrimaryFee:               big.NewInt(1e18),
-			SecondaryFee:             big.NewInt(0),
-			RequiredGasLimit:         utils.DefaultNativeTokenRequiredGasLimit,
-		}
-		// Bridge the initial imbalance, which is scaled up on the destination by 1 decimal place
-		// This will mint 9/10 the initial imbalance amount on the destination (after fees)
-		receipt, bridgedAmountA := utils.SendERC20Source(
-			ctx,
-			cChainInfo,
-			erc20Source,
-			erc20SourceAddress,
-			sourceToken,
-			inputA,
-			initialReserveImbalance,
-			fundedKey,
-		)
-
-		// Amount received by the destination is bridgedAmount * 10 - initialReserveImbalance
-		receivedAmountA = new(big.Int).Sub(new(big.Int).Mul(bridgedAmountA, big.NewInt(10)), initialReserveImbalance)
-
-		// Relay the message to subnet A and check for a native token mint withdrawal
-		network.RelayMessage(
-			ctx,
-			receipt,
-			cChainInfo,
-			subnetAInfo,
-			true,
-		)
-
-		// Verify the recipient received the tokens
-		teleporterUtils.CheckBalance(ctx, recipientAddress, receivedAmountA, subnetAInfo.RPCClient)
-=======
 	inputA := erc20source.SendTokensInput{
 		DestinationBlockchainID:  subnetAInfo.BlockchainID,
 		DestinationBridgeAddress: nativeTokenDestinationAddressA,
@@ -176,7 +137,6 @@
 		PrimaryFee:               big.NewInt(1e18),
 		SecondaryFee:             big.NewInt(0),
 		RequiredGasLimit:         utils.DefaultNativeTokenRequiredGasLimit,
->>>>>>> 1c89c724
 	}
 
 	receipt, bridgedAmountA := utils.SendERC20Source(
@@ -203,45 +163,6 @@
 	teleporterUtils.CheckBalance(ctx, recipientAddress, bridgedAmountA, subnetAInfo.RPCClient)
 
 	// Send tokens from C-Chain to Subnet B
-<<<<<<< HEAD
-	{
-		inputB := erc20source.SendTokensInput{
-			DestinationBlockchainID:  subnetBInfo.BlockchainID,
-			DestinationBridgeAddress: nativeTokenDestinationAddressB,
-			Recipient:                recipientAddress,
-			FeeTokenAddress:          sourceTokenAddress,
-			PrimaryFee:               big.NewInt(1e18),
-			SecondaryFee:             big.NewInt(0),
-			RequiredGasLimit:         utils.DefaultNativeTokenRequiredGasLimit,
-		}
-		// Bridge the initial imbalance, which is scaled up on the destination by 1 decimal place
-		// This will mint 9/10 the initial imbalance amount on the destination (after fees)
-		receipt, bridgedAmountB := utils.SendERC20Source(
-			ctx,
-			cChainInfo,
-			erc20Source,
-			erc20SourceAddress,
-			sourceToken,
-			inputB,
-			initialReserveImbalance,
-			fundedKey,
-		)
-
-		// Amount received by the destination is bridgedAmount * 10 - initialReserveImbalance
-		receivedAmountB = new(big.Int).Sub(new(big.Int).Mul(bridgedAmountB, big.NewInt(10)), initialReserveImbalance)
-
-		// Relay the message to subnet B and check for a native token mint withdrawal
-		network.RelayMessage(
-			ctx,
-			receipt,
-			cChainInfo,
-			subnetBInfo,
-			true,
-		)
-
-		// Verify the recipient received the tokens
-		teleporterUtils.CheckBalance(ctx, recipientAddress, receivedAmountB, subnetBInfo.RPCClient)
-=======
 	inputB := erc20source.SendTokensInput{
 		DestinationBlockchainID:  subnetBInfo.BlockchainID,
 		DestinationBridgeAddress: nativeTokenDestinationAddressB,
@@ -249,7 +170,6 @@
 		PrimaryFee:               big.NewInt(1e18),
 		SecondaryFee:             big.NewInt(0),
 		RequiredGasLimit:         utils.DefaultNativeTokenRequiredGasLimit,
->>>>>>> 1c89c724
 	}
 
 	receipt, bridgedAmountB := utils.SendERC20Source(
