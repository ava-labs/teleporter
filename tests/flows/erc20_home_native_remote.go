package flows

import (
	"context"
	"math/big"

	erc20tokenhome "github.com/ava-labs/avalanche-interchain-token-transfer/abi-bindings/go/TokenHome/ERC20TokenHome"
	nativetokenremote "github.com/ava-labs/avalanche-interchain-token-transfer/abi-bindings/go/TokenRemote/NativeTokenRemote"
	"github.com/ava-labs/avalanche-interchain-token-transfer/tests/utils"
	"github.com/ava-labs/subnet-evm/accounts/abi/bind"
	"github.com/ava-labs/teleporter/tests/interfaces"
	teleporterUtils "github.com/ava-labs/teleporter/tests/utils"
	"github.com/ethereum/go-ethereum/crypto"
	. "github.com/onsi/gomega"
)

var (
	decimalsShift           = uint8(1)
	tokenMultiplier         = utils.GetTokenMultiplier(decimalsShift)
	initialReserveImbalance = new(big.Int).Mul(big.NewInt(1e18), big.NewInt(1e6))

	// These two should be changed together
	multiplyOnRemote       = true
	erc20TokenHomeDecimals = utils.NativeTokenDecimals - decimalsShift

	burnedFeesReportingRewardPercentage = big.NewInt(1)
)

/**
 * Deploy a ERC20Token on the primary network
 * Deploys NativeTokenRemote to Subnet A and Subnet B
 * Transfers C-Chain example ERC20 tokens to Subnet A as Subnet A's native token
 * Transfer back tokens from Subnet A to C-Chain
 */
func ERC20TokenHomeNativeTokenRemote(network interfaces.Network) {
	cChainInfo := network.GetPrimaryNetworkInfo()
	subnetAInfo, _ := teleporterUtils.GetTwoSubnets(network)
	fundedAddress, fundedKey := network.GetFundedAccountInfo()

	ctx := context.Background()

	// Deploy an ExampleERC20 on subnet A as the token to be transferred
	exampleERC20Address, exampleERC20 := utils.DeployExampleERC20(
		ctx,
		fundedKey,
		cChainInfo,
		erc20TokenHomeDecimals,
	)

	exampleERC20Decimals, err := exampleERC20.Decimals(&bind.CallOpts{})
	Expect(err).Should(BeNil())

<<<<<<< HEAD
	// Create an ERC20TokenHome for bridging the ERC20 token
	erc20TokenHomeAddress, _, erc20TokenHome := utils.DeployERC20TokenHome(
=======
	// Create an ERC20TokenHome for transferring the ERC20 token
	erc20TokenHomeAddress, erc20TokenHome := utils.DeployERC20TokenHome(
>>>>>>> 9fcca1eb
		ctx,
		fundedKey,
		cChainInfo,
		fundedAddress,
		exampleERC20Address,
		exampleERC20Decimals,
	)

	// Deploy a NativeTokenRemote to Subnet A
	nativeTokenRemoteAddressA, nativeTokenRemoteA := utils.DeployNativeTokenRemote(
		ctx,
		subnetAInfo,
		"SUBA",
		fundedAddress,
		cChainInfo.BlockchainID,
		erc20TokenHomeAddress,
		exampleERC20Decimals,
		initialReserveImbalance,
		burnedFeesReportingRewardPercentage,
	)

	collateralAmount := utils.RegisterTokenRemoteOnHome(
		ctx,
		network,
		cChainInfo,
		erc20TokenHomeAddress,
		subnetAInfo,
		nativeTokenRemoteAddressA,
		initialReserveImbalance,
		utils.GetTokenMultiplier(decimalsShift),
		multiplyOnRemote,
	)

	utils.AddCollateralToERC20TokenHome(
		ctx,
		cChainInfo,
		erc20TokenHome,
		erc20TokenHomeAddress,
		exampleERC20,
		subnetAInfo.BlockchainID,
		nativeTokenRemoteAddressA,
		collateralAmount,
		fundedKey,
	)

	// Generate new recipient to receive transferred tokens
	recipientKey, err := crypto.GenerateKey()
	recipientKey.ECDH()
	Expect(err).Should(BeNil())
	recipientAddress := crypto.PubkeyToAddress(recipientKey.PublicKey)

	// Send tokens from C-Chain to Subnet A
	input := erc20tokenhome.SendTokensInput{
		DestinationBlockchainID:            subnetAInfo.BlockchainID,
		DestinationTokenTransferrerAddress: nativeTokenRemoteAddressA,
		Recipient:                          recipientAddress,
		PrimaryFeeTokenAddress:             exampleERC20Address,
		PrimaryFee:                         big.NewInt(1e18),
		SecondaryFee:                       big.NewInt(0),
		RequiredGasLimit:                   utils.DefaultNativeTokenRequiredGas,
	}

	amount := big.NewInt(0).Mul(big.NewInt(1e18), big.NewInt(10))
	receipt, transferredAmount := utils.SendERC20TokenHome(
		ctx,
		cChainInfo,
		erc20TokenHome,
		erc20TokenHomeAddress,
		exampleERC20,
		input,
		amount,
		fundedKey,
	)

	// Relay the message to subnet A and check for a native token mint withdrawal
	network.RelayMessage(
		ctx,
		receipt,
		cChainInfo,
		subnetAInfo,
		true,
	)

	// Verify the recipient received the tokens
	teleporterUtils.CheckBalance(ctx, recipientAddress, transferredAmount, subnetAInfo.RPCClient)

	// Send back to the home chain and check that ERC20TokenHome received the tokens
	input_A := nativetokenremote.SendTokensInput{
		DestinationBlockchainID:            cChainInfo.BlockchainID,
		DestinationTokenTransferrerAddress: erc20TokenHomeAddress,
		Recipient:                          recipientAddress,
		PrimaryFeeTokenAddress:             nativeTokenRemoteAddressA,
		PrimaryFee:                         big.NewInt(1e10),
		SecondaryFee:                       big.NewInt(0),
		RequiredGasLimit:                   utils.DefaultNativeTokenRequiredGas,
	}
	// Send half of the received amount to account for gas expenses
	amountToSendA := new(big.Int).Div(transferredAmount, big.NewInt(2))
	receipt, transferredAmount = utils.SendNativeTokenRemote(
		ctx,
		subnetAInfo,
		nativeTokenRemoteA,
		nativeTokenRemoteAddressA,
		input_A,
		amountToSendA,
		recipientKey,
	)

	receipt = network.RelayMessage(
		ctx,
		receipt,
		subnetAInfo,
		cChainInfo,
		true,
	)

	// Check that the recipient received the tokens
	scaledAmount := utils.RemoveTokenScaling(tokenMultiplier, multiplyOnRemote, transferredAmount)
	utils.CheckERC20TokenHomeWithdrawal(
		ctx,
		erc20TokenHomeAddress,
		exampleERC20,
		receipt,
		recipientAddress,
		scaledAmount,
	)

	// Check that the recipient received the tokens
	balance, err := exampleERC20.BalanceOf(&bind.CallOpts{}, recipientAddress)
	Expect(err).Should(BeNil())
	Expect(balance).Should(Equal(scaledAmount))
}<|MERGE_RESOLUTION|>--- conflicted
+++ resolved
@@ -50,13 +50,8 @@
 	exampleERC20Decimals, err := exampleERC20.Decimals(&bind.CallOpts{})
 	Expect(err).Should(BeNil())
 
-<<<<<<< HEAD
-	// Create an ERC20TokenHome for bridging the ERC20 token
+	// Create an ERC20TokenHome for transferring the ERC20 token
 	erc20TokenHomeAddress, _, erc20TokenHome := utils.DeployERC20TokenHome(
-=======
-	// Create an ERC20TokenHome for transferring the ERC20 token
-	erc20TokenHomeAddress, erc20TokenHome := utils.DeployERC20TokenHome(
->>>>>>> 9fcca1eb
 		ctx,
 		fundedKey,
 		cChainInfo,
