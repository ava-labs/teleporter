--- conflicted
+++ resolved
@@ -47,56 +47,26 @@
 	)
 	ctx := context.Background()
 
-<<<<<<< HEAD
-	// Deploy the staking manager contract
-	stakingManagerAddress, stakingManager := utils.DeployAndInitializeNativeTokenStakingManager(
-		ctx,
-		fundedKey,
-		l1AInfo,
-		pChainInfo,
-	)
-
-	utils.AddNativeMinterAdmin(ctx, l1AInfo, fundedKey, stakingManagerAddress)
-
-	nodes := utils.ConvertSubnet(
-		ctx,
-		l1AInfo,
-		network.GetPChainWallet(),
-		stakingManagerAddress,
-=======
 	nodes, initialValidationIDs, _ := network.ConvertSubnet(
 		ctx,
-		subnetAInfo,
+		l1AInfo,
 		utils.NativeTokenStakingManager,
 		[]uint64{units.Schmeckle, 1000 * units.Schmeckle}, // Choose weights to avoid validator churn limits
->>>>>>> 790ccce8
 		fundedKey,
 		false,
 	)
-<<<<<<< HEAD
-
-	// Initialize the validator set on the L1
-	log.Println("Initializing validator set")
-	initialValidationIDs := utils.InitializeNativeTokenValidatorSet(
-		ctx,
-		fundedKey,
-		l1AInfo,
-		pChainInfo,
-		stakingManager,
-=======
-	stakingManagerAddress := network.GetValidatorManager(subnetAInfo.SubnetID)
+	stakingManagerAddress := network.GetValidatorManager(l1AInfo.L1ID)
 	nativeStakingManager, err := nativetokenstakingmanager.NewNativeTokenStakingManager(
->>>>>>> 790ccce8
-		stakingManagerAddress,
-		subnetAInfo.RPCClient,
+		stakingManagerAddress,
+		l1AInfo.RPCClient,
 	)
 	Expect(err).Should(BeNil())
-	utils.AddNativeMinterAdmin(ctx, subnetAInfo, fundedKey, stakingManagerAddress)
+	utils.AddNativeMinterAdmin(ctx, l1AInfo, fundedKey, stakingManagerAddress)
 
 	//
 	// Delist one initial validator
 	//
-	posStakingManager, err := iposvalidatormanager.NewIPoSValidatorManager(stakingManagerAddress, subnetAInfo.RPCClient)
+	posStakingManager, err := iposvalidatormanager.NewIPoSValidatorManager(stakingManagerAddress, l1AInfo.RPCClient)
 	Expect(err).Should(BeNil())
 	utils.InitializeAndCompleteEndInitialPoSValidation(
 		ctx,
@@ -173,26 +143,22 @@
 		defer aggregator.Shutdown()
 
 		// Gather subnet-evm Warp signatures for the SubnetValidatorWeightUpdateMessage & relay to the P-Chain
-<<<<<<< HEAD
-		signedWarpMessage := utils.ConstructSignedWarpMessage(context.Background(), receipt, l1AInfo, pChainInfo)
-=======
 		signedWarpMessage := utils.ConstructSignedWarpMessage(
 			context.Background(),
 			receipt,
-			subnetAInfo,
+			l1AInfo,
 			pChainInfo,
 			nil,
 			aggregator,
 		)
->>>>>>> 790ccce8
 
 		// Issue a tx to update the validator's weight on the P-Chain
 		network.GetPChainWallet().IssueSetL1ValidatorWeightTx(signedWarpMessage.Bytes())
 		utils.PChainProposerVMWorkaround(network.GetPChainWallet())
 		utils.AdvanceProposerVM(ctx, l1AInfo, fundedKey, 5)
 
-		// Construct a SubnetValidatorWeightUpdateMessage Warp message from the P-Chain
-		registrationSignedMessage := utils.ConstructSubnetValidatorWeightUpdateMessage(
+		// Construct a L1ValidatorWeightUpdateMessage Warp message from the P-Chain
+		registrationSignedMessage := utils.ConstructL1ValidatorWeightUpdateMessage(
 			validationID,
 			nonce,
 			newValidatorWeight,
@@ -202,13 +168,8 @@
 			network.GetNetworkID(),
 		)
 
-<<<<<<< HEAD
 		// Deliver the Warp message to the L1
-		receipt = utils.CompleteNativeDelegatorRegistration(
-=======
-		// Deliver the Warp message to the subnet
 		receipt = utils.CompleteDelegatorRegistration(
->>>>>>> 790ccce8
 			ctx,
 			fundedKey,
 			delegationID,
@@ -234,13 +195,8 @@
 		receipt := utils.InitializeEndDelegation(
 			ctx,
 			fundedKey,
-<<<<<<< HEAD
-			l1AInfo,
-			stakingManager,
-=======
-			subnetAInfo,
-			stakingManagerAddress,
->>>>>>> 790ccce8
+			l1AInfo,
+			stakingManagerAddress,
 			delegationID,
 		)
 		delegatorRemovalEvent, err := utils.GetEventFromLogs(
@@ -256,18 +212,14 @@
 
 		// Gather subnet-evm Warp signatures for the SetSubnetValidatorWeightMessage & relay to the P-Chain
 		// (Sending to the P-Chain will be skipped for now)
-<<<<<<< HEAD
-		signedWarpMessage := utils.ConstructSignedWarpMessage(context.Background(), receipt, l1AInfo, pChainInfo)
-=======
 		signedWarpMessage := utils.ConstructSignedWarpMessage(
 			context.Background(),
 			receipt,
-			subnetAInfo,
+			l1AInfo,
 			pChainInfo,
 			nil,
 			aggregator,
 		)
->>>>>>> 790ccce8
 		Expect(err).Should(BeNil())
 
 		// Issue a tx to update the validator's weight on the P-Chain
@@ -276,7 +228,7 @@
 		utils.AdvanceProposerVM(ctx, l1AInfo, fundedKey, 5)
 
 		// Construct a SubnetValidatorWeightUpdateMessage Warp message from the P-Chain
-		signedMessage := utils.ConstructSubnetValidatorWeightUpdateMessage(
+		signedMessage := utils.ConstructL1ValidatorWeightUpdateMessage(
 			validationID,
 			nonce,
 			nodes[0].Weight,
@@ -286,13 +238,8 @@
 			network.GetNetworkID(),
 		)
 
-<<<<<<< HEAD
 		// Deliver the Warp message to the L1
-		receipt = utils.CompleteEndNativeDelegation(
-=======
-		// Deliver the Warp message to the subnet
 		receipt = utils.CompleteEndDelegation(
->>>>>>> 790ccce8
 			ctx,
 			fundedKey,
 			delegationID,
