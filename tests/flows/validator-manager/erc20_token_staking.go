package staking

import (
	"context"
	"log"
	"math/big"
	"time"

	"github.com/ava-labs/avalanchego/ids"
	"github.com/ava-labs/avalanchego/utils/units"
	"github.com/ava-labs/subnet-evm/accounts/abi/bind"
	exampleerc20 "github.com/ava-labs/teleporter/abi-bindings/go/mocks/ExampleERC20"
	erc20tokenstakingmanager "github.com/ava-labs/teleporter/abi-bindings/go/validator-manager/ERC20TokenStakingManager"
	iposvalidatormanager "github.com/ava-labs/teleporter/abi-bindings/go/validator-manager/interfaces/IPoSValidatorManager"
	localnetwork "github.com/ava-labs/teleporter/tests/network"
	"github.com/ava-labs/teleporter/tests/utils"
	. "github.com/onsi/gomega"
)

/*
 * Registers a erc20 token staking validator on a L1. The steps are as follows:
 * - Deploy the ERCTokenStakingManager
 * - Initiate validator registration
 * - Deliver the Warp message to the P-Chain (not implemented)
 * - Aggregate P-Chain signatures on the response Warp message
 * - Deliver the Warp message to the L1
 * - Verify that the validator is registered in the staking contract
 *
 * Delists the validator from the L1. The steps are as follows:
 * - Initiate validator delisting
 * - Deliver the Warp message to the P-Chain (not implemented)
 * - Aggregate P-Chain signatures on the response Warp message
 * - Deliver the Warp message to the L1
 * - Verify that the validator is delisted from the staking contract
 */
func ERC20TokenStakingManager(network *localnetwork.LocalNetwork) {
	// Get the L1s info
	cChainInfo := network.GetPrimaryNetworkInfo()
	l1AInfo, _ := network.GetTwoL1s()
	_, fundedKey := network.GetFundedAccountInfo()
	pChainInfo := utils.GetPChainInfo(cChainInfo)

	signatureAggregator := utils.NewSignatureAggregator(
		cChainInfo.NodeURIs[0],
		[]ids.ID{
			l1AInfo.L1ID,
		},
	)
	ctx := context.Background()

<<<<<<< HEAD
	// Deploy the staking manager contract
	stakingManagerAddress, stakingManager, _, erc20 := utils.DeployAndInitializeERC20TokenStakingManager(
		ctx,
		fundedKey,
		l1AInfo,
		pChainInfo,
	)

	nodes := utils.ConvertSubnet(
		ctx,
		l1AInfo,
		network.GetPChainWallet(),
		stakingManagerAddress,
=======
	nodes, initialValidationIDs, _ := network.ConvertSubnet(
		ctx,
		subnetAInfo,
		utils.ERC20TokenStakingManager,
		[]uint64{units.Schmeckle, 1000 * units.Schmeckle}, // Choose weights to avoid validator churn limits
>>>>>>> 790ccce8
		fundedKey,
		false,
	)
<<<<<<< HEAD

	// Initialize the validator set on the L1
	log.Println("Initializing validator set")
	initialValidationIDs := utils.InitializeERC20TokenValidatorSet(
		ctx,
		fundedKey,
		l1AInfo,
		pChainInfo,
		stakingManager,
=======
	stakingManagerAddress := network.GetValidatorManager(subnetAInfo.SubnetID)
	erc20StakingManager, err := erc20tokenstakingmanager.NewERC20TokenStakingManager(
>>>>>>> 790ccce8
		stakingManagerAddress,
		subnetAInfo.RPCClient,
	)
	Expect(err).Should(BeNil())
	erc20Address, err := erc20StakingManager.Erc20(&bind.CallOpts{})
	Expect(err).Should(BeNil())
	erc20, err := exampleerc20.NewExampleERC20(erc20Address, subnetAInfo.RPCClient)
	Expect(err).Should(BeNil())

	//
	// Delist one initial validator
	//
	posStakingManager, err := iposvalidatormanager.NewIPoSValidatorManager(stakingManagerAddress, subnetAInfo.RPCClient)
	Expect(err).Should(BeNil())
	utils.InitializeAndCompleteEndInitialPoSValidation(
		ctx,
		signatureAggregator,
		fundedKey,
		l1AInfo,
		pChainInfo,
		posStakingManager,
		stakingManagerAddress,
		initialValidationIDs[0],
		0,
		nodes[0].Weight,
		network.GetPChainWallet(),
		network.GetNetworkID(),
	)

	//
	// Register the validator as PoS
	//
	expiry := uint64(time.Now().Add(24 * time.Hour).Unix())
	validationID := utils.InitializeAndCompleteERC20ValidatorRegistration(
		ctx,
		signatureAggregator,
		fundedKey,
		l1AInfo,
		pChainInfo,
		erc20StakingManager,
		stakingManagerAddress,
		erc20,
		expiry,
		nodes[0],
		network.GetPChainWallet(),
		network.GetNetworkID(),
	)
	validatorStartTime := time.Now()

	//
	// Register a delegator
	//
	var delegationID ids.ID
	{
		log.Println("Registering delegator")
		delegatorStake, err := erc20StakingManager.WeightToValue(
			&bind.CallOpts{},
			nodes[0].Weight,
		)
		Expect(err).Should(BeNil())
		delegatorStake.Div(delegatorStake, big.NewInt(10))
		delegatorWeight, err := erc20StakingManager.ValueToWeight(
			&bind.CallOpts{},
			delegatorStake,
		)
		Expect(err).Should(BeNil())
		newValidatorWeight := nodes[0].Weight + delegatorWeight

		nonce := uint64(1)

		receipt := utils.InitializeERC20DelegatorRegistration(
			ctx,
			fundedKey,
			l1AInfo,
			validationID,
			delegatorStake,
			erc20,
			stakingManagerAddress,
			erc20StakingManager,
		)
		initRegistrationEvent, err := utils.GetEventFromLogs(
			receipt.Logs,
			erc20StakingManager.ParseDelegatorAdded,
		)
		Expect(err).Should(BeNil())
		delegationID = initRegistrationEvent.DelegationID

		aggregator := network.GetSignatureAggregator()
		defer aggregator.Shutdown()

		// Gather subnet-evm Warp signatures for the SubnetValidatorWeightUpdateMessage & relay to the P-Chain
<<<<<<< HEAD
		signedWarpMessage := utils.ConstructSignedWarpMessage(context.Background(), receipt, l1AInfo, pChainInfo)
=======
		signedWarpMessage := utils.ConstructSignedWarpMessage(
			context.Background(),
			receipt,
			subnetAInfo,
			pChainInfo,
			nil,
			aggregator,
		)
>>>>>>> 790ccce8

		// Issue a tx to update the validator's weight on the P-Chain
		network.GetPChainWallet().IssueSetL1ValidatorWeightTx(signedWarpMessage.Bytes())
		utils.PChainProposerVMWorkaround(network.GetPChainWallet())
		utils.AdvanceProposerVM(ctx, l1AInfo, fundedKey, 5)

		// Construct a SubnetValidatorWeightUpdateMessage Warp message from the P-Chain
		registrationSignedMessage := utils.ConstructSubnetValidatorWeightUpdateMessage(
			validationID,
			nonce,
			newValidatorWeight,
			l1AInfo,
			pChainInfo,
			signatureAggregator,
			network.GetNetworkID(),
		)

<<<<<<< HEAD
		// Deliver the Warp message to the L1
		receipt = utils.CompleteERC20DelegatorRegistration(
=======
		// Deliver the Warp message to the subnet
		receipt = utils.CompleteDelegatorRegistration(
>>>>>>> 790ccce8
			ctx,
			fundedKey,
			delegationID,
			l1AInfo,
			stakingManagerAddress,
			registrationSignedMessage,
		)
		// Check that the validator is registered in the staking contract
		registrationEvent, err := utils.GetEventFromLogs(
			receipt.Logs,
			erc20StakingManager.ParseDelegatorRegistered,
		)
		Expect(err).Should(BeNil())
		Expect(registrationEvent.ValidationID[:]).Should(Equal(validationID[:]))
		Expect(registrationEvent.DelegationID[:]).Should(Equal(delegationID[:]))
	}

	//
	// Delist the delegator
	//
	{
		log.Println("Delisting delegator")
		nonce := uint64(2)
		receipt := utils.InitializeEndDelegation(
			ctx,
			fundedKey,
<<<<<<< HEAD
			l1AInfo,
			stakingManager,
=======
			subnetAInfo,
			stakingManagerAddress,
>>>>>>> 790ccce8
			delegationID,
		)
		delegatorRemovalEvent, err := utils.GetEventFromLogs(
			receipt.Logs,
			erc20StakingManager.ParseDelegatorRemovalInitialized,
		)
		Expect(err).Should(BeNil())
		Expect(delegatorRemovalEvent.ValidationID[:]).Should(Equal(validationID[:]))
		Expect(delegatorRemovalEvent.DelegationID[:]).Should(Equal(delegationID[:]))

		aggregator := network.GetSignatureAggregator()
		defer aggregator.Shutdown()

		// Gather subnet-evm Warp signatures for the SetSubnetValidatorWeightMessage & relay to the P-Chain
		// (Sending to the P-Chain will be skipped for now)
<<<<<<< HEAD
		signedWarpMessage := utils.ConstructSignedWarpMessage(context.Background(), receipt, l1AInfo, pChainInfo)
=======
		signedWarpMessage := utils.ConstructSignedWarpMessage(
			context.Background(),
			receipt,
			subnetAInfo,
			pChainInfo,
			nil,
			aggregator,
		)
>>>>>>> 790ccce8
		Expect(err).Should(BeNil())

		// Issue a tx to update the validator's weight on the P-Chain
		network.GetPChainWallet().IssueSetL1ValidatorWeightTx(signedWarpMessage.Bytes())
		utils.PChainProposerVMWorkaround(network.GetPChainWallet())
		utils.AdvanceProposerVM(ctx, l1AInfo, fundedKey, 5)

		// Construct a SubnetValidatorWeightUpdateMessage Warp message from the P-Chain
		signedMessage := utils.ConstructSubnetValidatorWeightUpdateMessage(
			validationID,
			nonce,
			nodes[0].Weight,
			l1AInfo,
			pChainInfo,
			signatureAggregator,
			network.GetNetworkID(),
		)

<<<<<<< HEAD
		// Deliver the Warp message to the L1
		receipt = utils.CompleteEndERC20Delegation(
=======
		// Deliver the Warp message to the subnet
		receipt = utils.CompleteEndDelegation(
>>>>>>> 790ccce8
			ctx,
			fundedKey,
			delegationID,
			l1AInfo,
			stakingManagerAddress,
			signedMessage,
		)

		// Check that the delegator has been delisted from the staking contract
		registrationEvent, err := utils.GetEventFromLogs(
			receipt.Logs,
			erc20StakingManager.ParseDelegationEnded,
		)
		Expect(err).Should(BeNil())
		Expect(registrationEvent.ValidationID[:]).Should(Equal(validationID[:]))
		Expect(registrationEvent.DelegationID[:]).Should(Equal(delegationID[:]))
	}

	//
	// Delist the validator
	//
	utils.InitializeAndCompleteEndPoSValidation(
		ctx,
		signatureAggregator,
		fundedKey,
		l1AInfo,
		pChainInfo,
		posStakingManager,
		stakingManagerAddress,
		validationID,
		expiry,
		nodes[0],
		1,
		true,
		validatorStartTime,
		network.GetPChainWallet(),
		network.GetNetworkID(),
	)
}<|MERGE_RESOLUTION|>--- conflicted
+++ resolved
@@ -48,57 +48,29 @@
 	)
 	ctx := context.Background()
 
-<<<<<<< HEAD
-	// Deploy the staking manager contract
-	stakingManagerAddress, stakingManager, _, erc20 := utils.DeployAndInitializeERC20TokenStakingManager(
-		ctx,
-		fundedKey,
-		l1AInfo,
-		pChainInfo,
-	)
-
-	nodes := utils.ConvertSubnet(
-		ctx,
-		l1AInfo,
-		network.GetPChainWallet(),
-		stakingManagerAddress,
-=======
 	nodes, initialValidationIDs, _ := network.ConvertSubnet(
 		ctx,
-		subnetAInfo,
+		l1AInfo,
 		utils.ERC20TokenStakingManager,
 		[]uint64{units.Schmeckle, 1000 * units.Schmeckle}, // Choose weights to avoid validator churn limits
->>>>>>> 790ccce8
 		fundedKey,
 		false,
 	)
-<<<<<<< HEAD
-
-	// Initialize the validator set on the L1
-	log.Println("Initializing validator set")
-	initialValidationIDs := utils.InitializeERC20TokenValidatorSet(
-		ctx,
-		fundedKey,
-		l1AInfo,
-		pChainInfo,
-		stakingManager,
-=======
-	stakingManagerAddress := network.GetValidatorManager(subnetAInfo.SubnetID)
+	stakingManagerAddress := network.GetValidatorManager(l1AInfo.L1ID)
 	erc20StakingManager, err := erc20tokenstakingmanager.NewERC20TokenStakingManager(
->>>>>>> 790ccce8
-		stakingManagerAddress,
-		subnetAInfo.RPCClient,
+		stakingManagerAddress,
+		l1AInfo.RPCClient,
 	)
 	Expect(err).Should(BeNil())
 	erc20Address, err := erc20StakingManager.Erc20(&bind.CallOpts{})
 	Expect(err).Should(BeNil())
-	erc20, err := exampleerc20.NewExampleERC20(erc20Address, subnetAInfo.RPCClient)
+	erc20, err := exampleerc20.NewExampleERC20(erc20Address, l1AInfo.RPCClient)
 	Expect(err).Should(BeNil())
 
 	//
 	// Delist one initial validator
 	//
-	posStakingManager, err := iposvalidatormanager.NewIPoSValidatorManager(stakingManagerAddress, subnetAInfo.RPCClient)
+	posStakingManager, err := iposvalidatormanager.NewIPoSValidatorManager(stakingManagerAddress, l1AInfo.RPCClient)
 	Expect(err).Should(BeNil())
 	utils.InitializeAndCompleteEndInitialPoSValidation(
 		ctx,
@@ -177,26 +149,22 @@
 		defer aggregator.Shutdown()
 
 		// Gather subnet-evm Warp signatures for the SubnetValidatorWeightUpdateMessage & relay to the P-Chain
-<<<<<<< HEAD
-		signedWarpMessage := utils.ConstructSignedWarpMessage(context.Background(), receipt, l1AInfo, pChainInfo)
-=======
 		signedWarpMessage := utils.ConstructSignedWarpMessage(
 			context.Background(),
 			receipt,
-			subnetAInfo,
+			l1AInfo,
 			pChainInfo,
 			nil,
 			aggregator,
 		)
->>>>>>> 790ccce8
 
 		// Issue a tx to update the validator's weight on the P-Chain
 		network.GetPChainWallet().IssueSetL1ValidatorWeightTx(signedWarpMessage.Bytes())
 		utils.PChainProposerVMWorkaround(network.GetPChainWallet())
 		utils.AdvanceProposerVM(ctx, l1AInfo, fundedKey, 5)
 
-		// Construct a SubnetValidatorWeightUpdateMessage Warp message from the P-Chain
-		registrationSignedMessage := utils.ConstructSubnetValidatorWeightUpdateMessage(
+		// Construct an L1ValidatorWeightUpdateMessage Warp message from the P-Chain
+		registrationSignedMessage := utils.ConstructL1ValidatorWeightUpdateMessage(
 			validationID,
 			nonce,
 			newValidatorWeight,
@@ -206,13 +174,8 @@
 			network.GetNetworkID(),
 		)
 
-<<<<<<< HEAD
 		// Deliver the Warp message to the L1
-		receipt = utils.CompleteERC20DelegatorRegistration(
-=======
-		// Deliver the Warp message to the subnet
 		receipt = utils.CompleteDelegatorRegistration(
->>>>>>> 790ccce8
 			ctx,
 			fundedKey,
 			delegationID,
@@ -239,13 +202,8 @@
 		receipt := utils.InitializeEndDelegation(
 			ctx,
 			fundedKey,
-<<<<<<< HEAD
-			l1AInfo,
-			stakingManager,
-=======
-			subnetAInfo,
-			stakingManagerAddress,
->>>>>>> 790ccce8
+			l1AInfo,
+			stakingManagerAddress,
 			delegationID,
 		)
 		delegatorRemovalEvent, err := utils.GetEventFromLogs(
@@ -261,18 +219,14 @@
 
 		// Gather subnet-evm Warp signatures for the SetSubnetValidatorWeightMessage & relay to the P-Chain
 		// (Sending to the P-Chain will be skipped for now)
-<<<<<<< HEAD
-		signedWarpMessage := utils.ConstructSignedWarpMessage(context.Background(), receipt, l1AInfo, pChainInfo)
-=======
 		signedWarpMessage := utils.ConstructSignedWarpMessage(
 			context.Background(),
 			receipt,
-			subnetAInfo,
+			l1AInfo,
 			pChainInfo,
 			nil,
 			aggregator,
 		)
->>>>>>> 790ccce8
 		Expect(err).Should(BeNil())
 
 		// Issue a tx to update the validator's weight on the P-Chain
@@ -280,8 +234,8 @@
 		utils.PChainProposerVMWorkaround(network.GetPChainWallet())
 		utils.AdvanceProposerVM(ctx, l1AInfo, fundedKey, 5)
 
-		// Construct a SubnetValidatorWeightUpdateMessage Warp message from the P-Chain
-		signedMessage := utils.ConstructSubnetValidatorWeightUpdateMessage(
+		// Construct an L1ValidatorWeightUpdateMessage Warp message from the P-Chain
+		signedMessage := utils.ConstructL1ValidatorWeightUpdateMessage(
 			validationID,
 			nonce,
 			nodes[0].Weight,
@@ -291,13 +245,8 @@
 			network.GetNetworkID(),
 		)
 
-<<<<<<< HEAD
 		// Deliver the Warp message to the L1
-		receipt = utils.CompleteEndERC20Delegation(
-=======
-		// Deliver the Warp message to the subnet
 		receipt = utils.CompleteEndDelegation(
->>>>>>> 790ccce8
 			ctx,
 			fundedKey,
 			delegationID,
