package teleporter

import (
	"context"
	"math/big"

	"github.com/ava-labs/subnet-evm/accounts/abi/bind"
	teleportermessenger "github.com/ava-labs/teleporter/abi-bindings/go/teleporter/TeleporterMessenger"
	localnetwork "github.com/ava-labs/teleporter/tests/network"
	"github.com/ava-labs/teleporter/tests/utils"
	"github.com/ethereum/go-ethereum/common"
	"github.com/ethereum/go-ethereum/log"
	. "github.com/onsi/gomega"
)

func ResubmitAlteredMessage(network *localnetwork.LocalNetwork, teleporter utils.TeleporterTestInfo) {
	l1AInfo := network.GetPrimaryNetworkInfo()
	l1BInfo, _ := network.GetTwoL1s()
	fundedAddress, fundedKey := network.GetFundedAccountInfo()

	// Send a transaction to L1 A to issue an ICM Message from the Teleporter contract to L1 B
	ctx := context.Background()

	sendCrossChainMessageInput := teleportermessenger.TeleporterMessageInput{
		DestinationBlockchainID: l1BInfo.BlockchainID,
		DestinationAddress:      fundedAddress,
		FeeInfo: teleportermessenger.TeleporterFeeInfo{
			FeeTokenAddress: fundedAddress,
			Amount:          big.NewInt(0),
		},
		RequiredGasLimit:        big.NewInt(1),
		AllowedRelayerAddresses: []common.Address{},
		Message:                 []byte{1, 2, 3, 4},
	}

	receipt, messageID := utils.SendCrossChainMessageAndWaitForAcceptance(
		ctx, teleporter.TeleporterMessenger(l1AInfo), l1AInfo, l1BInfo, sendCrossChainMessageInput, fundedKey)

	aggregator := network.GetSignatureAggregator()
	defer aggregator.Shutdown()

	// Relay the message to the destination
<<<<<<< HEAD
	receipt = teleporter.RelayTeleporterMessage(ctx, receipt, l1AInfo, l1BInfo, true, fundedKey)
=======
	receipt = teleporter.RelayTeleporterMessage(
		ctx,
		receipt,
		subnetAInfo,
		subnetBInfo,
		true,
		fundedKey,
		nil,
		aggregator,
	)
>>>>>>> 790ccce8

	log.Info("Checking the message was received on the destination")
	delivered, err := teleporter.TeleporterMessenger(l1BInfo).MessageReceived(&bind.CallOpts{}, messageID)
	Expect(err).Should(BeNil())
	Expect(delivered).Should(BeTrue())

	// Get the Teleporter message from receive event
	event, err := utils.GetEventFromLogs(
		receipt.Logs,
		teleporter.TeleporterMessenger(l1BInfo).ParseReceiveCrossChainMessage,
	)
	Expect(err).Should(BeNil())
	Expect(event.MessageID[:]).Should(Equal(messageID[:]))
	teleporterMessage := event.Message

	// Alter the message
	alteredMessage := make([]byte, len(teleporterMessage.Message))
	copy(alteredMessage, teleporterMessage.Message)
	alteredMessage[0] = ^alteredMessage[0]
	Expect(alteredMessage[:]).ShouldNot(Equal(teleporterMessage.Message[:]))
	teleporterMessage.Message = alteredMessage

	// Resubmit the altered message
	log.Info("Submitting the altered Teleporter message on the source chain")
	opts, err := bind.NewKeyedTransactorWithChainID(fundedKey, l1AInfo.EVMChainID)
	Expect(err).Should(BeNil())
	tx, err := teleporter.TeleporterMessenger(l1AInfo).RetrySendCrossChainMessage(opts, teleporterMessage)
	Expect(err).ShouldNot(BeNil())

	// We expect the tx to be nil because the ICM message failed verification, which happens in the predicate
	// In that case, the block is never built, and the transaction is never mined
	Expect(tx).Should(BeNil())
}<|MERGE_RESOLUTION|>--- conflicted
+++ resolved
@@ -40,20 +40,16 @@
 	defer aggregator.Shutdown()
 
 	// Relay the message to the destination
-<<<<<<< HEAD
-	receipt = teleporter.RelayTeleporterMessage(ctx, receipt, l1AInfo, l1BInfo, true, fundedKey)
-=======
 	receipt = teleporter.RelayTeleporterMessage(
 		ctx,
 		receipt,
-		subnetAInfo,
-		subnetBInfo,
+		l1AInfo,
+		l1BInfo,
 		true,
 		fundedKey,
 		nil,
 		aggregator,
 	)
->>>>>>> 790ccce8
 
 	log.Info("Checking the message was received on the destination")
 	delivered, err := teleporter.TeleporterMessenger(l1BInfo).MessageReceived(&bind.CallOpts{}, messageID)
