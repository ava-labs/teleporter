#!/usr/bin/env bash
# Copyright (C) 2023, Ava Labs, Inc. All rights reserved.
# See the file LICENSE for licensing terms.

set -e # Stop on first error

# Variables provided by run_setup.sh:
#   c_chain_url
#   user_private_key
#   user_address_bytes
#   user_address
#   relayer_address
#   subnet_a_chain_id
#   subnet_b_chain_id
#   subnet_a_subnet_id
#   subnet_b_subnet_id
#   subnet_a_url
#   subnet_b_url
#   subnet_a_chain_id_hex
#   subnet_b_chain_id_hex
#   subnet_a_subnet_id_hex
#   subnet_b_subnet_id_hex
#   teleporter_contract_address
#   warp_messenger_precompile_addr

# Deploy a test ERC20 on subnet A.
cd contracts
erc20_deploy_result=$(forge create --private-key $user_private_key src/Mocks/ExampleERC20.sol:ExampleERC20 --rpc-url $subnet_a_url)
erc20_contract_address=$(parseContractAddress "$erc20_deploy_result")
echo "Test ERC20 contract deployed to $erc20_contract_address on Subnet A"

# Deploy the example messenger application on subnet A
example_messenger_a_deploy_result=$(forge create --private-key $user_private_key --constructor-args $teleporter_contract_address \
    --rpc-url $subnet_a_url src/CrossChainApplications/ExampleMessenger/ExampleCrossChainMessenger.sol:ExampleCrossChainMessenger)
example_messenger_a_contract_address=$(parseContractAddress "$example_messenger_a_deploy_result")
echo "Example Messenger contract deployed to subnet A at $example_messenger_a_contract_address"

# Deploy the example messenger application on subnet B
example_messenger_b_deploy_result=$(forge create --private-key $user_private_key --constructor-args $teleporter_contract_address \
    --rpc-url $subnet_b_url src/CrossChainApplications/ExampleMessenger/ExampleCrossChainMessenger.sol:ExampleCrossChainMessenger)
example_messenger_b_contract_address=$(parseContractAddress "$example_messenger_b_deploy_result")
echo "Example Messenger contract deployed to subnet B at $example_messenger_b_contract_address"

approve_amount=309485009821345068724781055

# Approve the example messenger contract on subnet A spent ERC20 tokens from the user account we're using to send transactions
approve_amount=100000000000000000000000
cast send $erc20_contract_address "approve(address,uint256)(bool)" $example_messenger_a_contract_address \
    $approve_amount --private-key $user_private_key --rpc-url $subnet_a_url
result=$(cast call $erc20_contract_address "allowance(address,address)(uint256)" $user_address $example_messenger_a_contract_address --rpc-url $subnet_a_url)
if [[ $result != $approve_amount ]]; then
    echo $result
    echo "Error approving example messenger contract to spend ERC20 from user account."
    exit 1
fi
echo "Approved the subnet A example messenger to spend the test ERC20 token from the user account."

# Send a transaction to the smart contract that calls the sendCrossChainMessage precompile method.
send_cross_chain_message_fee_amount=100000
send_cross_chain_message_required_gas_limit=300000
send_cross_chain_message_message_string="hello world!"
cast send $example_messenger_a_contract_address "sendMessage(bytes32,address,address,uint256,uint256,string)(uint256)" \
    $subnet_b_chain_id_hex \
    $example_messenger_b_contract_address \
    $erc20_contract_address \
    $send_cross_chain_message_fee_amount \
    $send_cross_chain_message_required_gas_limit \
    "$send_cross_chain_message_message_string" \
    --private-key $user_private_key --rpc-url $subnet_a_url
echo "Sent a transaction to sendCrossChainMessage via contract."

# Wait for the cross chain message to be processed by a relayer.
sleep 10

# Check that the message has been delivered to the warp messenger contract on subnet B.
function stringToLower() {
    python3 -c "import sys; input = \"$1\"; sys.stdout.write(input.lower())"
}

origin_contract_address_lower=$(stringToLower $example_messenger_a_contract_address)
result=$(cast call $example_messenger_b_contract_address "getCurrentMessage(bytes32)(address,string)" $subnet_a_chain_id_hex --rpc-url $subnet_b_url)
echo "Raw result is: \"$result\""
result_arr=($result)

actual_sender_address=${result_arr[0]}
if [[ $(stringToLower $actual_sender_address) != $origin_contract_address_lower ]]; then
    echo $result
    echo "Get current message returned unexpected origin sender address."
    echo "Expected: $origin_contract_address_lower"
    exit 1
fi
# Check that the message matched the one submitted to subnet A.
# The message "hello world!" is returned without quotations, so it is split up as two different values by bash across indices 1 and 2 of the result.
if [[ "${result_arr[1]} ${result_arr[2]}" != "\"$send_cross_chain_message_message_string\"" ]]; then
<<<<<<< HEAD
    echo $result
=======
>>>>>>> 434e30a3
    echo "Get current message returned unexpected message."
    echo "Actual: ${result_arr[1]} ${result_arr[2]}"
    echo "Expected: $send_cross_chain_message_message_string"
    exit 1
fi
echo "The latest message from chain ID $subnet_a_chain_id was: "
echo "    Message Sender: ${result_arr[0]}"
echo "    Message: \"$send_cross_chain_message_message_string\""
echo "Successfully called getCurrentMessage."<|MERGE_RESOLUTION|>--- conflicted
+++ resolved
@@ -92,10 +92,6 @@
 # Check that the message matched the one submitted to subnet A.
 # The message "hello world!" is returned without quotations, so it is split up as two different values by bash across indices 1 and 2 of the result.
 if [[ "${result_arr[1]} ${result_arr[2]}" != "\"$send_cross_chain_message_message_string\"" ]]; then
-<<<<<<< HEAD
-    echo $result
-=======
->>>>>>> 434e30a3
     echo "Get current message returned unexpected message."
     echo "Actual: ${result_arr[1]} ${result_arr[2]}"
     echo "Expected: $send_cross_chain_message_message_string"
