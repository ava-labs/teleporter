--- conflicted
+++ resolved
@@ -76,11 +76,8 @@
 
     uint16 public constant MAXIMUM_DELEGATION_FEE_BIPS = 10000;
 
-<<<<<<< HEAD
     uint8 public constant UPTIME_REWARDS_THRESHOLD_PERCENTAGE = 80;
-=======
     uint16 public constant BIPS_CONVERSION_FACTOR = 10000;
->>>>>>> aafc5744
 
     error InvalidDelegationFee(uint16 delegationFeeBips);
     error InvalidDelegationID(bytes32 delegationID);
@@ -281,13 +278,7 @@
             validatorStartTime: lastClaimTime,
             stakingStartTime: lastClaimTime,
             stakingEndTime: validator.endedAt,
-<<<<<<< HEAD
-            uptimeSeconds: uptime,
-            initialSupply: 0,
-            endSupply: 0
-=======
-            uptimeSeconds: uptimeSeconds
->>>>>>> aafc5744
+            uptimeSeconds: uptime
         });
         $._redeemableValidatorRewards[validationID] += reward;
     }
@@ -321,7 +312,6 @@
     }
 
     /**
-<<<<<<< HEAD
      * @notice Claim pro-rated validation rewards. Rewards are calculated from the last time rewards were claimed,
      * or the beginning of the validation period, whichever is later. Reward eligibility is determined by the
      * submitted uptime proof.
@@ -378,9 +368,7 @@
             validatorStartTime: lastClaimTime,
             stakingStartTime: lastClaimTime,
             stakingEndTime: claimTime,
-            uptimeSeconds: uptime,
-            initialSupply: 0,
-            endSupply: 0
+            uptimeSeconds: uptime
         });
 
         $._posValidatorInfo[validationID].lastClaimMinUptime =
@@ -391,6 +379,9 @@
         emit ValidationRewardsClaimed(validationID, reward);
     }
 
+    /**
+     * @dev Helper function that checks if the submitted uptime is sufficient for rewards.
+     */
     function _validateSufficientUptime(
         uint64 uptimeSeconds,
         uint64 periodStartTime,
@@ -407,13 +398,10 @@
         return true;
     }
 
-    // Helper function that extracts the uptime from a ValidationUptimeMessage Warp message
-    // If the uptime is greater than the stored uptime, update the stored uptime
-=======
+    /**
      * @dev Helper function that extracts the uptime from a ValidationUptimeMessage Warp message
      * If the uptime is greater than the stored uptime, update the stored uptime.
      */
->>>>>>> aafc5744
     function _updateUptime(bytes32 validationID, uint32 messageIndex) internal returns (uint64) {
         (WarpMessage memory warpMessage, bool valid) =
             WARP_MESSENGER.getVerifiedWarpMessage(messageIndex);
@@ -572,14 +560,10 @@
         return delegationID;
     }
 
-<<<<<<< HEAD
+    /**
+     * @notice See {IPoSValidatorManager-completeDelegatorRegistration}.
+     */
     function completeDelegatorRegistration(bytes32 delegationID, uint32 messageIndex) external {
-=======
-    /**
-     * @notice See {IPoSValidatorManager-completeDelegatorRegistration}.
-     */
-    function completeDelegatorRegistration(uint32 messageIndex, bytes32 delegationID) external {
->>>>>>> aafc5744
         PoSValidatorManagerStorage storage $ = _getPoSValidatorManagerStorage();
 
         Delegator memory delegator = $._delegatorStakes[delegationID];
@@ -720,12 +704,6 @@
             $._redeemableDelegatorRewards[delegationID] = _calculateDelegationReward(delegator);
 
             _completeEndDelegation(delegationID);
-<<<<<<< HEAD
-=======
-            // If the validator has completed, then no further uptimes may be submitted, so we always
-            // end the delegation.
-            return true;
->>>>>>> aafc5744
         } else {
             revert InvalidValidatorStatus(validator.status);
         }
