// (c) 2024, Ava Labs, Inc. All rights reserved.
// See the file LICENSE for licensing terms.

// SPDX-License-Identifier: Ecosystem

pragma solidity 0.8.25;

import {
    IPoSValidatorManager, Delegator, DelegatorStatus
} from "./interfaces/IPoSValidatorManager.sol";
import {
    PoSValidatorManagerSettings, PoSValidatorInfo
} from "./interfaces/IPoSValidatorManager.sol";
import {Validator} from "./interfaces/IValidatorManager.sol";
import {ValidatorManager} from "./ValidatorManager.sol";
import {
    Validator,
    ValidatorStatus,
    ValidatorRegistrationInput
} from "./interfaces/IValidatorManager.sol";
import {WarpMessage} from
    "@avalabs/subnet-evm-contracts@1.2.0/contracts/interfaces/IWarpMessenger.sol";
import {ValidatorMessages} from "./ValidatorMessages.sol";
import {IRewardCalculator} from "./interfaces/IRewardCalculator.sol";
import {ReentrancyGuardUpgradeable} from
    "@openzeppelin/contracts-upgradeable@5.0.2/utils/ReentrancyGuardUpgradeable.sol";

abstract contract PoSValidatorManager is
    IPoSValidatorManager,
    ValidatorManager,
    ReentrancyGuardUpgradeable
{
    // solhint-disable private-vars-leading-underscore
    /// @custom:storage-location erc7201:avalanche-icm.storage.PoSValidatorManager
    struct PoSValidatorManagerStorage {
        /// @notice The minimum amount of stake required to be a validator.
        uint256 _minimumStakeAmount;
        /// @notice The maximum amount of stake allowed to be a validator.
        uint256 _maximumStakeAmount;
        /// @notice The minimum amount of time a validator must be staked for.
        uint64 _minimumStakeDuration;
        /// @notice The minimum delegation fee percentage, in basis points, required to delegate to a validator.
        uint16 _minimumDelegationFeeBips;
        /**
         * @notice A multiplier applied to validator's initial stake amount to determine
         * the maximum amount of stake a validator can have with delegations.
         *
         * Note: Setting this value to 1 would disable delegations to validators, since
         * the maximum stake would be equal to the initial stake.
         */
        uint64 _maximumStakeMultiplier;
        /// @notice The reward calculator for this validator manager.
        IRewardCalculator _rewardCalculator;
        /// @notice Maps the validation ID to its requirements.
        mapping(bytes32 validationID => PoSValidatorInfo) _posValidatorInfo;
        /// @notice Maps the delegation ID to the delegator information.
        mapping(bytes32 delegationID => Delegator) _delegatorStakes;
        /// @notice Maps the delegation ID to its pending staking rewards.
        mapping(bytes32 delegationID => uint256) _redeemableDelegatorRewards;
        /// @notice Maps the validation ID to its pending staking rewards.
        mapping(bytes32 validationID => uint256) _redeemableValidatorRewards;
    }
    // solhint-enable private-vars-leading-underscore

    // keccak256(abi.encode(uint256(keccak256("avalanche-icm.storage.PoSValidatorManager")) - 1)) & ~bytes32(uint256(0xff));
    // TODO: Unit test for storage slot and update slot
    bytes32 private constant _POS_VALIDATOR_MANAGER_STORAGE_LOCATION =
        0x4317713f7ecbdddd4bc99e95d903adedaa883b2e7c2551610bd13e2c7e473d00;

    uint8 public constant MAXIMUM_STAKE_MULTIPLIER_LIMIT = 10;

    uint16 public constant MAXIMUM_DELEGATION_FEE_BIPS = 10000;

    error InvalidDelegatorStatus();
    error InvalidNonce();
    error InvalidDelegationID();
    error ValidatorNotPoS();
    error MaxWeightExceeded();
    error InvalidDelegationFee();
    error InvalidStakeDuration();
    error InvalidStakeAmount();
    error InvalidStakeMultiplier();
    error ValidatorIneligibleForRewards();
<<<<<<< HEAD
=======
    error DelegatorIneligibleForRewards();
>>>>>>> c4a34bce

    // solhint-disable ordering
    function _getPoSValidatorManagerStorage()
        private
        pure
        returns (PoSValidatorManagerStorage storage $)
    {
        // solhint-disable-next-line no-inline-assembly
        assembly {
            $.slot := _POS_VALIDATOR_MANAGER_STORAGE_LOCATION
        }
    }

    // solhint-disable-next-line func-name-mixedcase
    function __POS_Validator_Manager_init(PoSValidatorManagerSettings calldata settings)
        internal
        onlyInitializing
    {
        __ValidatorManager_init(settings.baseSettings);
        __ReentrancyGuard_init();
        __POS_Validator_Manager_init_unchained({
            minimumStakeAmount: settings.minimumStakeAmount,
            maximumStakeAmount: settings.maximumStakeAmount,
            minimumStakeDuration: settings.minimumStakeDuration,
            minimumDelegationFeeBips: settings.minimumDelegationFeeBips,
            maximumStakeMultiplier: settings.maximumStakeMultiplier,
            rewardCalculator: settings.rewardCalculator
        });
    }

    // solhint-disable-next-line func-name-mixedcase
    function __POS_Validator_Manager_init_unchained(
        uint256 minimumStakeAmount,
        uint256 maximumStakeAmount,
        uint64 minimumStakeDuration,
        uint16 minimumDelegationFeeBips,
        uint8 maximumStakeMultiplier,
        IRewardCalculator rewardCalculator
    ) internal onlyInitializing {
        PoSValidatorManagerStorage storage $ = _getPoSValidatorManagerStorage();
        if (minimumDelegationFeeBips == 0 || minimumDelegationFeeBips > MAXIMUM_DELEGATION_FEE_BIPS)
        {
            revert InvalidDelegationFee();
        }
        if (minimumStakeAmount > maximumStakeAmount) {
            revert InvalidStakeAmount();
        }
        if (maximumStakeMultiplier == 0 || maximumStakeMultiplier > MAXIMUM_STAKE_MULTIPLIER_LIMIT)
        {
            revert InvalidStakeMultiplier();
        }

        $._minimumStakeAmount = minimumStakeAmount;
        $._maximumStakeAmount = maximumStakeAmount;
        $._minimumStakeDuration = minimumStakeDuration;
        $._minimumDelegationFeeBips = minimumDelegationFeeBips;
        $._maximumStakeMultiplier = maximumStakeMultiplier;
        $._rewardCalculator = rewardCalculator;
    }

    function submitUptimeProof(bytes32 validationID, uint32 messageIndex) external {
        if (!_isPoSValidator(validationID)) {
            revert ValidatorNotPoS();
        }
        if (getValidator(validationID).status != ValidatorStatus.Active) {
            revert InvalidValidatorStatus();
        }

        // Uptime proofs include the absolute number of seconds the validator has been active.
        _updateUptime(validationID, messageIndex);
    }

    function claimDelegationFees(bytes32 validationID) external {
        PoSValidatorManagerStorage storage $ = _getPoSValidatorManagerStorage();

        if (getValidator(validationID).status != ValidatorStatus.Completed) {
            revert InvalidValidatorStatus();
        }

        if ($._posValidatorInfo[validationID].owner != _msgSender()) {
            revert InvalidAddress();
        }

        uint256 rewards = $._redeemableValidatorRewards[validationID];
        delete $._redeemableValidatorRewards[validationID];
        _reward($._posValidatorInfo[validationID].owner, rewards);
    }

    function initializeEndValidation(
        bytes32 validationID,
        bool includeUptimeProof,
        uint32 messageIndex
    ) external {
        if (!_initializeEndPoSValidation(validationID, includeUptimeProof, messageIndex)) {
            revert ValidatorIneligibleForRewards();
        }
    }

    function forceInitializeEndValidation(
        bytes32 validationID,
        bool includeUptimeProof,
        uint32 messageIndex
    ) external {
        // Ignore the return value here to force end validation, regardless of possible missed rewards
        _initializeEndPoSValidation(validationID, includeUptimeProof, messageIndex);
    }

    // Helper function that initializes the end of a PoS validation period.
    // Returns false if it is possible for the validator to claim rewards, but it is not eligible.
    // Returns true otherwise.
    function _initializeEndPoSValidation(
        bytes32 validationID,
        bool includeUptimeProof,
        uint32 messageIndex
    ) internal returns (bool) {
        PoSValidatorManagerStorage storage $ = _getPoSValidatorManagerStorage();

        Validator memory validator = _initializeEndValidation(validationID);

        // Non-PoS validators are required to boostrap the network, but are not eligible for rewards.
        if (!_isPoSValidator(validationID)) {
            return true;
        }

        // PoS validations can only be ended by their owners.
        if ($._posValidatorInfo[validationID].owner != _msgSender()) {
            revert InvalidAddress();
        }

        // Check that minimum stake duration has passed.
        if (
            validator.endedAt
                < validator.startedAt + $._posValidatorInfo[validationID].minStakeDuration
        ) {
            revert InvalidStakeDuration();
        }

        // Uptime proofs include the absolute number of seconds the validator has been active.
        uint64 uptimeSeconds;
        if (includeUptimeProof) {
            uptimeSeconds = _updateUptime(validationID, messageIndex);
        } else {
            uptimeSeconds = $._posValidatorInfo[validationID].uptimeSeconds;
        }

        uint256 reward = $._rewardCalculator.calculateReward({
            stakeAmount: weightToValue(validator.startingWeight),
            validatorStartTime: validator.startedAt,
            stakingStartTime: validator.startedAt,
            stakingEndTime: validator.endedAt,
            uptimeSeconds: uptimeSeconds,
            initialSupply: 0,
            endSupply: 0
        });
        $._redeemableValidatorRewards[validationID] += reward;
        return (reward > 0);
    }

    function completeEndValidation(uint32 messageIndex) external {
        PoSValidatorManagerStorage storage $ = _getPoSValidatorManagerStorage();

        (bytes32 validationID, Validator memory validator) = _completeEndValidation(messageIndex);

        // Return now if this was originally a PoA validator that was later migrated to this PoS manager,
        // or the validator was part of the initial validator set.
        if (!_isPoSValidator(validationID)) {
            return;
        }

        address owner = $._posValidatorInfo[validationID].owner;
        // The validator can either be Completed or Invalidated here. We only grant rewards for Completed.
        if (validator.status == ValidatorStatus.Completed) {
            uint256 rewards = $._redeemableValidatorRewards[validationID];
            delete $._redeemableValidatorRewards[validationID];
            _reward(owner, rewards);
        }

        // We unlock the stake whether the validation period is completed or invalidated.
        _unlock(owner, weightToValue(validator.startingWeight));
    }

    // Helper function that extracts the uptime from a ValidationUptimeMessage Warp message
    // If the uptime is greater than the stored uptime, update the stored uptime
    function _updateUptime(bytes32 validationID, uint32 messageIndex) internal returns (uint64) {
        (WarpMessage memory warpMessage, bool valid) =
            WARP_MESSENGER.getVerifiedWarpMessage(messageIndex);
        if (!valid) {
            revert InvalidWarpMessage();
        }

        if (warpMessage.sourceChainID != WARP_MESSENGER.getBlockchainID()) {
            revert InvalidBlockchainID();
        }
        if (warpMessage.originSenderAddress != address(0)) {
            revert InvalidAddress();
        }

        (bytes32 uptimeValidationID, uint64 uptime) =
            ValidatorMessages.unpackValidationUptimeMessage(warpMessage.payload);
        if (validationID != uptimeValidationID) {
            revert InvalidValidationID();
        }

        PoSValidatorManagerStorage storage $ = _getPoSValidatorManagerStorage();
        if (uptime > $._posValidatorInfo[validationID].uptimeSeconds) {
            $._posValidatorInfo[validationID].uptimeSeconds = uptime;
            emit UptimeUpdated(validationID, uptime);
        } else {
            uptime = $._posValidatorInfo[validationID].uptimeSeconds;
        }

        return uptime;
    }

    function _initializeValidatorRegistration(
        ValidatorRegistrationInput calldata registrationInput,
        uint16 delegationFeeBips,
        uint64 minStakeDuration,
        uint256 stakeAmount
    ) internal virtual returns (bytes32) {
        PoSValidatorManagerStorage storage $ = _getPoSValidatorManagerStorage();
        // Validate and save the validator requirements
        if (
            delegationFeeBips < $._minimumDelegationFeeBips
                || delegationFeeBips > MAXIMUM_DELEGATION_FEE_BIPS
        ) {
            revert InvalidDelegationFee();
        }

        if (minStakeDuration < $._minimumStakeDuration) {
            revert InvalidStakeDuration();
        }

        // Ensure the weight is within the valid range.
        if (stakeAmount < $._minimumStakeAmount || stakeAmount > $._maximumStakeAmount) {
            revert InvalidStakeAmount();
        }

        // Lock the stake in the contract.
        uint256 lockedValue = _lock(stakeAmount);

        uint64 weight = valueToWeight(lockedValue);
        bytes32 validationID = _initializeValidatorRegistration(registrationInput, weight);

        $._posValidatorInfo[validationID] = PoSValidatorInfo({
            owner: _msgSender(),
            delegationFeeBips: delegationFeeBips,
            minStakeDuration: minStakeDuration,
            uptimeSeconds: 0
        });
        return validationID;
    }

    function valueToWeight(uint256 value) public pure returns (uint64) {
        return uint64(value / 1e12);
    }

    function weightToValue(uint64 weight) public pure returns (uint256) {
        return uint256(weight) * 1e12;
    }

    function _lock(uint256 value) internal virtual returns (uint256);
    function _unlock(address to, uint256 value) internal virtual;

    function _initializeDelegatorRegistration(
        bytes32 validationID,
        address delegatorAddress,
        uint256 delegationAmount
    ) internal returns (bytes32) {
        PoSValidatorManagerStorage storage $ = _getPoSValidatorManagerStorage();
        uint64 weight = valueToWeight(_lock(delegationAmount));

        // Ensure the validation period is active
        Validator memory validator = getValidator(validationID);
        // Check that the validation ID is a PoS validator
        if (!_isPoSValidator(validationID)) {
            revert ValidatorNotPoS();
        }
        if (validator.status != ValidatorStatus.Active) {
            revert InvalidValidatorStatus();
        }

        // Update the validator weight
        uint64 newValidatorWeight = validator.weight + weight;
        if (newValidatorWeight > validator.startingWeight * $._maximumStakeMultiplier) {
            revert MaxWeightExceeded();
        }

        (uint64 nonce, bytes32 messageID) = _setValidatorWeight(validationID, newValidatorWeight);

        bytes32 delegationID = keccak256(abi.encodePacked(validationID, nonce));

        // Store the delegation information. Set the delegator status to pending added,
        // so that it can be properly started in the complete step, even if the delivered
        // nonce is greater than the nonce used to initialize registration.
        $._delegatorStakes[delegationID] = Delegator({
            status: DelegatorStatus.PendingAdded,
            owner: delegatorAddress,
            validationID: validationID,
            weight: weight,
            startedAt: 0,
            startingNonce: nonce,
            endingNonce: 0
        });

        emit DelegatorAdded({
            delegationID: delegationID,
            validationID: validationID,
            delegatorAddress: delegatorAddress,
            nonce: nonce,
            validatorWeight: newValidatorWeight,
            delegatorWeight: weight,
            setWeightMessageID: messageID
        });
        return delegationID;
    }

    function completeDelegatorRegistration(uint32 messageIndex, bytes32 delegationID) external {
        PoSValidatorManagerStorage storage $ = _getPoSValidatorManagerStorage();

        Delegator memory delegator = $._delegatorStakes[delegationID];
        bytes32 validationID = delegator.validationID;
        Validator memory validator = getValidator(validationID);

        // Ensure the delegator is pending added. Since anybody can call this function once
        // delegator registration has been initialized, we need to make sure that this function is only
        // callable after that has been done.
        if (delegator.status != DelegatorStatus.PendingAdded) {
            revert InvalidDelegatorStatus();
        }

        // In the case where the validator has completed its validation period, we can no
        // longer stake and should move our status directly to completed and return the stake.
        if (validator.status == ValidatorStatus.Completed) {
            return _completeEndDelegation(delegationID);
        }

        // Unpack the Warp message
<<<<<<< HEAD
        (bytes32 messageValidationID, uint64 nonce,) = ValidatorMessages
=======
        (bytes32 validationID, uint64 nonce,) = ValidatorMessages
>>>>>>> c4a34bce
            .unpackSubnetValidatorWeightUpdateMessage(_getPChainWarpMessage(messageIndex).payload);

        if (validationID != messageValidationID) {
            revert InvalidValidationID();
        }

        // The received nonce should be no greater than the highest sent nonce, and at least as high as
        // the delegation's starting nonce. This allows a weight update using a higher nonce
        // (which implicitly includes the delegation's weight update) to be used to complete delisting
        // for an earlier delegation. This is necessary because the P-Chain is only willing to sign the latest weight update.
        if (validator.messageNonce < nonce || delegator.startingNonce > nonce) {
            revert InvalidNonce();
        }

        // Update the delegation status
        $._delegatorStakes[delegationID].status = DelegatorStatus.Active;
        $._delegatorStakes[delegationID].startedAt = uint64(block.timestamp);

        emit DelegatorRegistered({
            delegationID: delegationID,
            validationID: validationID,
            startTime: uint64(block.timestamp)
        });
    }

<<<<<<< HEAD
=======
    function endDelegationCompletedValidator(bytes32 delegationID) external nonReentrant {
        PoSValidatorManagerStorage storage $ = _getPoSValidatorManagerStorage();

        Delegator memory delegator = $._delegatorStakes[delegationID];
        bytes32 validationID = delegator.validationID;
        Validator memory validator = getValidator(validationID);

        // Ensure the delegation is found
        if (delegator.status == DelegatorStatus.Unknown) {
            revert InvalidDelegationID();
        }

        // Ensure the validation is completed
        if (validator.status != ValidatorStatus.Completed) {
            revert InvalidValidatorStatus();
        }

        // If the validator completes before the delegator is added, let them exit from here.
        if (delegator.status == DelegatorStatus.PendingAdded) {
            _completeEndDelegation(delegationID);
            return;
        }

        // Calculate and set rewards if the delegator is active.
        if (delegator.status == DelegatorStatus.Active) {
            $._redeemableDelegatorRewards[delegationID] = $._rewardCalculator.calculateReward({
                stakeAmount: weightToValue(delegator.weight),
                validatorStartTime: validator.startedAt,
                stakingStartTime: delegator.startedAt,
                stakingEndTime: validator.endedAt,
                uptimeSeconds: $._posValidatorInfo[validationID].uptimeSeconds,
                initialSupply: 0,
                endSupply: 0
            });
        }

        _completeEndDelegation(delegationID);
    }

>>>>>>> c4a34bce
    function initializeEndDelegation(
        bytes32 delegationID,
        bool includeUptimeProof,
        uint32 messageIndex
    ) external {
        if (_initializeEndDelegation(delegationID, includeUptimeProof, messageIndex) == 0) {
            revert DelegatorIneligibleForRewards();
        }
    }

    function forceInitializeEndDelegation(
        bytes32 delegationID,
        bool includeUptimeProof,
        uint32 messageIndex
    ) external {
        // Ignore the return value here to force end delegation, regardless of possible missed rewards
        _initializeEndDelegation(delegationID, includeUptimeProof, messageIndex);
    }

    function _initializeEndDelegation(
        bytes32 delegationID,
        bool includeUptimeProof,
        uint32 messageIndex
    ) internal returns (uint256) {
        PoSValidatorManagerStorage storage $ = _getPoSValidatorManagerStorage();

        Delegator memory delegator = $._delegatorStakes[delegationID];
        bytes32 validationID = delegator.validationID;
        Validator memory validator = getValidator(validationID);

        // Ensure the delegator is active
        if (delegator.status != DelegatorStatus.Active) {
            revert InvalidDelegatorStatus();
        }
        // Only the delegation owner can end the delegation.
        if (delegator.owner != _msgSender()) {
            revert InvalidAddress();
        }

        if (validator.status == ValidatorStatus.Active) {
            if (includeUptimeProof) {
                // Uptime proofs include the absolute number of seconds the validator has been active.
<<<<<<< HEAD
                _updateUptime(validationID, messageIndex);
=======
                validatorUptimeSeconds = _updateUptime(validationID, messageIndex);
>>>>>>> c4a34bce
            }

            // Set the delegator status to pending removed, so that it can be properly removed in
            // the complete step, even if the delivered nonce is greater than the nonce used to
            // initialize the removal.
            $._delegatorStakes[delegationID].status = DelegatorStatus.PendingRemoved;

            ($._delegatorStakes[delegationID].endingNonce,) =
                _setValidatorWeight(validationID, validator.weight - delegator.weight);

            $._redeemableDelegatorRewards[delegationID] = _calculateDelegationReward(delegator);

            emit DelegatorRemovalInitialized({
                delegationID: delegationID,
                validationID: validationID
            });
        } else if (validator.status == ValidatorStatus.Completed) {
            $._redeemableDelegatorRewards[delegationID] = _calculateDelegationReward(delegator);

            return _completeEndDelegation(delegationID);
        } else {
<<<<<<< HEAD
            revert InvalidValidatorStatus();
        }
    }
=======
            // If the validation period has already ended, we have saved the uptime.
            // Further, it is impossible to retrieve an uptime proof for an already ended validation,
            // so there's no need to check any uptime proof provided in this function call.
            validatorUptimeSeconds = $._posValidatorInfo[validationID].uptimeSeconds;
>>>>>>> c4a34bce

    /// @dev Calculates the reward owed to the delegator based on the state of the delegator and its corresponding validator.
    function _calculateDelegationReward(Delegator memory delegator)
        private
        view
        returns (uint256)
    {
        PoSValidatorManagerStorage storage $ = _getPoSValidatorManagerStorage();

        Validator memory validator = getValidator(delegator.validationID);

        uint64 delegationEndTime;
        if (
            validator.status == ValidatorStatus.PendingRemoved
                || validator.status == ValidatorStatus.Completed
        ) {
            delegationEndTime = validator.endedAt;
        } else if (validator.status == ValidatorStatus.Active) {
            delegationEndTime = uint64(block.timestamp);
        } else {
            revert InvalidValidatorStatus();
        }

<<<<<<< HEAD
        // Only give rewards in the case that the delegation started before the validator exited.
        if (delegationEndTime <= delegator.startedAt) {
            return 0;
        }

        return $._rewardCalculator.calculateReward({
=======
        uint256 reward = $._rewardCalculator.calculateReward({
>>>>>>> c4a34bce
            stakeAmount: weightToValue(delegator.weight),
            validatorStartTime: validator.startedAt,
            stakingStartTime: delegator.startedAt,
            stakingEndTime: delegationEndTime,
            uptimeSeconds: $._posValidatorInfo[delegator.validationID].uptimeSeconds,
            initialSupply: 0,
            endSupply: 0
        });
<<<<<<< HEAD
=======
        $._redeemableDelegatorRewards[delegationID] = reward;
        $._delegatorStakes[delegationID] = delegator;

        emit DelegatorRemovalInitialized({
            delegationID: delegationID,
            validationID: validationID,
            endTime: delegationEndTime
        });

        return reward;
>>>>>>> c4a34bce
    }

    /**
     * @dev Resending the latest validator weight with the latest nonce is safe because all weight changes are
     * cumulative, so the latest weight change will always include the weight change for any added delegators.
     */
    function resendUpdateDelegation(bytes32 delegationID) external {
        PoSValidatorManagerStorage storage $ = _getPoSValidatorManagerStorage();
        Delegator memory delegator = $._delegatorStakes[delegationID];
        if (
            delegator.status != DelegatorStatus.PendingAdded
                && delegator.status != DelegatorStatus.PendingRemoved
        ) {
            revert InvalidDelegatorStatus();
        }

        Validator memory validator = getValidator(delegator.validationID);
        if (validator.messageNonce == 0) {
            revert InvalidDelegationID();
        }

        // Submit the message to the Warp precompile.
        WARP_MESSENGER.sendWarpMessage(
            ValidatorMessages.packSetSubnetValidatorWeightMessage(
                delegator.validationID, validator.messageNonce, validator.weight
            )
        );
    }

    function completeEndDelegation(
        uint32 messageIndex,
        bytes32 delegationID
    ) external nonReentrant {
        PoSValidatorManagerStorage storage $ = _getPoSValidatorManagerStorage();
        Delegator memory delegator = $._delegatorStakes[delegationID];

<<<<<<< HEAD
=======
        // Unpack the Warp message
        (bytes32 validationID, uint64 nonce,) = ValidatorMessages
            .unpackSubnetValidatorWeightUpdateMessage(_getPChainWarpMessage(messageIndex).payload);

        if (delegator.validationID != validationID) {
            revert InvalidValidationID();
        }

        // The received nonce should be at least as high as the delegation's ending nonce. This allows a weight
        // update using a higher nonce (which implicitly includes the delegation's weight update) to be used to
        // complete delisting for an earlier delegation. This is necessary because the P-Chain is only willing
        // to sign the latest weight update.
        if (delegator.endingNonce > nonce) {
            revert InvalidNonce();
        }

>>>>>>> c4a34bce
        // Ensure the delegator is pending removed. Since anybody can call this function once
        // end delegation has been initialized, we need to make sure that this function is only
        // callable after that has been done.
        if (delegator.status != DelegatorStatus.PendingRemoved) {
            revert InvalidDelegatorStatus();
        }

        if (getValidator(delegator.validationID).status != ValidatorStatus.Completed) {
            // Unpack the Warp message
            WarpMessage memory warpMessage = _getPChainWarpMessage(messageIndex);
            (bytes32 validationID, uint64 nonce,) =
                ValidatorMessages.unpackSubnetValidatorWeightUpdateMessage(warpMessage.payload);

            if (delegator.validationID != validationID) {
                revert InvalidValidationID();
            }

            // The received nonce should be at least as high as the delegation's ending nonce. This allows a weight
            // update using a higher nonce (which implicitly includes the delegation's weight update) to be used to
            // complete delisting for an earlier delegation. This is necessary because the P-Chain is only willing
            // to sign the latest weight update.
            if (delegator.endingNonce > nonce) {
                revert InvalidNonce();
            }
        }

        _completeEndDelegation(delegationID);
    }

    function _completeEndDelegation(bytes32 delegationID) internal {
        PoSValidatorManagerStorage storage $ = _getPoSValidatorManagerStorage();

        Delegator memory delegator = $._delegatorStakes[delegationID];
        bytes32 validationID = delegator.validationID;

        // Once this function completes, the delegation is completed so we can clear it from state now.
        delete $._delegatorStakes[delegationID];

        uint256 rewards = $._redeemableDelegatorRewards[delegationID];
        delete $._redeemableDelegatorRewards[delegationID];

        uint256 validatorFees;
        uint256 delegatorRewards;
        if (rewards > 0) {
            validatorFees = rewards * $._posValidatorInfo[validationID].delegationFeeBips / 10000;

            // Allocate the delegation fees to the validator.
            $._redeemableValidatorRewards[validationID] += validatorFees;

            // Reward the remaining tokens to the delegator.
            delegatorRewards = rewards - validatorFees;
            _reward(delegator.owner, delegatorRewards);
        }

        // Unlock the delegator's stake.
        _unlock(delegator.owner, weightToValue(delegator.weight));

        emit DelegationEnded(delegationID, validationID, delegatorRewards, validatorFees);
    }

    /**
     * @dev This function must be implemented to mint rewards to validators and delegators.
     */
    function _reward(address account, uint256 amount) internal virtual;

    /**
     * @dev Return true if this is a PoS validator with locked stake. Returns false if this was originally a PoA
     * validator that was later migrated to this PoS manager, or the validator was part of the initial validator set.
     */
    function _isPoSValidator(bytes32 validationID) internal view returns (bool) {
        PoSValidatorManagerStorage storage $ = _getPoSValidatorManagerStorage();
        return $._posValidatorInfo[validationID].owner != address(0);
    }
}<|MERGE_RESOLUTION|>--- conflicted
+++ resolved
@@ -81,10 +81,7 @@
     error InvalidStakeAmount();
     error InvalidStakeMultiplier();
     error ValidatorIneligibleForRewards();
-<<<<<<< HEAD
-=======
     error DelegatorIneligibleForRewards();
->>>>>>> c4a34bce
 
     // solhint-disable ordering
     function _getPoSValidatorManagerStorage()
@@ -423,11 +420,7 @@
         }
 
         // Unpack the Warp message
-<<<<<<< HEAD
         (bytes32 messageValidationID, uint64 nonce,) = ValidatorMessages
-=======
-        (bytes32 validationID, uint64 nonce,) = ValidatorMessages
->>>>>>> c4a34bce
             .unpackSubnetValidatorWeightUpdateMessage(_getPChainWarpMessage(messageIndex).payload);
 
         if (validationID != messageValidationID) {
@@ -453,54 +446,12 @@
         });
     }
 
-<<<<<<< HEAD
-=======
-    function endDelegationCompletedValidator(bytes32 delegationID) external nonReentrant {
-        PoSValidatorManagerStorage storage $ = _getPoSValidatorManagerStorage();
-
-        Delegator memory delegator = $._delegatorStakes[delegationID];
-        bytes32 validationID = delegator.validationID;
-        Validator memory validator = getValidator(validationID);
-
-        // Ensure the delegation is found
-        if (delegator.status == DelegatorStatus.Unknown) {
-            revert InvalidDelegationID();
-        }
-
-        // Ensure the validation is completed
-        if (validator.status != ValidatorStatus.Completed) {
-            revert InvalidValidatorStatus();
-        }
-
-        // If the validator completes before the delegator is added, let them exit from here.
-        if (delegator.status == DelegatorStatus.PendingAdded) {
-            _completeEndDelegation(delegationID);
-            return;
-        }
-
-        // Calculate and set rewards if the delegator is active.
-        if (delegator.status == DelegatorStatus.Active) {
-            $._redeemableDelegatorRewards[delegationID] = $._rewardCalculator.calculateReward({
-                stakeAmount: weightToValue(delegator.weight),
-                validatorStartTime: validator.startedAt,
-                stakingStartTime: delegator.startedAt,
-                stakingEndTime: validator.endedAt,
-                uptimeSeconds: $._posValidatorInfo[validationID].uptimeSeconds,
-                initialSupply: 0,
-                endSupply: 0
-            });
-        }
-
-        _completeEndDelegation(delegationID);
-    }
-
->>>>>>> c4a34bce
     function initializeEndDelegation(
         bytes32 delegationID,
         bool includeUptimeProof,
         uint32 messageIndex
     ) external {
-        if (_initializeEndDelegation(delegationID, includeUptimeProof, messageIndex) == 0) {
+        if (!_initializeEndDelegation(delegationID, includeUptimeProof, messageIndex)) {
             revert DelegatorIneligibleForRewards();
         }
     }
@@ -514,11 +465,14 @@
         _initializeEndDelegation(delegationID, includeUptimeProof, messageIndex);
     }
 
+    // Helper function that initializes the end of a PoS delegation period.
+    // Returns false if it is possible for the delegator to claim rewards, but it is not eligible.
+    // Returns true otherwise.
     function _initializeEndDelegation(
         bytes32 delegationID,
         bool includeUptimeProof,
         uint32 messageIndex
-    ) internal returns (uint256) {
+    ) internal returns (bool) {
         PoSValidatorManagerStorage storage $ = _getPoSValidatorManagerStorage();
 
         Delegator memory delegator = $._delegatorStakes[delegationID];
@@ -537,11 +491,7 @@
         if (validator.status == ValidatorStatus.Active) {
             if (includeUptimeProof) {
                 // Uptime proofs include the absolute number of seconds the validator has been active.
-<<<<<<< HEAD
                 _updateUptime(validationID, messageIndex);
-=======
-                validatorUptimeSeconds = _updateUptime(validationID, messageIndex);
->>>>>>> c4a34bce
             }
 
             // Set the delegator status to pending removed, so that it can be properly removed in
@@ -552,27 +502,25 @@
             ($._delegatorStakes[delegationID].endingNonce,) =
                 _setValidatorWeight(validationID, validator.weight - delegator.weight);
 
-            $._redeemableDelegatorRewards[delegationID] = _calculateDelegationReward(delegator);
+            uint256 reward = _calculateDelegationReward(delegator);
+            $._redeemableDelegatorRewards[delegationID] = reward;
 
             emit DelegatorRemovalInitialized({
                 delegationID: delegationID,
                 validationID: validationID
             });
+            return (reward > 0);
         } else if (validator.status == ValidatorStatus.Completed) {
             $._redeemableDelegatorRewards[delegationID] = _calculateDelegationReward(delegator);
 
-            return _completeEndDelegation(delegationID);
+            _completeEndDelegation(delegationID);
+            // If the validator has completed, then no further uptimes may be submitted, so we always
+            // end the delegation
+            return true;
         } else {
-<<<<<<< HEAD
             revert InvalidValidatorStatus();
         }
     }
-=======
-            // If the validation period has already ended, we have saved the uptime.
-            // Further, it is impossible to retrieve an uptime proof for an already ended validation,
-            // so there's no need to check any uptime proof provided in this function call.
-            validatorUptimeSeconds = $._posValidatorInfo[validationID].uptimeSeconds;
->>>>>>> c4a34bce
 
     /// @dev Calculates the reward owed to the delegator based on the state of the delegator and its corresponding validator.
     function _calculateDelegationReward(Delegator memory delegator)
@@ -596,16 +544,12 @@
             revert InvalidValidatorStatus();
         }
 
-<<<<<<< HEAD
         // Only give rewards in the case that the delegation started before the validator exited.
         if (delegationEndTime <= delegator.startedAt) {
             return 0;
         }
 
         return $._rewardCalculator.calculateReward({
-=======
-        uint256 reward = $._rewardCalculator.calculateReward({
->>>>>>> c4a34bce
             stakeAmount: weightToValue(delegator.weight),
             validatorStartTime: validator.startedAt,
             stakingStartTime: delegator.startedAt,
@@ -614,19 +558,6 @@
             initialSupply: 0,
             endSupply: 0
         });
-<<<<<<< HEAD
-=======
-        $._redeemableDelegatorRewards[delegationID] = reward;
-        $._delegatorStakes[delegationID] = delegator;
-
-        emit DelegatorRemovalInitialized({
-            delegationID: delegationID,
-            validationID: validationID,
-            endTime: delegationEndTime
-        });
-
-        return reward;
->>>>>>> c4a34bce
     }
 
     /**
@@ -663,25 +594,6 @@
         PoSValidatorManagerStorage storage $ = _getPoSValidatorManagerStorage();
         Delegator memory delegator = $._delegatorStakes[delegationID];
 
-<<<<<<< HEAD
-=======
-        // Unpack the Warp message
-        (bytes32 validationID, uint64 nonce,) = ValidatorMessages
-            .unpackSubnetValidatorWeightUpdateMessage(_getPChainWarpMessage(messageIndex).payload);
-
-        if (delegator.validationID != validationID) {
-            revert InvalidValidationID();
-        }
-
-        // The received nonce should be at least as high as the delegation's ending nonce. This allows a weight
-        // update using a higher nonce (which implicitly includes the delegation's weight update) to be used to
-        // complete delisting for an earlier delegation. This is necessary because the P-Chain is only willing
-        // to sign the latest weight update.
-        if (delegator.endingNonce > nonce) {
-            revert InvalidNonce();
-        }
-
->>>>>>> c4a34bce
         // Ensure the delegator is pending removed. Since anybody can call this function once
         // end delegation has been initialized, we need to make sure that this function is only
         // callable after that has been done.
