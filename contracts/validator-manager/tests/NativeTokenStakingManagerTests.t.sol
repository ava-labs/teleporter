// (c) 2024, Ava Labs, Inc. All rights reserved.
// See the file LICENSE for licensing terms.

// SPDX-License-Identifier: Ecosystem

pragma solidity 0.8.25;

import {Test} from "@forge-std/Test.sol";
import {PoSValidatorManagerTest} from "./PoSValidatorManagerTests.t.sol";
import {NativeTokenStakingManager} from "../NativeTokenStakingManager.sol";
import {PoSValidatorManager, PoSValidatorManagerSettings} from "../PoSValidatorManager.sol";
import {ValidatorRegistrationInput, IValidatorManager} from "../interfaces/IValidatorManager.sol";
import {ExampleRewardCalculator} from "../ExampleRewardCalculator.sol";
import {ICMInitializable} from "../../utilities/ICMInitializable.sol";
import {INativeMinter} from
    "@avalabs/subnet-evm-contracts@1.2.0/contracts/interfaces/INativeMinter.sol";
import {ValidatorManagerTest} from "./ValidatorManagerTests.t.sol";
import {Initializable} from "@openzeppelin/contracts@5.0.2/proxy/utils/Initializable.sol";

contract NativeTokenStakingManagerTest is PoSValidatorManagerTest {
    NativeTokenStakingManager public app;

    function setUp() public override {
        ValidatorManagerTest.setUp();

        _setUp();
        _mockGetBlockchainID();
        _mockInitializeValidatorSet();
        app.initializeValidatorSet(_defaultConversionData(), 0);
    }

    function testDisableInitialization() public {
        app = new NativeTokenStakingManager(ICMInitializable.Disallowed);
        vm.expectRevert(abi.encodeWithSelector(Initializable.InvalidInitialization.selector));

        app.initialize(_defaultPoSSettings());
    }

    function testZeroMinimumDelegationFee() public {
        app = new NativeTokenStakingManager(ICMInitializable.Allowed);
        vm.expectRevert(
            abi.encodeWithSelector(PoSValidatorManager.InvalidDelegationFee.selector, 0)
        );
<<<<<<< HEAD
        app.initialize(
            PoSValidatorManagerSettings({
                baseSettings: ValidatorManagerSettings({
                    l1ID: DEFAULT_L1_ID,
                    churnPeriodSeconds: DEFAULT_CHURN_PERIOD,
                    maximumChurnPercentage: DEFAULT_MAXIMUM_CHURN_PERCENTAGE
                }),
                minimumStakeAmount: DEFAULT_MINIMUM_STAKE_AMOUNT,
                maximumStakeAmount: DEFAULT_MAXIMUM_STAKE_AMOUNT,
                minimumStakeDuration: DEFAULT_MINIMUM_STAKE_DURATION,
                minimumDelegationFeeBips: 0,
                maximumStakeMultiplier: DEFAULT_MAXIMUM_STAKE_MULTIPLIER,
                weightToValueFactor: DEFAULT_WEIGHT_TO_VALUE_FACTOR,
                rewardCalculator: IRewardCalculator(address(0)),
                uptimeBlockchainID: DEFAULT_SOURCE_BLOCKCHAIN_ID
            })
        );
=======

        PoSValidatorManagerSettings memory defaultPoSSettings = _defaultPoSSettings();
        defaultPoSSettings.minimumDelegationFeeBips = 0;
        app.initialize(defaultPoSSettings);
>>>>>>> 790ccce8
    }

    function testMaxMinimumDelegationFee() public {
        app = new NativeTokenStakingManager(ICMInitializable.Allowed);
        uint16 minimumDelegationFeeBips = app.MAXIMUM_DELEGATION_FEE_BIPS() + 1;
        vm.expectRevert(
            abi.encodeWithSelector(
                PoSValidatorManager.InvalidDelegationFee.selector, minimumDelegationFeeBips
            )
        );
<<<<<<< HEAD
        app.initialize(
            PoSValidatorManagerSettings({
                baseSettings: ValidatorManagerSettings({
                    l1ID: DEFAULT_L1_ID,
                    churnPeriodSeconds: DEFAULT_CHURN_PERIOD,
                    maximumChurnPercentage: DEFAULT_MAXIMUM_CHURN_PERCENTAGE
                }),
                minimumStakeAmount: DEFAULT_MINIMUM_STAKE_AMOUNT,
                maximumStakeAmount: DEFAULT_MAXIMUM_STAKE_AMOUNT,
                minimumStakeDuration: DEFAULT_MINIMUM_STAKE_DURATION,
                minimumDelegationFeeBips: minimumDelegationFeeBips,
                maximumStakeMultiplier: DEFAULT_MAXIMUM_STAKE_MULTIPLIER,
                weightToValueFactor: DEFAULT_WEIGHT_TO_VALUE_FACTOR,
                rewardCalculator: IRewardCalculator(address(0)),
                uptimeBlockchainID: DEFAULT_SOURCE_BLOCKCHAIN_ID
            })
        );
=======

        PoSValidatorManagerSettings memory defaultPoSSettings = _defaultPoSSettings();
        defaultPoSSettings.minimumDelegationFeeBips = minimumDelegationFeeBips;
        app.initialize(defaultPoSSettings);
>>>>>>> 790ccce8
    }

    function testInvalidStakeAmountRange() public {
        app = new NativeTokenStakingManager(ICMInitializable.Allowed);
        vm.expectRevert(
            abi.encodeWithSelector(
                PoSValidatorManager.InvalidStakeAmount.selector, DEFAULT_MAXIMUM_STAKE_AMOUNT
            )
        );
<<<<<<< HEAD
        app.initialize(
            PoSValidatorManagerSettings({
                baseSettings: ValidatorManagerSettings({
                    l1ID: DEFAULT_L1_ID,
                    churnPeriodSeconds: DEFAULT_CHURN_PERIOD,
                    maximumChurnPercentage: DEFAULT_MAXIMUM_CHURN_PERCENTAGE
                }),
                minimumStakeAmount: DEFAULT_MAXIMUM_STAKE_AMOUNT,
                maximumStakeAmount: DEFAULT_MINIMUM_STAKE_AMOUNT,
                minimumStakeDuration: DEFAULT_MINIMUM_STAKE_DURATION,
                minimumDelegationFeeBips: DEFAULT_MINIMUM_DELEGATION_FEE_BIPS,
                maximumStakeMultiplier: DEFAULT_MAXIMUM_STAKE_MULTIPLIER,
                weightToValueFactor: DEFAULT_WEIGHT_TO_VALUE_FACTOR,
                rewardCalculator: IRewardCalculator(address(0)),
                uptimeBlockchainID: DEFAULT_SOURCE_BLOCKCHAIN_ID
            })
        );
=======

        PoSValidatorManagerSettings memory defaultPoSSettings = _defaultPoSSettings();
        defaultPoSSettings.minimumStakeAmount = DEFAULT_MAXIMUM_STAKE_AMOUNT;
        defaultPoSSettings.maximumStakeAmount = DEFAULT_MINIMUM_STAKE_AMOUNT;
        app.initialize(defaultPoSSettings);
>>>>>>> 790ccce8
    }

    function testZeroMaxStakeMultiplier() public {
        app = new NativeTokenStakingManager(ICMInitializable.Allowed);
        vm.expectRevert(
            abi.encodeWithSelector(PoSValidatorManager.InvalidStakeMultiplier.selector, 0)
        );
<<<<<<< HEAD
        app.initialize(
            PoSValidatorManagerSettings({
                baseSettings: ValidatorManagerSettings({
                    l1ID: DEFAULT_L1_ID,
                    churnPeriodSeconds: DEFAULT_CHURN_PERIOD,
                    maximumChurnPercentage: DEFAULT_MAXIMUM_CHURN_PERCENTAGE
                }),
                minimumStakeAmount: DEFAULT_MINIMUM_STAKE_AMOUNT,
                maximumStakeAmount: DEFAULT_MAXIMUM_STAKE_AMOUNT,
                minimumStakeDuration: DEFAULT_MINIMUM_STAKE_DURATION,
                minimumDelegationFeeBips: DEFAULT_MINIMUM_DELEGATION_FEE_BIPS,
                maximumStakeMultiplier: 0,
                weightToValueFactor: DEFAULT_WEIGHT_TO_VALUE_FACTOR,
                rewardCalculator: IRewardCalculator(address(0)),
                uptimeBlockchainID: DEFAULT_SOURCE_BLOCKCHAIN_ID
            })
        );
=======

        PoSValidatorManagerSettings memory defaultPoSSettings = _defaultPoSSettings();
        defaultPoSSettings.maximumStakeMultiplier = 0;
        app.initialize(defaultPoSSettings);
>>>>>>> 790ccce8
    }

    function testMaxStakeMultiplierOverLimit() public {
        app = new NativeTokenStakingManager(ICMInitializable.Allowed);
        uint8 maximumStakeMultiplier = app.MAXIMUM_STAKE_MULTIPLIER_LIMIT() + 1;
        vm.expectRevert(
            abi.encodeWithSelector(
                PoSValidatorManager.InvalidStakeMultiplier.selector, maximumStakeMultiplier
            )
        );
<<<<<<< HEAD
        app.initialize(
            PoSValidatorManagerSettings({
                baseSettings: ValidatorManagerSettings({
                    l1ID: DEFAULT_L1_ID,
                    churnPeriodSeconds: DEFAULT_CHURN_PERIOD,
                    maximumChurnPercentage: DEFAULT_MAXIMUM_CHURN_PERCENTAGE
                }),
                minimumStakeAmount: DEFAULT_MINIMUM_STAKE_AMOUNT,
                maximumStakeAmount: DEFAULT_MAXIMUM_STAKE_AMOUNT,
                minimumStakeDuration: DEFAULT_MINIMUM_STAKE_DURATION,
                minimumDelegationFeeBips: DEFAULT_MINIMUM_DELEGATION_FEE_BIPS,
                maximumStakeMultiplier: maximumStakeMultiplier,
                weightToValueFactor: DEFAULT_WEIGHT_TO_VALUE_FACTOR,
                rewardCalculator: IRewardCalculator(address(0)),
                uptimeBlockchainID: DEFAULT_SOURCE_BLOCKCHAIN_ID
            })
        );
=======

        PoSValidatorManagerSettings memory defaultPoSSettings = _defaultPoSSettings();
        defaultPoSSettings.maximumStakeMultiplier = maximumStakeMultiplier;
        app.initialize(defaultPoSSettings);
>>>>>>> 790ccce8
    }

    function testZeroWeightToValueFactor() public {
        app = new NativeTokenStakingManager(ICMInitializable.Allowed);
        vm.expectRevert(
            abi.encodeWithSelector(PoSValidatorManager.ZeroWeightToValueFactor.selector)
        );
<<<<<<< HEAD
        app.initialize(
            PoSValidatorManagerSettings({
                baseSettings: ValidatorManagerSettings({
                    l1ID: DEFAULT_L1_ID,
                    churnPeriodSeconds: DEFAULT_CHURN_PERIOD,
                    maximumChurnPercentage: DEFAULT_MAXIMUM_CHURN_PERCENTAGE
                }),
                minimumStakeAmount: DEFAULT_MINIMUM_STAKE_AMOUNT,
                maximumStakeAmount: DEFAULT_MAXIMUM_STAKE_AMOUNT,
                minimumStakeDuration: DEFAULT_MINIMUM_STAKE_DURATION,
                minimumDelegationFeeBips: DEFAULT_MINIMUM_DELEGATION_FEE_BIPS,
                maximumStakeMultiplier: DEFAULT_MAXIMUM_STAKE_MULTIPLIER,
                weightToValueFactor: 0,
                rewardCalculator: IRewardCalculator(address(0)),
                uptimeBlockchainID: DEFAULT_SOURCE_BLOCKCHAIN_ID
            })
        );
=======

        PoSValidatorManagerSettings memory defaultPoSSettings = _defaultPoSSettings();
        defaultPoSSettings.weightToValueFactor = 0;
        app.initialize(defaultPoSSettings);
>>>>>>> 790ccce8
    }

    function testMinStakeDurationTooLow() public {
        app = new NativeTokenStakingManager(ICMInitializable.Allowed);
        uint64 minStakeDuration = DEFAULT_CHURN_PERIOD - 1;
        vm.expectRevert(
            abi.encodeWithSelector(
                PoSValidatorManager.InvalidMinStakeDuration.selector, minStakeDuration
            )
        );
<<<<<<< HEAD
        app.initialize(
            PoSValidatorManagerSettings({
                baseSettings: ValidatorManagerSettings({
                    l1ID: DEFAULT_L1_ID,
                    churnPeriodSeconds: DEFAULT_CHURN_PERIOD,
                    maximumChurnPercentage: DEFAULT_MAXIMUM_CHURN_PERCENTAGE
                }),
                minimumStakeAmount: DEFAULT_MINIMUM_STAKE_AMOUNT,
                maximumStakeAmount: DEFAULT_MAXIMUM_STAKE_AMOUNT,
                minimumStakeDuration: minStakeDuration,
                minimumDelegationFeeBips: DEFAULT_MINIMUM_DELEGATION_FEE_BIPS,
                maximumStakeMultiplier: DEFAULT_MAXIMUM_STAKE_MULTIPLIER,
                weightToValueFactor: DEFAULT_WEIGHT_TO_VALUE_FACTOR,
                rewardCalculator: IRewardCalculator(address(0)),
                uptimeBlockchainID: DEFAULT_SOURCE_BLOCKCHAIN_ID
            })
        );
=======

        PoSValidatorManagerSettings memory defaultPoSSettings = _defaultPoSSettings();
        defaultPoSSettings.minimumStakeDuration = minStakeDuration;
        app.initialize(defaultPoSSettings);
>>>>>>> 790ccce8
    }

    // Helpers
    function _initializeValidatorRegistration(
        ValidatorRegistrationInput memory registrationInput,
        uint16 delegationFeeBips,
        uint64 minStakeDuration,
        uint256 stakeAmount
    ) internal virtual override returns (bytes32) {
        return app.initializeValidatorRegistration{value: stakeAmount}(
            registrationInput, delegationFeeBips, minStakeDuration
        );
    }

    function _initializeValidatorRegistration(
        ValidatorRegistrationInput memory input,
        uint64 weight
    ) internal virtual override returns (bytes32) {
        return app.initializeValidatorRegistration{value: _weightToValue(weight)}(
            input, DEFAULT_DELEGATION_FEE_BIPS, DEFAULT_MINIMUM_STAKE_DURATION
        );
    }

    function _initializeDelegatorRegistration(
        bytes32 validationID,
        address delegatorAddress,
        uint64 weight
    ) internal virtual override returns (bytes32) {
        uint256 value = _weightToValue(weight);
        vm.prank(delegatorAddress);
        vm.deal(delegatorAddress, value);
        return app.initializeDelegatorRegistration{value: value}(validationID);
    }

    // solhint-disable no-empty-blocks
    function _beforeSend(uint256 amount, address spender) internal override {
        // Native tokens no need pre approve
    }
    // solhint-enable no-empty-blocks

    function _expectStakeUnlock(address account, uint256 amount) internal override {
        // empty calldata implies the receive function will be called
        vm.expectCall(account, amount, "");
    }

    function _expectRewardIssuance(address account, uint256 amount) internal override {
        address nativeMinter = address(app.NATIVE_MINTER());
        bytes memory callData = abi.encodeCall(INativeMinter.mintNativeCoin, (account, amount));
        vm.mockCall(nativeMinter, callData, "");
        vm.expectCall(nativeMinter, callData);
    }

    function _setUp() internal override returns (IValidatorManager) {
        // Construct the object under test
        app = new TestableNativeTokenStakingManager(ICMInitializable.Allowed);
        rewardCalculator = new ExampleRewardCalculator(DEFAULT_REWARD_RATE);
<<<<<<< HEAD
        app.initialize(
            PoSValidatorManagerSettings({
                baseSettings: ValidatorManagerSettings({
                    l1ID: DEFAULT_L1_ID,
                    churnPeriodSeconds: DEFAULT_CHURN_PERIOD,
                    maximumChurnPercentage: DEFAULT_MAXIMUM_CHURN_PERCENTAGE
                }),
                minimumStakeAmount: DEFAULT_MINIMUM_STAKE_AMOUNT,
                maximumStakeAmount: DEFAULT_MAXIMUM_STAKE_AMOUNT,
                minimumStakeDuration: DEFAULT_MINIMUM_STAKE_DURATION,
                minimumDelegationFeeBips: DEFAULT_MINIMUM_DELEGATION_FEE_BIPS,
                maximumStakeMultiplier: DEFAULT_MAXIMUM_STAKE_MULTIPLIER,
                weightToValueFactor: DEFAULT_WEIGHT_TO_VALUE_FACTOR,
                rewardCalculator: rewardCalculator,
                uptimeBlockchainID: DEFAULT_SOURCE_BLOCKCHAIN_ID
            })
        );
=======

        PoSValidatorManagerSettings memory defaultPoSSettings = _defaultPoSSettings();
        defaultPoSSettings.rewardCalculator = rewardCalculator;
        app.initialize(defaultPoSSettings);

>>>>>>> 790ccce8
        validatorManager = app;
        posValidatorManager = app;
        return app;
    }

    function _getStakeAssetBalance(address account) internal view override returns (uint256) {
        return account.balance;
    }
}

contract TestableNativeTokenStakingManager is NativeTokenStakingManager, Test {
    constructor(ICMInitializable init) NativeTokenStakingManager(init) {}

    function _reward(address account, uint256 amount) internal virtual override {
        super._reward(account, amount);
        // Units tests don't have access to the native minter precompile, so use vm.deal instead.
        vm.deal(account, account.balance + amount);
    }
}<|MERGE_RESOLUTION|>--- conflicted
+++ resolved
@@ -41,30 +41,10 @@
         vm.expectRevert(
             abi.encodeWithSelector(PoSValidatorManager.InvalidDelegationFee.selector, 0)
         );
-<<<<<<< HEAD
-        app.initialize(
-            PoSValidatorManagerSettings({
-                baseSettings: ValidatorManagerSettings({
-                    l1ID: DEFAULT_L1_ID,
-                    churnPeriodSeconds: DEFAULT_CHURN_PERIOD,
-                    maximumChurnPercentage: DEFAULT_MAXIMUM_CHURN_PERCENTAGE
-                }),
-                minimumStakeAmount: DEFAULT_MINIMUM_STAKE_AMOUNT,
-                maximumStakeAmount: DEFAULT_MAXIMUM_STAKE_AMOUNT,
-                minimumStakeDuration: DEFAULT_MINIMUM_STAKE_DURATION,
-                minimumDelegationFeeBips: 0,
-                maximumStakeMultiplier: DEFAULT_MAXIMUM_STAKE_MULTIPLIER,
-                weightToValueFactor: DEFAULT_WEIGHT_TO_VALUE_FACTOR,
-                rewardCalculator: IRewardCalculator(address(0)),
-                uptimeBlockchainID: DEFAULT_SOURCE_BLOCKCHAIN_ID
-            })
-        );
-=======
 
         PoSValidatorManagerSettings memory defaultPoSSettings = _defaultPoSSettings();
         defaultPoSSettings.minimumDelegationFeeBips = 0;
         app.initialize(defaultPoSSettings);
->>>>>>> 790ccce8
     }
 
     function testMaxMinimumDelegationFee() public {
@@ -75,30 +55,10 @@
                 PoSValidatorManager.InvalidDelegationFee.selector, minimumDelegationFeeBips
             )
         );
-<<<<<<< HEAD
-        app.initialize(
-            PoSValidatorManagerSettings({
-                baseSettings: ValidatorManagerSettings({
-                    l1ID: DEFAULT_L1_ID,
-                    churnPeriodSeconds: DEFAULT_CHURN_PERIOD,
-                    maximumChurnPercentage: DEFAULT_MAXIMUM_CHURN_PERCENTAGE
-                }),
-                minimumStakeAmount: DEFAULT_MINIMUM_STAKE_AMOUNT,
-                maximumStakeAmount: DEFAULT_MAXIMUM_STAKE_AMOUNT,
-                minimumStakeDuration: DEFAULT_MINIMUM_STAKE_DURATION,
-                minimumDelegationFeeBips: minimumDelegationFeeBips,
-                maximumStakeMultiplier: DEFAULT_MAXIMUM_STAKE_MULTIPLIER,
-                weightToValueFactor: DEFAULT_WEIGHT_TO_VALUE_FACTOR,
-                rewardCalculator: IRewardCalculator(address(0)),
-                uptimeBlockchainID: DEFAULT_SOURCE_BLOCKCHAIN_ID
-            })
-        );
-=======
 
         PoSValidatorManagerSettings memory defaultPoSSettings = _defaultPoSSettings();
         defaultPoSSettings.minimumDelegationFeeBips = minimumDelegationFeeBips;
         app.initialize(defaultPoSSettings);
->>>>>>> 790ccce8
     }
 
     function testInvalidStakeAmountRange() public {
@@ -108,31 +68,11 @@
                 PoSValidatorManager.InvalidStakeAmount.selector, DEFAULT_MAXIMUM_STAKE_AMOUNT
             )
         );
-<<<<<<< HEAD
-        app.initialize(
-            PoSValidatorManagerSettings({
-                baseSettings: ValidatorManagerSettings({
-                    l1ID: DEFAULT_L1_ID,
-                    churnPeriodSeconds: DEFAULT_CHURN_PERIOD,
-                    maximumChurnPercentage: DEFAULT_MAXIMUM_CHURN_PERCENTAGE
-                }),
-                minimumStakeAmount: DEFAULT_MAXIMUM_STAKE_AMOUNT,
-                maximumStakeAmount: DEFAULT_MINIMUM_STAKE_AMOUNT,
-                minimumStakeDuration: DEFAULT_MINIMUM_STAKE_DURATION,
-                minimumDelegationFeeBips: DEFAULT_MINIMUM_DELEGATION_FEE_BIPS,
-                maximumStakeMultiplier: DEFAULT_MAXIMUM_STAKE_MULTIPLIER,
-                weightToValueFactor: DEFAULT_WEIGHT_TO_VALUE_FACTOR,
-                rewardCalculator: IRewardCalculator(address(0)),
-                uptimeBlockchainID: DEFAULT_SOURCE_BLOCKCHAIN_ID
-            })
-        );
-=======
 
         PoSValidatorManagerSettings memory defaultPoSSettings = _defaultPoSSettings();
         defaultPoSSettings.minimumStakeAmount = DEFAULT_MAXIMUM_STAKE_AMOUNT;
         defaultPoSSettings.maximumStakeAmount = DEFAULT_MINIMUM_STAKE_AMOUNT;
         app.initialize(defaultPoSSettings);
->>>>>>> 790ccce8
     }
 
     function testZeroMaxStakeMultiplier() public {
@@ -140,30 +80,10 @@
         vm.expectRevert(
             abi.encodeWithSelector(PoSValidatorManager.InvalidStakeMultiplier.selector, 0)
         );
-<<<<<<< HEAD
-        app.initialize(
-            PoSValidatorManagerSettings({
-                baseSettings: ValidatorManagerSettings({
-                    l1ID: DEFAULT_L1_ID,
-                    churnPeriodSeconds: DEFAULT_CHURN_PERIOD,
-                    maximumChurnPercentage: DEFAULT_MAXIMUM_CHURN_PERCENTAGE
-                }),
-                minimumStakeAmount: DEFAULT_MINIMUM_STAKE_AMOUNT,
-                maximumStakeAmount: DEFAULT_MAXIMUM_STAKE_AMOUNT,
-                minimumStakeDuration: DEFAULT_MINIMUM_STAKE_DURATION,
-                minimumDelegationFeeBips: DEFAULT_MINIMUM_DELEGATION_FEE_BIPS,
-                maximumStakeMultiplier: 0,
-                weightToValueFactor: DEFAULT_WEIGHT_TO_VALUE_FACTOR,
-                rewardCalculator: IRewardCalculator(address(0)),
-                uptimeBlockchainID: DEFAULT_SOURCE_BLOCKCHAIN_ID
-            })
-        );
-=======
 
         PoSValidatorManagerSettings memory defaultPoSSettings = _defaultPoSSettings();
         defaultPoSSettings.maximumStakeMultiplier = 0;
         app.initialize(defaultPoSSettings);
->>>>>>> 790ccce8
     }
 
     function testMaxStakeMultiplierOverLimit() public {
@@ -174,30 +94,10 @@
                 PoSValidatorManager.InvalidStakeMultiplier.selector, maximumStakeMultiplier
             )
         );
-<<<<<<< HEAD
-        app.initialize(
-            PoSValidatorManagerSettings({
-                baseSettings: ValidatorManagerSettings({
-                    l1ID: DEFAULT_L1_ID,
-                    churnPeriodSeconds: DEFAULT_CHURN_PERIOD,
-                    maximumChurnPercentage: DEFAULT_MAXIMUM_CHURN_PERCENTAGE
-                }),
-                minimumStakeAmount: DEFAULT_MINIMUM_STAKE_AMOUNT,
-                maximumStakeAmount: DEFAULT_MAXIMUM_STAKE_AMOUNT,
-                minimumStakeDuration: DEFAULT_MINIMUM_STAKE_DURATION,
-                minimumDelegationFeeBips: DEFAULT_MINIMUM_DELEGATION_FEE_BIPS,
-                maximumStakeMultiplier: maximumStakeMultiplier,
-                weightToValueFactor: DEFAULT_WEIGHT_TO_VALUE_FACTOR,
-                rewardCalculator: IRewardCalculator(address(0)),
-                uptimeBlockchainID: DEFAULT_SOURCE_BLOCKCHAIN_ID
-            })
-        );
-=======
 
         PoSValidatorManagerSettings memory defaultPoSSettings = _defaultPoSSettings();
         defaultPoSSettings.maximumStakeMultiplier = maximumStakeMultiplier;
         app.initialize(defaultPoSSettings);
->>>>>>> 790ccce8
     }
 
     function testZeroWeightToValueFactor() public {
@@ -205,30 +105,10 @@
         vm.expectRevert(
             abi.encodeWithSelector(PoSValidatorManager.ZeroWeightToValueFactor.selector)
         );
-<<<<<<< HEAD
-        app.initialize(
-            PoSValidatorManagerSettings({
-                baseSettings: ValidatorManagerSettings({
-                    l1ID: DEFAULT_L1_ID,
-                    churnPeriodSeconds: DEFAULT_CHURN_PERIOD,
-                    maximumChurnPercentage: DEFAULT_MAXIMUM_CHURN_PERCENTAGE
-                }),
-                minimumStakeAmount: DEFAULT_MINIMUM_STAKE_AMOUNT,
-                maximumStakeAmount: DEFAULT_MAXIMUM_STAKE_AMOUNT,
-                minimumStakeDuration: DEFAULT_MINIMUM_STAKE_DURATION,
-                minimumDelegationFeeBips: DEFAULT_MINIMUM_DELEGATION_FEE_BIPS,
-                maximumStakeMultiplier: DEFAULT_MAXIMUM_STAKE_MULTIPLIER,
-                weightToValueFactor: 0,
-                rewardCalculator: IRewardCalculator(address(0)),
-                uptimeBlockchainID: DEFAULT_SOURCE_BLOCKCHAIN_ID
-            })
-        );
-=======
 
         PoSValidatorManagerSettings memory defaultPoSSettings = _defaultPoSSettings();
         defaultPoSSettings.weightToValueFactor = 0;
         app.initialize(defaultPoSSettings);
->>>>>>> 790ccce8
     }
 
     function testMinStakeDurationTooLow() public {
@@ -239,30 +119,10 @@
                 PoSValidatorManager.InvalidMinStakeDuration.selector, minStakeDuration
             )
         );
-<<<<<<< HEAD
-        app.initialize(
-            PoSValidatorManagerSettings({
-                baseSettings: ValidatorManagerSettings({
-                    l1ID: DEFAULT_L1_ID,
-                    churnPeriodSeconds: DEFAULT_CHURN_PERIOD,
-                    maximumChurnPercentage: DEFAULT_MAXIMUM_CHURN_PERCENTAGE
-                }),
-                minimumStakeAmount: DEFAULT_MINIMUM_STAKE_AMOUNT,
-                maximumStakeAmount: DEFAULT_MAXIMUM_STAKE_AMOUNT,
-                minimumStakeDuration: minStakeDuration,
-                minimumDelegationFeeBips: DEFAULT_MINIMUM_DELEGATION_FEE_BIPS,
-                maximumStakeMultiplier: DEFAULT_MAXIMUM_STAKE_MULTIPLIER,
-                weightToValueFactor: DEFAULT_WEIGHT_TO_VALUE_FACTOR,
-                rewardCalculator: IRewardCalculator(address(0)),
-                uptimeBlockchainID: DEFAULT_SOURCE_BLOCKCHAIN_ID
-            })
-        );
-=======
 
         PoSValidatorManagerSettings memory defaultPoSSettings = _defaultPoSSettings();
         defaultPoSSettings.minimumStakeDuration = minStakeDuration;
         app.initialize(defaultPoSSettings);
->>>>>>> 790ccce8
     }
 
     // Helpers
@@ -319,31 +179,11 @@
         // Construct the object under test
         app = new TestableNativeTokenStakingManager(ICMInitializable.Allowed);
         rewardCalculator = new ExampleRewardCalculator(DEFAULT_REWARD_RATE);
-<<<<<<< HEAD
-        app.initialize(
-            PoSValidatorManagerSettings({
-                baseSettings: ValidatorManagerSettings({
-                    l1ID: DEFAULT_L1_ID,
-                    churnPeriodSeconds: DEFAULT_CHURN_PERIOD,
-                    maximumChurnPercentage: DEFAULT_MAXIMUM_CHURN_PERCENTAGE
-                }),
-                minimumStakeAmount: DEFAULT_MINIMUM_STAKE_AMOUNT,
-                maximumStakeAmount: DEFAULT_MAXIMUM_STAKE_AMOUNT,
-                minimumStakeDuration: DEFAULT_MINIMUM_STAKE_DURATION,
-                minimumDelegationFeeBips: DEFAULT_MINIMUM_DELEGATION_FEE_BIPS,
-                maximumStakeMultiplier: DEFAULT_MAXIMUM_STAKE_MULTIPLIER,
-                weightToValueFactor: DEFAULT_WEIGHT_TO_VALUE_FACTOR,
-                rewardCalculator: rewardCalculator,
-                uptimeBlockchainID: DEFAULT_SOURCE_BLOCKCHAIN_ID
-            })
-        );
-=======
 
         PoSValidatorManagerSettings memory defaultPoSSettings = _defaultPoSSettings();
         defaultPoSSettings.rewardCalculator = rewardCalculator;
         app.initialize(defaultPoSSettings);
 
->>>>>>> 790ccce8
         validatorManager = app;
         posValidatorManager = app;
         return app;
