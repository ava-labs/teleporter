--- conflicted
+++ resolved
@@ -592,9 +592,6 @@
     function testCompleteEndDelegation() public {
         bytes32 validationID = _registerDefaultValidator();
         bytes32 delegationID = _registerDefaultDelegator(validationID);
-<<<<<<< HEAD
-        _initializeAndCompleteEndDelegationWithChecks(validationID, delegationID);
-=======
 
         _initializeEndDelegationValidatorActiveWithChecks({
             validationID: validationID,
@@ -627,7 +624,6 @@
             expectedValidatorWeight: DEFAULT_WEIGHT,
             expectedNonce: 2
         });
->>>>>>> aafc5744
     }
 
     // Delegator registration is not allowed when Validator is pending removed.
@@ -744,13 +740,7 @@
             validatorStartTime: 0,
             stakingStartTime: DEFAULT_DELEGATOR_COMPLETE_REGISTRATION_TIMESTAMP,
             stakingEndTime: DEFAULT_DELEGATOR_END_DELEGATION_TIMESTAMP,
-<<<<<<< HEAD
-            uptimeSeconds: 0,
-            initialSupply: 0,
-            endSupply: 0
-=======
             uptimeSeconds: validationEndTime - DEFAULT_REGISTRATION_TIMESTAMP
->>>>>>> aafc5744
         });
 
         _completeEndDelegationWithChecks({
@@ -820,13 +810,7 @@
             validatorStartTime: 0,
             stakingStartTime: DEFAULT_DELEGATOR_COMPLETE_REGISTRATION_TIMESTAMP,
             stakingEndTime: DEFAULT_COMPLETION_TIMESTAMP,
-<<<<<<< HEAD
-            uptimeSeconds: 0,
-            initialSupply: 0,
-            endSupply: 0
-=======
             uptimeSeconds: DEFAULT_COMPLETION_TIMESTAMP - DEFAULT_REGISTRATION_TIMESTAMP
->>>>>>> aafc5744
         });
 
         uint256 expectedValidatorFees = expectedTotalReward * DEFAULT_DELEGATION_FEE_BIPS / 10000;
@@ -877,13 +861,7 @@
             validatorStartTime: 0,
             stakingStartTime: DEFAULT_DELEGATOR_COMPLETE_REGISTRATION_TIMESTAMP,
             stakingEndTime: DEFAULT_DELEGATOR_END_DELEGATION_TIMESTAMP,
-<<<<<<< HEAD
-            uptimeSeconds: 0,
-            initialSupply: 0,
-            endSupply: 0
-=======
             uptimeSeconds: DEFAULT_DELEGATOR_END_DELEGATION_TIMESTAMP - DEFAULT_REGISTRATION_TIMESTAMP
->>>>>>> aafc5744
         });
 
         uint256 expectedValidatorFees = expectedTotalReward * DEFAULT_DELEGATION_FEE_BIPS / 10000;
@@ -1022,13 +1000,7 @@
             validatorStartTime: 0,
             stakingStartTime: DEFAULT_DELEGATOR_COMPLETE_REGISTRATION_TIMESTAMP,
             stakingEndTime: DEFAULT_DELEGATOR_END_DELEGATION_TIMESTAMP,
-<<<<<<< HEAD
-            uptimeSeconds: 0,
-            initialSupply: 0,
-            endSupply: 0
-=======
             uptimeSeconds: DEFAULT_DELEGATOR_END_DELEGATION_TIMESTAMP - DEFAULT_REGISTRATION_TIMESTAMP
->>>>>>> aafc5744
         });
 
         // Complete delegation1 by delivering the weight update from nonce 4 (delegator2's nonce)
@@ -1061,13 +1033,7 @@
             validatorStartTime: 0,
             stakingStartTime: DEFAULT_REGISTRATION_TIMESTAMP,
             stakingEndTime: DEFAULT_COMPLETION_TIMESTAMP,
-<<<<<<< HEAD
-            uptimeSeconds: 0,
-            initialSupply: 0,
-            endSupply: 0
-=======
             uptimeSeconds: DEFAULT_COMPLETION_TIMESTAMP - DEFAULT_REGISTRATION_TIMESTAMP
->>>>>>> aafc5744
         });
 
         _completeEndValidationWithChecks({
@@ -1205,7 +1171,6 @@
         _forceInitializeEndValidation(validationID, true);
     }
 
-<<<<<<< HEAD
     function testClaimValidationReward() public {
         bytes32 validationID = _registerDefaultValidator();
         uint64 uptimePercentage = 80;
@@ -1215,9 +1180,7 @@
             validatorStartTime: 0,
             stakingStartTime: DEFAULT_REGISTRATION_TIMESTAMP,
             stakingEndTime: claimTime,
-            uptimeSeconds: 0,
-            initialSupply: 0,
-            endSupply: 0
+            uptimeSeconds: 0
         });
 
         bytes memory uptimeMsg = ValidatorMessages.packValidationUptimeMessage(
@@ -1405,9 +1368,7 @@
             validatorStartTime: 0,
             stakingStartTime: secondClaimTime,
             stakingEndTime: thirdClaimTime,
-            uptimeSeconds: 0,
-            initialSupply: 0,
-            endSupply: 0
+            uptimeSeconds: 0
         });
 
         _completeEndValidationWithChecks({
@@ -1423,9 +1384,7 @@
             validatorStartTime: 0,
             stakingStartTime: DEFAULT_REGISTRATION_TIMESTAMP,
             stakingEndTime: thirdClaimTime,
-            uptimeSeconds: 0,
-            initialSupply: 0,
-            endSupply: 0
+            uptimeSeconds: 0
         });
         // Off-by one errors are possible due to integer rounding
         if (totalExpectedReward > firstExpectedReward + secondExpectedReward + thirdExpectedReward)
@@ -1440,7 +1399,8 @@
                     - totalExpectedReward <= 1
             );
         }
-=======
+    }
+
     function testValueToWeightTruncated() public {
         // default weightToValueFactor is 1e12
         vm.expectRevert(
@@ -1455,7 +1415,6 @@
             abi.encodeWithSelector(PoSValidatorManager.InvalidStakeAmount.selector, 1e40)
         );
         posValidatorManager.valueToWeight(1e40);
->>>>>>> aafc5744
     }
 
     function testValueToWeight() public view {
@@ -1761,13 +1720,7 @@
             validatorStartTime: 0,
             stakingStartTime: completeRegistrationTimestamp,
             stakingEndTime: completionTimestamp,
-<<<<<<< HEAD
-            uptimeSeconds: 0,
-            initialSupply: 0,
-            endSupply: 0
-=======
             uptimeSeconds: completionTimestamp - completeRegistrationTimestamp
->>>>>>> aafc5744
         });
 
         _completeEndValidationWithChecks({
@@ -1884,9 +1837,7 @@
             validatorStartTime: 0,
             stakingStartTime: DEFAULT_DELEGATOR_COMPLETE_REGISTRATION_TIMESTAMP,
             stakingEndTime: DEFAULT_DELEGATOR_END_DELEGATION_TIMESTAMP,
-            uptimeSeconds: 0,
-            initialSupply: 0,
-            endSupply: 0
+            uptimeSeconds: 0
         });
 
         _completeEndDelegationWithChecks({
@@ -1917,9 +1868,7 @@
                 validatorStartTime: validationStartTime,
                 stakingStartTime: lastClaimTime,
                 stakingEndTime: claimTime,
-                uptimeSeconds: 0,
-                initialSupply: 0,
-                endSupply: 0
+                uptimeSeconds: 0
             });
             _expectValidationRewardsIssuance(validationID, address(this), expectedReward);
         } else {
