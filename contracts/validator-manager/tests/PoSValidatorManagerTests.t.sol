--- conflicted
+++ resolved
@@ -530,44 +530,7 @@
     function testCompleteEndDelegation() public {
         bytes32 validationID = _registerDefaultValidator();
         bytes32 delegationID = _registerDefaultDelegator(validationID);
-<<<<<<< HEAD
         _initializeAndCompleteEndDelegationWithChecks(validationID, delegationID);
-=======
-
-        _initializeEndDelegationValidatorActiveWithChecks({
-            validationID: validationID,
-            sender: DEFAULT_DELEGATOR_ADDRESS,
-            delegationID: delegationID,
-            startDelegationTimestamp: DEFAULT_DELEGATOR_INIT_REGISTRATION_TIMESTAMP,
-            endDelegationTimestamp: DEFAULT_DELEGATOR_END_DELEGATION_TIMESTAMP,
-            expectedValidatorWeight: DEFAULT_WEIGHT,
-            expectedNonce: 2,
-            includeUptime: true,
-            force: false
-        });
-
-        uint256 expectedTotalReward = rewardCalculator.calculateReward({
-            stakeAmount: _weightToValue(DEFAULT_DELEGATOR_WEIGHT),
-            validatorStartTime: DEFAULT_REGISTRATION_TIMESTAMP,
-            stakingStartTime: DEFAULT_DELEGATOR_COMPLETE_REGISTRATION_TIMESTAMP,
-            stakingEndTime: DEFAULT_DELEGATOR_END_DELEGATION_TIMESTAMP,
-            uptimeSeconds: DEFAULT_DELEGATOR_END_DELEGATION_TIMESTAMP - DEFAULT_REGISTRATION_TIMESTAMP,
-            initialSupply: 0,
-            endSupply: 0
-        });
-
-        _completeEndDelegationWithChecks({
-            validationID: validationID,
-            delegationID: delegationID,
-            delegator: DEFAULT_DELEGATOR_ADDRESS,
-            delegatorWeight: DEFAULT_DELEGATOR_WEIGHT,
-            expectedTotalReward: expectedTotalReward,
-            delegationFeeBips: DEFAULT_DELEGATION_FEE_BIPS,
-            validatorWeight: DEFAULT_WEIGHT,
-            expectedValidatorWeight: DEFAULT_WEIGHT,
-            expectedNonce: 2
-        });
->>>>>>> 8af29c85
     }
 
     // Delegator registration is not allowed when Validator is pending removed.
@@ -1760,7 +1723,7 @@
     ) internal {
         _initializeEndDelegationValidatorActiveWithChecks({
             validationID: validationID,
-            delegatorAddress: DEFAULT_DELEGATOR_ADDRESS,
+            sender: DEFAULT_DELEGATOR_ADDRESS,
             delegationID: delegationID,
             startDelegationTimestamp: DEFAULT_DELEGATOR_INIT_REGISTRATION_TIMESTAMP,
             endDelegationTimestamp: DEFAULT_DELEGATOR_END_DELEGATION_TIMESTAMP,
