--- conflicted
+++ resolved
@@ -1573,13 +1573,8 @@
         _initializeEndValidation(validationID, true, address(0));
     }
 
-<<<<<<< HEAD
-    function testInitializeEndValidationPoAValidator() public {
+    function testSubmitUptimeProofPoaValidator() public {
         bytes32 defaultInitialValidationID = sha256(abi.encodePacked(DEFAULT_L1_ID, uint32(1)));
-=======
-    function testSubmitUptimeProofPoaValidator() public {
-        bytes32 defaultInitialValidationID = sha256(abi.encodePacked(DEFAULT_SUBNET_ID, uint32(1)));
->>>>>>> 790ccce8
 
         vm.expectRevert(
             abi.encodeWithSelector(
