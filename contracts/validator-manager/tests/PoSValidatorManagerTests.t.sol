--- conflicted
+++ resolved
@@ -608,26 +608,18 @@
     function testClaimDelegationFees() public {
         bytes32 validationID = _registerDefaultValidator();
         bytes32 delegationID = _registerDefaultDelegator(validationID);
+        address rewardRecipient = address(42);
 
         _endDefaultValidatorWithChecks(validationID, 2);
 
         // Validator is Completed, so this will also complete the delegation.
         _initializeEndDelegation({
-            sender: address(this),
-            delegationID: delegationID,
-<<<<<<< HEAD
-            endDelegationTimestamp: DEFAULT_COMPLETION_TIMESTAMP,
-            includeUptime: false,
-            force: false
-=======
-            startDelegationTimestamp: DEFAULT_DELEGATOR_INIT_REGISTRATION_TIMESTAMP,
+            sender: DEFAULT_DELEGATOR_ADDRESS,
+            delegationID: delegationID,
             endDelegationTimestamp: DEFAULT_DELEGATOR_END_DELEGATION_TIMESTAMP,
-            expectedValidatorWeight: DEFAULT_WEIGHT,
-            expectedNonce: 2,
-            includeUptime: true,
-            force: false,
-            rewardRecipient: address(0)
->>>>>>> aec34429
+            includeUptime: true,
+            force: false,
+            rewardRecipient: rewardRecipient
         });
 
         uint256 expectedTotalReward = rewardCalculator.calculateReward({
@@ -638,29 +630,10 @@
             uptimeSeconds: DEFAULT_COMPLETION_TIMESTAMP - DEFAULT_REGISTRATION_TIMESTAMP
         });
 
-<<<<<<< HEAD
         _expectRewardIssuance(
             address(this), expectedTotalReward * DEFAULT_DELEGATION_FEE_BIPS / 10000
         );
         posValidatorManager.claimDelegationFees(validationID);
-=======
-        uint256 expectedValidatorFees =
-            _calculateValidatorFeesFromDelegator(expectedTotalReward, DEFAULT_DELEGATION_FEE_BIPS);
-        uint256 expectedDelegatorReward = expectedTotalReward - expectedValidatorFees;
-        address delegator = DEFAULT_DELEGATOR_ADDRESS;
-
-        _completeEndDelegationWithChecks({
-            validationID: validationID,
-            delegationID: delegationID,
-            delegator: delegator,
-            delegatorWeight: DEFAULT_DELEGATOR_WEIGHT,
-            expectedValidatorFees: expectedValidatorFees,
-            expectedDelegatorReward: expectedDelegatorReward,
-            validatorWeight: DEFAULT_WEIGHT,
-            expectedValidatorWeight: DEFAULT_WEIGHT,
-            expectedNonce: 2,
-            rewardRecipient: delegator
-        });
     }
 
     function testCompleteEndDelegationWithNonDelegatorRewardRecipient() public {
@@ -859,7 +832,6 @@
             expectedNonce: 2,
             rewardRecipient: newRewardRecipient
         });
->>>>>>> aec34429
     }
 
     // Delegator registration is not allowed when Validator is pending removed.
@@ -991,8 +963,6 @@
             force: false
         });
 
-<<<<<<< HEAD
-=======
         uint256 expectedTotalReward = rewardCalculator.calculateReward({
             stakeAmount: _weightToValue(DEFAULT_DELEGATOR_WEIGHT),
             validatorStartTime: DEFAULT_REGISTRATION_TIMESTAMP,
@@ -1007,19 +977,13 @@
 
         address delegator = DEFAULT_DELEGATOR_ADDRESS;
 
->>>>>>> aec34429
         _completeEndDelegationWithChecks({
             validationID: validationID,
             delegationID: delegationID,
             delegator: delegator,
             delegatorWeight: DEFAULT_DELEGATOR_WEIGHT,
-<<<<<<< HEAD
-            expectedTotalReward: _defaultDelegatorExpectedTotalReward(),
-            delegationFeeBips: DEFAULT_DELEGATION_FEE_BIPS,
-=======
             expectedValidatorFees: expectedValidatorFees,
             expectedDelegatorReward: expectedDelegatorReward,
->>>>>>> aec34429
             validatorWeight: DEFAULT_WEIGHT,
             expectedValidatorWeight: 0,
             expectedNonce: 2,
@@ -1581,7 +1545,7 @@
             validationID, bytes32(0), DEFAULT_WEIGHT, DEFAULT_COMPLETION_TIMESTAMP
         );
 
-        _initializeEndValidation(validationID, false);
+        _initializeEndValidation(validationID, false, address(0));
     }
 
     function testInitializeEndValidationInsufficientUptime() public {
@@ -1661,8 +1625,7 @@
             validationID, bytes32(0), DEFAULT_WEIGHT, DEFAULT_COMPLETION_TIMESTAMP
         );
 
-<<<<<<< HEAD
-        _initializeEndValidation(validationID, false);
+        _initializeEndValidation(validationID, false, address(0));
 
         uint256 balanceBefore = _getStakeAssetBalance(address(this));
 
@@ -1750,7 +1713,8 @@
             expectedValidatorWeight: DEFAULT_WEIGHT,
             expectedNonce: 2,
             includeUptime: true,
-            force: false
+            force: false,
+            rewardRecipient: address(this)
         });
 
         bytes memory setValidatorWeightPayload =
@@ -1826,7 +1790,8 @@
             validationID: validationID,
             validatorOwner: address(this),
             expectedReward: expectedReward,
-            validatorWeight: DEFAULT_WEIGHT
+            validatorWeight: DEFAULT_WEIGHT,
+            rewardRecipient: address(this)
         });
 
         vm.warp(DEFAULT_COMPLETION_TIMESTAMP + 1 + DEFAULT_MINIMUM_STAKE_DURATION);
@@ -1890,9 +1855,6 @@
         );
 
         posValidatorManager.resendUpdateDelegation(delegationID);
-=======
-        _initializeEndValidation(defaultInitialValidationID, false, address(0));
->>>>>>> aec34429
     }
 
     function testForceInitializeEndValidation() public {
@@ -2130,21 +2092,26 @@
             expectedValidatorWeight: DEFAULT_WEIGHT,
             expectedNonce: 2,
             includeUptime: true,
-            force: false
+            force: false,
+            rewardRecipient: address(this)
         });
 
         uint256 expectedTotalReward = _defaultDelegatorExpectedTotalReward();
+        uint256 expectedValidatorFees =
+            _calculateValidatorFeesFromDelegator(expectedTotalReward, DEFAULT_DELEGATION_FEE_BIPS);
+        uint256 expectedDelegatorReward = expectedTotalReward - expectedValidatorFees;
 
         _completeEndDelegationWithChecks({
             validationID: validationID,
             delegationID: delegationID,
             delegator: DEFAULT_DELEGATOR_ADDRESS,
             delegatorWeight: DEFAULT_DELEGATOR_WEIGHT,
-            expectedTotalReward: expectedTotalReward,
-            delegationFeeBips: DEFAULT_DELEGATION_FEE_BIPS,
+            expectedValidatorFees: expectedValidatorFees,
+            expectedDelegatorReward: expectedDelegatorReward,
             validatorWeight: DEFAULT_WEIGHT,
             expectedValidatorWeight: DEFAULT_WEIGHT,
-            expectedNonce: 2
+            expectedNonce: 2,
+            rewardRecipient: address(this)
         });
     }
 
@@ -2269,7 +2236,8 @@
             completeRegistrationTimestamp: DEFAULT_REGISTRATION_TIMESTAMP,
             completionTimestamp: DEFAULT_COMPLETION_TIMESTAMP,
             validatorWeight: DEFAULT_WEIGHT,
-            expectedNonce: expectedNonce
+            expectedNonce: expectedNonce,
+            rewardRecipient: address(this)
         });
     }
 
@@ -2381,11 +2349,6 @@
         uint64 expectedNonce,
         address rewardRecipient
     ) internal {
-<<<<<<< HEAD
-        uint256 expectedValidatorFees = (expectedTotalReward * delegationFeeBips) / 10000;
-        uint256 expectedDelegatorReward = expectedTotalReward - expectedValidatorFees;
-=======
->>>>>>> aec34429
         bytes memory weightUpdateMessage = ValidatorMessages.packL1ValidatorWeightMessage(
             validationID, expectedNonce, validatorWeight
         );
@@ -2477,7 +2440,6 @@
     function _expectStakeUnlock(address account, uint256 amount) internal virtual;
     function _expectRewardIssuance(address account, uint256 amount) internal virtual;
 
-<<<<<<< HEAD
     function _defaultDelegatorExpectedTotalReward() internal view returns (uint256) {
         return rewardCalculator.calculateReward({
             stakeAmount: _weightToValue(DEFAULT_DELEGATOR_WEIGHT),
@@ -2504,12 +2466,12 @@
             rewardCalculator: IRewardCalculator(address(0)),
             uptimeBlockchainID: DEFAULT_SOURCE_BLOCKCHAIN_ID
         });
-=======
+    }
+
     function _calculateValidatorFeesFromDelegator(
         uint256 totalReward,
         uint64 delegationFeeBips
     ) internal pure returns (uint256) {
         return totalReward * delegationFeeBips / 10000;
->>>>>>> aec34429
     }
 }