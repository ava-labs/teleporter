// (c) 2023, Ava Labs, Inc. All rights reserved.
// See the file LICENSE for licensing terms.

// SPDX-License-Identifier: Ecosystem

pragma solidity 0.8.18;

import {TeleporterOwnerUpgradeable} from "../TeleporterOwnerUpgradeable.sol";
import {TeleporterUpgradeableTest} from "./TeleporterUpgradeableTests.t.sol";

contract ExampleOwnerUpgradeableApp is TeleporterOwnerUpgradeable {
    constructor(address teleporterRegistryAddress)
        TeleporterOwnerUpgradeable(teleporterRegistryAddress)
    {}

    function checkTeleporterUpgradeAccess() external view {
        _checkTeleporterUpgradeAccess();
    }

    function _receiveTeleporterMessage(
        bytes32 originBlockchainID,
        address originSenderAddress,
        bytes memory message // solhint-disable-next-line no-empty-blocks
    ) internal override {}
}

contract TeleporterOwnerUpgradeableTest is TeleporterUpgradeableTest {
<<<<<<< HEAD
    ExampleOwnerUpgradeableApp public app;
    address public constant MOCK_INVALID_OWNER_ADDRESS = 0xd54e3E251b9b0EEd3ed70A858e927bbC2659587d;
=======
    ExampleOwnerUpgradeableApp public ownerApp;
    address public constant MOCK_INVALID_OWNER_ADDRESS =
        0xd54e3E251b9b0EEd3ed70A858e927bbC2659587d;
>>>>>>> bb14de49

    function setUp() public virtual override {
        TeleporterUpgradeableTest.setUp();
        ownerApp = new ExampleOwnerUpgradeableApp(address(teleporterRegistry));
    }

    function testOwnerUpdateMinTeleporterVersion() public {
        uint256 minTeleporterVersion = ownerApp.getMinTeleporterVersion();
        _addProtocolVersion(teleporterRegistry, teleporterAddress);

        // Check that call to update minimum Teleporter version reverts for non-owners
        vm.prank(MOCK_INVALID_OWNER_ADDRESS);
        vm.expectRevert("Ownable: caller is not the owner");
        ownerApp.updateMinTeleporterVersion(minTeleporterVersion + 1);

        // Check that minimum Teleporter version was not updated
        assertEq(ownerApp.getMinTeleporterVersion(), minTeleporterVersion);

        // Check that call to update minimum Teleporter version succeeds for owners
        vm.prank(address(this));
<<<<<<< HEAD
        vm.expectEmit(true, true, true, true, address(app));
        emit MinTeleporterVersionUpdated(minTeleporterVersion, minTeleporterVersion + 1);
        app.updateMinTeleporterVersion(minTeleporterVersion + 1);
=======
        vm.expectEmit(true, true, true, true, address(ownerApp));
        emit MinTeleporterVersionUpdated(
            minTeleporterVersion,
            minTeleporterVersion + 1
        );
        ownerApp.updateMinTeleporterVersion(minTeleporterVersion + 1);
>>>>>>> bb14de49

        assertEq(ownerApp.getMinTeleporterVersion(), minTeleporterVersion + 1);
    }

    function testOwnerTransfer() public {
        uint256 minTeleporterVersion = ownerApp.getMinTeleporterVersion();
        _addProtocolVersion(teleporterRegistry, teleporterAddress);

        // Check that call to transfer ownership reverts for non-owners
        vm.prank(MOCK_INVALID_OWNER_ADDRESS);
        vm.expectRevert("Ownable: caller is not the owner");
        ownerApp.transferOwnership(address(0));

        // Check that ownership was not transferred
        assertEq(ownerApp.owner(), address(this));

        // Check that call for non owners reverts
        vm.prank(MOCK_INVALID_OWNER_ADDRESS);
        vm.expectRevert("Ownable: caller is not the owner");
        ownerApp.updateMinTeleporterVersion(minTeleporterVersion + 1);

        // Check that after ownership transfer call succeeds
        address newOwner = address(0x123);
        ownerApp.transferOwnership(newOwner);
        vm.prank(newOwner);
<<<<<<< HEAD
        vm.expectEmit(true, true, true, true, address(app));
        emit MinTeleporterVersionUpdated(minTeleporterVersion, minTeleporterVersion + 1);
        app.updateMinTeleporterVersion(minTeleporterVersion + 1);
=======
        vm.expectEmit(true, true, true, true, address(ownerApp));
        emit MinTeleporterVersionUpdated(
            minTeleporterVersion,
            minTeleporterVersion + 1
        );
        ownerApp.updateMinTeleporterVersion(minTeleporterVersion + 1);
>>>>>>> bb14de49

        // Check that call with old owner reverts
        vm.expectRevert("Ownable: caller is not the owner");
        ownerApp.updateMinTeleporterVersion(minTeleporterVersion + 1);
    }

    function testRenounceOwnership() public {
        // Check that call to renounce ownership reverts for non-owners
        vm.prank(MOCK_INVALID_OWNER_ADDRESS);
        vm.expectRevert("Ownable: caller is not the owner");
        ownerApp.renounceOwnership();

        // Check that ownership was not renounced
        assertEq(ownerApp.owner(), address(this));
        _addProtocolVersion(teleporterRegistry, teleporterAddress);
        uint256 latestVersion = teleporterRegistry.latestVersion();
        // Check that update Teleporter version call for owner succeeds
        ownerApp.updateMinTeleporterVersion(latestVersion);

        // Check that after ownership renounce call reverts
        ownerApp.renounceOwnership();
        vm.expectRevert("Ownable: caller is not the owner");
        ownerApp.updateMinTeleporterVersion(latestVersion);
    }

    function testPauseTeleporterAccess() public {
        // Check that call to pause Teleporter address reverts for non-owners
        vm.prank(MOCK_INVALID_OWNER_ADDRESS);
        vm.expectRevert("Ownable: caller is not the owner");
        ownerApp.pauseTeleporterAddress(teleporterAddress);

        // Check that Teleporter address was not paused
        vm.prank(teleporterAddress);
        ownerApp.receiveTeleporterMessage(
            DEFAULT_ORIGIN_CHAIN_ID,
            DEFAULT_ORIGIN_ADDRESS,
            ""
        );

        // Check that call to pause Teleporter address succeeds for owners
        vm.prank(address(this));
        ownerApp.pauseTeleporterAddress(teleporterAddress);

        // Check that Teleporter address was paused
        vm.prank(teleporterAddress);
        vm.expectRevert(
            _formatTeleporterUpgradeableErrorMessage(
                "Teleporter address paused"
            )
        );
        ownerApp.receiveTeleporterMessage(
            DEFAULT_ORIGIN_CHAIN_ID,
            DEFAULT_ORIGIN_ADDRESS,
            ""
        );
    }

    function testOwnerUpgradeAccess() public {
        // Check that call to check upgrade access reverts for non-owners
        vm.prank(MOCK_INVALID_OWNER_ADDRESS);
        vm.expectRevert("Ownable: caller is not the owner");
        ownerApp.checkTeleporterUpgradeAccess();

        // Check that call to check upgrade access succeeds for owners
        vm.prank(address(this));
        ownerApp.checkTeleporterUpgradeAccess();
    }
}<|MERGE_RESOLUTION|>--- conflicted
+++ resolved
@@ -9,9 +9,7 @@
 import {TeleporterUpgradeableTest} from "./TeleporterUpgradeableTests.t.sol";
 
 contract ExampleOwnerUpgradeableApp is TeleporterOwnerUpgradeable {
-    constructor(address teleporterRegistryAddress)
-        TeleporterOwnerUpgradeable(teleporterRegistryAddress)
-    {}
+    constructor(address teleporterRegistryAddress) TeleporterOwnerUpgradeable(teleporterRegistryAddress) {}
 
     function checkTeleporterUpgradeAccess() external view {
         _checkTeleporterUpgradeAccess();
@@ -25,14 +23,8 @@
 }
 
 contract TeleporterOwnerUpgradeableTest is TeleporterUpgradeableTest {
-<<<<<<< HEAD
-    ExampleOwnerUpgradeableApp public app;
+    ExampleOwnerUpgradeableApp public ownerApp;
     address public constant MOCK_INVALID_OWNER_ADDRESS = 0xd54e3E251b9b0EEd3ed70A858e927bbC2659587d;
-=======
-    ExampleOwnerUpgradeableApp public ownerApp;
-    address public constant MOCK_INVALID_OWNER_ADDRESS =
-        0xd54e3E251b9b0EEd3ed70A858e927bbC2659587d;
->>>>>>> bb14de49
 
     function setUp() public virtual override {
         TeleporterUpgradeableTest.setUp();
@@ -53,18 +45,9 @@
 
         // Check that call to update minimum Teleporter version succeeds for owners
         vm.prank(address(this));
-<<<<<<< HEAD
-        vm.expectEmit(true, true, true, true, address(app));
+        vm.expectEmit(true, true, true, true, address(ownerApp));
         emit MinTeleporterVersionUpdated(minTeleporterVersion, minTeleporterVersion + 1);
-        app.updateMinTeleporterVersion(minTeleporterVersion + 1);
-=======
-        vm.expectEmit(true, true, true, true, address(ownerApp));
-        emit MinTeleporterVersionUpdated(
-            minTeleporterVersion,
-            minTeleporterVersion + 1
-        );
         ownerApp.updateMinTeleporterVersion(minTeleporterVersion + 1);
->>>>>>> bb14de49
 
         assertEq(ownerApp.getMinTeleporterVersion(), minTeleporterVersion + 1);
     }
@@ -90,18 +73,9 @@
         address newOwner = address(0x123);
         ownerApp.transferOwnership(newOwner);
         vm.prank(newOwner);
-<<<<<<< HEAD
-        vm.expectEmit(true, true, true, true, address(app));
+        vm.expectEmit(true, true, true, true, address(ownerApp));
         emit MinTeleporterVersionUpdated(minTeleporterVersion, minTeleporterVersion + 1);
-        app.updateMinTeleporterVersion(minTeleporterVersion + 1);
-=======
-        vm.expectEmit(true, true, true, true, address(ownerApp));
-        emit MinTeleporterVersionUpdated(
-            minTeleporterVersion,
-            minTeleporterVersion + 1
-        );
         ownerApp.updateMinTeleporterVersion(minTeleporterVersion + 1);
->>>>>>> bb14de49
 
         // Check that call with old owner reverts
         vm.expectRevert("Ownable: caller is not the owner");
@@ -135,11 +109,7 @@
 
         // Check that Teleporter address was not paused
         vm.prank(teleporterAddress);
-        ownerApp.receiveTeleporterMessage(
-            DEFAULT_ORIGIN_CHAIN_ID,
-            DEFAULT_ORIGIN_ADDRESS,
-            ""
-        );
+        ownerApp.receiveTeleporterMessage(DEFAULT_ORIGIN_CHAIN_ID, DEFAULT_ORIGIN_ADDRESS, "");
 
         // Check that call to pause Teleporter address succeeds for owners
         vm.prank(address(this));
@@ -147,16 +117,8 @@
 
         // Check that Teleporter address was paused
         vm.prank(teleporterAddress);
-        vm.expectRevert(
-            _formatTeleporterUpgradeableErrorMessage(
-                "Teleporter address paused"
-            )
-        );
-        ownerApp.receiveTeleporterMessage(
-            DEFAULT_ORIGIN_CHAIN_ID,
-            DEFAULT_ORIGIN_ADDRESS,
-            ""
-        );
+        vm.expectRevert(_formatTeleporterUpgradeableErrorMessage("Teleporter address paused"));
+        ownerApp.receiveTeleporterMessage(DEFAULT_ORIGIN_CHAIN_ID, DEFAULT_ORIGIN_ADDRESS, "");
     }
 
     function testOwnerUpgradeAccess() public {
