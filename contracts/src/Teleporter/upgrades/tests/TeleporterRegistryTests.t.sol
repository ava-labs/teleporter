--- conflicted
+++ resolved
@@ -344,27 +344,6 @@
         );
         teleporterRegistry.addProtocolVersion(messageIndex);
 
-<<<<<<< HEAD
-=======
-        // Check if we have an invalid destination chain ID
-        warpMessage.originSenderAddress = teleporterRegistry
-            .VALIDATORS_SOURCE_ADDRESS();
-        warpMessage.destinationChainID = bytes32(uint256(1234567));
-        vm.mockCall(
-            WARP_PRECOMPILE_ADDRESS,
-            abi.encodeCall(
-                WarpMessenger.getVerifiedWarpMessage,
-                (messageIndex)
-            ),
-            abi.encode(warpMessage, true)
-        );
-
-        vm.expectRevert(
-            _formatRegistryErrorMessage("invalid destination chain ID")
-        );
-        teleporterRegistry.addProtocolVersion(messageIndex);
-
->>>>>>> 7103511a
         // Check if we have an invalid destination address
         warpMessage = _createWarpOutofBandMessage(
             latestVersion + 1,
@@ -395,12 +374,8 @@
         uint32 messageIndex = 0;
         WarpMessage memory warpMessage = _createWarpOutofBandMessage(
             latestVersion + 1,
-<<<<<<< HEAD
             address(registry),
-            teleporterAddress,
-=======
             newProtocolAddress,
->>>>>>> 7103511a
             address(registry)
         );
         vm.mockCall(
