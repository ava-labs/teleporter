--- conflicted
+++ resolved
@@ -46,19 +46,12 @@
     // The blockchain ID of the chain the contract is deployed on. Initialized lazily on the first call of `receiveCrossChainMessage`
     bytes32 public blockchainID;
 
-<<<<<<< HEAD
     // Tracks the latest raw message ID used for a given destination chain.
     // Key is the destination blockchain ID, and the value is the last raw message ID used for
     // that chain. Raw message IDs are monotonically incremented integers. The first raw message
     // ID used for each chain will be 1 (not 0).
     mapping(bytes32 destinationBlockchainID => uint256 rawMessageID)
         public latestRawMessageIDs;
-=======
-    // Tracks the latest message ID used for a given destination chain.
-    // Key is the destination blockchain ID, and the value is the last message ID used for that chain.
-    // Note that the first message ID used for each chain will be 1 (not 0).
-    mapping(bytes32 destinationBlockchainID => uint256 messageID) public latestMessageIDs;
->>>>>>> 9753a749
 
     // Tracks the outstanding receipts to send back to a given chain in subsequent messages sent to that chain.
     // Key is the blockchain ID of the other chain, and the value is a queue of pending receipts for messages
@@ -70,39 +63,22 @@
     // with a receipt. The messages are tracked per chain and keyed by message ID.
     // The first key is the blockchain ID of the destination chain, the second key is the message ID, and the value is the info
     // for the uniquely identified message.
-<<<<<<< HEAD
     mapping(bytes32 destinationBlockchainID => mapping(bytes32 messageID => SentMessageInfo messageInfo))
         public sentMessageInfo;
-=======
-    mapping(
-        bytes32 destinationBlockchainID => mapping(uint256 messageID => SentMessageInfo messageInfo)
-    ) public sentMessageInfo;
->>>>>>> 9753a749
 
     // Tracks the hash of messages that have been received but whose execution has never succeeded.
     // Enables retrying of failed messages with higher gas limits. Message execution is guaranteed to
     // succeed at most once. The first key is the blockchain ID of the sending chain, the second key is the message ID, and
     // the value is the hash of the uniquely identified message whose execution failed.
-<<<<<<< HEAD
     mapping(bytes32 sourceBlockchainID => mapping(bytes32 messageID => bytes32 messageHash))
         public receivedFailedMessageHashes;
-=======
-    mapping(bytes32 sourceBlockchainID => mapping(uint256 messageID => bytes32 messageHash)) public
-        receivedFailedMessageHashes;
->>>>>>> 9753a749
 
     // Tracks the relayer reward address for each message delivered from a given chain.
     // Note that these values are also used to determine if a given message has been delivered or not.
     // The first key is the blockchain ID, the second key is the message ID, and the value is the reward address
     // provided by the deliverer of the uniquely identified message.
-<<<<<<< HEAD
     mapping(bytes32 sourceBlockchainID => mapping(bytes32 messageID => address relayerRewardAddress))
         internal _relayerRewardAddresses;
-=======
-    mapping(
-        bytes32 sourceBlockchainID => mapping(uint256 messageID => address relayerRewardAddress)
-    ) internal _relayerRewardAddresses;
->>>>>>> 9753a749
 
     // Tracks the reward amounts for a given asset able to be redeemed by a given relayer.
     // The first key is the relayer reward address, the second key is the fee token contract address,
@@ -120,17 +96,9 @@
      *
      * Emits a {SendCrossChainMessage} event when message successfully gets sent.
      */
-<<<<<<< HEAD
     function sendCrossChainMessage(
         TeleporterMessageInput calldata messageInput
     ) external senderNonReentrant returns (bytes32) {
-=======
-    function sendCrossChainMessage(TeleporterMessageInput calldata messageInput)
-        external
-        senderNonReentrant
-        returns (uint256)
-    {
->>>>>>> 9753a749
         // Get the outstanding receipts for messages that have been previously received
         // from the destination chain but not yet acknowledged, and attach the receipts
         // to the Teleporter message to be sent.
@@ -533,7 +501,6 @@
     /**
      * @dev Returns the next message ID to be used to send a message to the given blockchain ID.
      */
-<<<<<<< HEAD
     function getNextMessageID(
         bytes32 destinationBlockchainID
     ) external view returns (bytes32) {
@@ -549,10 +516,6 @@
                 destinationBlockchainID,
                 rawMessageID
             );
-=======
-    function getNextMessageID(bytes32 destinationBlockchainID) external view returns (uint256) {
-        return _getNextMessageID(destinationBlockchainID);
->>>>>>> 9753a749
     }
 
     /**
@@ -627,7 +590,6 @@
         );
 
         // Get the message ID to use for this message.
-<<<<<<< HEAD
         uint256 rawMessageID = _getNextRawMessageID(
             messageInput.destinationBlockchainID
         );
@@ -636,9 +598,6 @@
             messageInput.destinationBlockchainID,
             rawMessageID
         );
-=======
-        uint256 messageID = _getNextMessageID(messageInput.destinationBlockchainID);
->>>>>>> 9753a749
 
         // Construct and serialize the message.
         TeleporterMessage memory teleporterMessage = TeleporterMessage({
@@ -829,7 +788,6 @@
     /**
      * @dev Calculates the message ID given this contract's address and required input parameters.
      */
-<<<<<<< HEAD
     function _calculateMessageID(
         bytes32 originBlockchainID,
         bytes32 destinationBlockchainID,
@@ -852,9 +810,5 @@
         bytes32 destinationBlockchainID
     ) private view returns (uint256) {
         return latestRawMessageIDs[destinationBlockchainID] + 1;
-=======
-    function _getNextMessageID(bytes32 originBlockchainID) private view returns (uint256) {
-        return latestMessageIDs[originBlockchainID] + 1;
->>>>>>> 9753a749
     }
 }