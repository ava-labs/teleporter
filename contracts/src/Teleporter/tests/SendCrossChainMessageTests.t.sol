--- conflicted
+++ resolved
@@ -210,13 +210,7 @@
             message: new bytes(0)
         });
 
-<<<<<<< HEAD
         vm.expectRevert(_formatErrorMessage("zero fee asset contract address"));
-=======
-        vm.expectRevert(
-            TeleporterMessenger.InvalidFeeAssetContractAddress.selector
-        );
->>>>>>> 84571046
         teleporterMessenger.sendCrossChainMessage(messageInput);
     }
 }