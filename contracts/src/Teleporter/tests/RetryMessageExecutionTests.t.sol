--- conflicted
+++ resolved
@@ -253,15 +253,9 @@
         emit ReceiveCrossChainMessage(
             warpMessage.sourceChainID,
             messageToReceive.messageID,
-<<<<<<< HEAD
-            messageToReceive,
-            address(this),
-            DEFAULT_RELAYER_REWARD_ADDRESS
-=======
             address(this),
             DEFAULT_RELAYER_REWARD_ADDRESS,
             messageToReceive
->>>>>>> 3f11cf0d
         );
         teleporterMessenger.receiveCrossChainMessage(
             0,
