--- conflicted
+++ resolved
@@ -32,7 +32,6 @@
         // included in a subsequent message sent to another chain.
         TeleporterMessageReceipt[] memory expectedReceipts = new TeleporterMessageReceipt[](3);
 
-<<<<<<< HEAD
         expectedReceipts[0] = TeleporterMessageReceipt(
             bytes32(uint256(13)),
             0xF1DFE63909C027Ed814Dd92C5a3644590abf4850
@@ -45,14 +44,6 @@
             bytes32(uint256(94)),
             0xdc00AB1cF6942cE0891eF1AC5ff686833Fa0C542
         );
-=======
-        expectedReceipts[0] =
-            TeleporterMessageReceipt(13, 0xF1DFE63909C027Ed814Dd92C5a3644590abf4850);
-        expectedReceipts[1] =
-            TeleporterMessageReceipt(42, 0x52A258ED593C793251a89bfd36caE158EE9fC4F8);
-        expectedReceipts[2] =
-            TeleporterMessageReceipt(94, 0xdc00AB1cF6942cE0891eF1AC5ff686833Fa0C542);
->>>>>>> 9753a749
 
         // Mock receiving each of the messages corresponding to the receipts.
         bytes32 blockchainID =
@@ -68,7 +59,6 @@
 
         // Now that we have "received" 3 mock messages, when we send a message back to the
         // other chain, we should expect to see the 3 receipts included in the message metadata.
-<<<<<<< HEAD
         bytes32 expectedMessageID = teleporterMessenger.getNextMessageID(
             blockchainID
         );
@@ -76,9 +66,6 @@
             expectedMessageID,
             hex"deadbeef"
         );
-=======
-        TeleporterMessage memory expectedMessage = _createMockTeleporterMessage(1, hex"deadbeef");
->>>>>>> 9753a749
         expectedMessage.receipts = expectedReceipts;
         expectedMessage.destinationBlockchainID = blockchainID;
         TeleporterFeeInfo memory feeInfo = TeleporterFeeInfo(address(0), 0);
@@ -116,7 +103,6 @@
         teleporterMessenger.sendCrossChainMessage(messageInput);
 
         // Submit another message to be sent to check that it does not contain any more receipts.
-<<<<<<< HEAD
         bytes32 nextExpectedMessageID = teleporterMessenger.getNextMessageID(
             blockchainID
         );
@@ -125,10 +111,6 @@
                 nextExpectedMessageID,
                 hex"deadbeef"
             );
-=======
-        TeleporterMessage memory nextExpectedMessage =
-            _createMockTeleporterMessage(2, hex"deadbeef");
->>>>>>> 9753a749
         nextExpectedMessage.destinationBlockchainID = blockchainID;
         vm.expectCall(
             WARP_PRECOMPILE_ADDRESS,
@@ -152,7 +134,6 @@
     function testExceedsLimit() public {
         // Assemble mock receipt information that we will expect to be
         // included in a subsequent message sent to another chain.
-<<<<<<< HEAD
         TeleporterMessageReceipt[]
             memory expectedReceiptsBatch1 = new TeleporterMessageReceipt[](5); // the limit of receipts per message is 5.
         expectedReceiptsBatch1[0] = TeleporterMessageReceipt(
@@ -186,25 +167,6 @@
             bytes32(uint256(80)),
             0xdc00AB1cF6942cE0891eF1AC5ff686833Fa0C542
         );
-=======
-        TeleporterMessageReceipt[] memory expectedReceiptsBatch1 = new TeleporterMessageReceipt[](5); // the limit of receipts per message is 5.
-        expectedReceiptsBatch1[0] =
-            TeleporterMessageReceipt(13, 0xF1DFE63909C027Ed814Dd92C5a3644590abf4850);
-        expectedReceiptsBatch1[1] =
-            TeleporterMessageReceipt(42, 0x52A258ED593C793251a89bfd36caE158EE9fC4F8);
-        expectedReceiptsBatch1[2] =
-            TeleporterMessageReceipt(94, 0xdc00AB1cF6942cE0891eF1AC5ff686833Fa0C542);
-        expectedReceiptsBatch1[3] =
-            TeleporterMessageReceipt(3, 0xdc00AB1cF6942cE0891eF1AC5ff686833Fa0C542);
-        expectedReceiptsBatch1[4] =
-            TeleporterMessageReceipt(53, 0xdc00AB1cF6942cE0891eF1AC5ff686833Fa0C542);
-
-        TeleporterMessageReceipt[] memory expectedReceiptsBatch2 = new TeleporterMessageReceipt[](2); // the limit of receipts per message is 5.
-        expectedReceiptsBatch2[0] =
-            TeleporterMessageReceipt(75, 0xdc00AB1cF6942cE0891eF1AC5ff686833Fa0C542);
-        expectedReceiptsBatch2[1] =
-            TeleporterMessageReceipt(80, 0xdc00AB1cF6942cE0891eF1AC5ff686833Fa0C542);
->>>>>>> 9753a749
 
         // Mock receiving each of the messages corresponding to the receipts.
         bytes32 blockchainID =
@@ -229,7 +191,6 @@
         // Now that we have "received" 7 mock messages, when we send a message back to the
         // other chain, we should expect to see the 5 receipts included in the message metadata because
         // that is the max receipt batch size limit.
-<<<<<<< HEAD
         bytes32 expectedMessageID = teleporterMessenger.getNextMessageID(
             blockchainID
         );
@@ -237,9 +198,6 @@
             expectedMessageID,
             hex"deadbeef"
         );
-=======
-        TeleporterMessage memory expectedMessage = _createMockTeleporterMessage(1, hex"deadbeef");
->>>>>>> 9753a749
         expectedMessage.receipts = expectedReceiptsBatch1;
         expectedMessage.destinationBlockchainID = blockchainID;
         TeleporterFeeInfo memory feeInfo = TeleporterFeeInfo(address(0), 0);
@@ -277,7 +235,6 @@
         teleporterMessenger.sendCrossChainMessage(messageInput);
 
         // Submit another message to be sent to check that it contains the remaining 2 receipts to be sent.
-<<<<<<< HEAD
         bytes32 nextExpectedMessageID = teleporterMessenger.getNextMessageID(
             blockchainID
         );
@@ -286,10 +243,6 @@
                 nextExpectedMessageID,
                 hex"deadbeef"
             );
-=======
-        TeleporterMessage memory nextExpectedMessage =
-            _createMockTeleporterMessage(2, hex"deadbeef");
->>>>>>> 9753a749
         nextExpectedMessage.receipts = expectedReceiptsBatch2;
         nextExpectedMessage.destinationBlockchainID = blockchainID;
         vm.expectCall(
