--- conflicted
+++ resolved
@@ -21,19 +21,11 @@
 import {TeleporterFeeInfo, TeleporterMessageInput} from "@teleporter/ITeleporterMessenger.sol";
 import {INativeMinter} from
     "@avalabs/subnet-evm-contracts@1.2.0/contracts/interfaces/INativeMinter.sol";
-<<<<<<< HEAD
 import {Address} from "@openzeppelin/contracts@4.8.1/utils/Address.sol";
 import {CallUtils} from "../utils/CallUtils.sol";
 import {TokenScalingUtils} from "../utils/TokenScalingUtils.sol";
 import {ERC20Upgradeable} from
     "@openzeppelin/contracts-upgradeable@4.9.6/token/ERC20/ERC20Upgradeable.sol";
-=======
-import {IERC20, ERC20} from "@openzeppelin/contracts@4.8.1/token/ERC20/ERC20.sol";
-import {Address} from "@openzeppelin/contracts@4.8.1/utils/Address.sol";
-import {CallUtils} from "../utils/CallUtils.sol";
-import {TokenScalingUtils} from "../utils/TokenScalingUtils.sol";
-import {SafeERC20TransferFrom} from "@teleporter/SafeERC20TransferFrom.sol";
->>>>>>> d9a9123a
 
 /**
  * THIS IS AN EXAMPLE CONTRACT THAT USES UN-AUDITED CODE.
@@ -46,16 +38,12 @@
  * and represents the received tokens as the native token on this chain.
  * @custom:security-contact https://github.com/ava-labs/teleporter-token-bridge/blob/main/SECURITY.md
  */
-<<<<<<< HEAD
 contract NativeTokenSpoke is
     INativeTokenSpoke,
     TokenSpoke,
     IWrappedNativeToken,
     ERC20Upgradeable
 {
-=======
-contract NativeTokenSpoke is INativeTokenSpoke, IWrappedNativeToken, ERC20, TokenSpoke {
->>>>>>> d9a9123a
     using Address for address payable;
 
     /**
