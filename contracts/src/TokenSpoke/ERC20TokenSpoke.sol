// (c) 2024, Ava Labs, Inc. All rights reserved.
// See the file LICENSE for licensing terms.

// SPDX-License-Identifier: Ecosystem

pragma solidity 0.8.18;

import {TokenSpoke} from "./TokenSpoke.sol";
import {TokenSpokeSettings} from "./interfaces/ITokenSpoke.sol";
import {IERC20TokenBridge} from "../interfaces/IERC20TokenBridge.sol";
import {IERC20SendAndCallReceiver} from "../interfaces/IERC20SendAndCallReceiver.sol";
import {
    SendTokensInput, SendAndCallInput, SingleHopCallMessage
} from "../interfaces/ITokenBridge.sol";
<<<<<<< HEAD
import {
    IERC20Upgradeable,
    ERC20Upgradeable
} from "@openzeppelin/contracts-upgradeable@4.9.6/token/ERC20/ERC20Upgradeable.sol";
import {SafeERC20Upgradeable} from
    "@openzeppelin/contracts-upgradeable@4.9.6/token/ERC20/utils/SafeERC20Upgradeable.sol";
=======
import {IERC20, ERC20} from "@openzeppelin/contracts@4.8.1/token/ERC20/ERC20.sol";
import {SafeERC20} from "@openzeppelin/contracts@4.8.1/token/ERC20/utils/SafeERC20.sol";
import {SafeERC20TransferFrom} from "@teleporter/SafeERC20TransferFrom.sol";
>>>>>>> d9a9123a
import {CallUtils} from "../utils/CallUtils.sol";

/**
 * THIS IS AN EXAMPLE CONTRACT THAT USES UN-AUDITED CODE.
 * DO NOT USE THIS CODE IN PRODUCTION.
 */

/**
 * @title ERC20TokenSpoke
 * @notice This contract is an {IERC20TokenBridge} that receives tokens from its specifed {TokenHub} instance,
 * and represents the received tokens with an ERC20 token on this chain.
 * @custom:security-contact https://github.com/ava-labs/teleporter-token-bridge/blob/main/SECURITY.md
 */
<<<<<<< HEAD
contract ERC20TokenSpoke is IERC20TokenBridge, TokenSpoke, ERC20Upgradeable {
    using SafeERC20Upgradeable for IERC20Upgradeable;
=======
contract ERC20TokenSpoke is IERC20TokenBridge, ERC20, TokenSpoke {
    using SafeERC20 for IERC20;
>>>>>>> d9a9123a

    uint8 private _decimals;

    /**
     * @notice Initializes this token spoke instance to receive tokens from the specified hub instance,
     * and represents the received tokens with an ERC20 token on this chain.
     * @param settings Constructor settings for this token spoke instance.
     * @param tokenName The name of the ERC20 token.
     * @param tokenSymbol The symbol of the ERC20 token.
     * @param tokenDecimals_ The number of decimals for the ERC20 token.
     */
    function initialize(
        TokenSpokeSettings memory settings,
        string memory tokenName,
        string memory tokenSymbol,
        uint8 tokenDecimals_
    ) public initializer {
        __ERC20_init(tokenName, tokenSymbol);
        TokenSpoke.initialize(settings, 0, tokenDecimals_);
        _decimals = tokenDecimals;
    }

    /**
     * @dev See {IERC20TokenBridge-send}
     *
     * Note: For transfers to an {input.destinationBlockchainID} that is not the {tokenHubBlockchainID},
     * a multi-hop transfer is performed, where the tokens are sent back to the token hub instance
     * first to check for bridge balance, and then routed to the final destination spoke instance.
     */
    function send(SendTokensInput calldata input, uint256 amount) external {
        _send(input, amount);
    }

    /**
     * @dev See {IERC20TokenBridge-sendAndCall}
     */
    function sendAndCall(SendAndCallInput calldata input, uint256 amount) external {
        _sendAndCall(input, amount);
    }

    /**
     * @dev See {ERC20-decimals}
     */
    function decimals() public view override returns (uint8) {
        return _decimals;
    }

    /**
     * @dev See {TokenSpoke-_deposit}
     *
     * Note: The amount returned must be the amount credited as a result of the transfer.
     * For a standard ERC20 implementation such as this contract, that is equal to the full amount given.
     * Child contracts with different {_transfer} implementations may need to override this
     * implemenation to ensure the amount returned is correct.
     */
    function _deposit(uint256 amount) internal virtual override returns (uint256) {
        _spendAllowance(_msgSender(), address(this), amount);
        _transfer(_msgSender(), address(this), amount);
        return amount;
    }

    /**
     * @dev See {TokenSpoke-_withdraw}
     */
    function _withdraw(address recipient, uint256 amount) internal virtual override {
        emit TokensWithdrawn(recipient, amount);
        _mint(recipient, amount);
    }

    /**
     * @dev See {TokenSpoke-_burn}
     *
     * Calls {ERC20-_burn} to burn tokens from this contract.
     */
    function _burn(uint256 amount) internal virtual override {
        _burn(address(this), amount);
    }

    /**
     * @dev See {TokenSpoke-_handleSendAndCall}
     *
     * Mints the tokens to this contract, approves the recipient contract to spend them,
     * and calls {IERC20SendAndCallReceiver-receiveTokens} on the recipient contract.
     * If the call fails or doesn't spend all of the tokens, the remaining amount is
     * sent to the fallback recipient.
     */
    function _handleSendAndCall(
        SingleHopCallMessage memory message,
        uint256 amount
    ) internal virtual override {
        // Mint the tokens to this contract address.
        _mint(address(this), amount);

        // Approve the recipient contract to spend the amount.
        _approve(address(this), message.recipientContract, amount);

        // Encode the call to {IERC20SendAndCallReceiver-receiveTokens}
        bytes memory payload = abi.encodeCall(
            IERC20SendAndCallReceiver.receiveTokens,
            (
                message.sourceBlockchainID,
                message.originBridgeAddress,
                message.originSenderAddress,
                address(this),
                amount,
                message.recipientPayload
            )
        );

        // Call the recipient contract with the given payload and gas amount.
        bool success = CallUtils._callWithExactGas(
            message.recipientGasLimit, message.recipientContract, payload
        );

        // Check what the remaining allowance is to transfer to the fallback recipient.
        uint256 remainingAllowance = allowance(address(this), message.recipientContract);

        // Reset the recipient contract allowance to 0.
        _approve(address(this), message.recipientContract, 0);

        if (success) {
            emit CallSucceeded(message.recipientContract, amount);
        } else {
            emit CallFailed(message.recipientContract, amount);
        }

        // Transfer any remaining allowance to the fallback recipient. This will be the
        // full amount if the call failed.
        if (remainingAllowance > 0) {
            _transfer(address(this), message.fallbackRecipient, remainingAllowance);
        }
    }

    /**
     * @notice See {TokenSpoke-_handleFees}
     *
     * If the {feeTokenAddress} is this contract, use the internal ERC20 calls
     * to transfer the tokens directly. Otherwise, use the {SafeERC20TransferFrom} library
     * to transfer the tokens.
     */
    function _handleFees(
        address feeTokenAddress,
        uint256 feeAmount
    ) internal virtual override returns (uint256) {
        if (feeAmount == 0) {
            return 0;
        }
        // If the {feeTokenAddress} is this contract, then just deposit the tokens directly.
        if (feeTokenAddress == address(this)) {
            _spendAllowance(_msgSender(), address(this), feeAmount);
            _transfer(_msgSender(), address(this), feeAmount);
            return feeAmount;
        }
        return SafeERC20TransferFrom.safeTransferFrom(IERC20(feeTokenAddress), feeAmount);
    }
}<|MERGE_RESOLUTION|>--- conflicted
+++ resolved
@@ -12,18 +12,13 @@
 import {
     SendTokensInput, SendAndCallInput, SingleHopCallMessage
 } from "../interfaces/ITokenBridge.sol";
-<<<<<<< HEAD
 import {
     IERC20Upgradeable,
     ERC20Upgradeable
 } from "@openzeppelin/contracts-upgradeable@4.9.6/token/ERC20/ERC20Upgradeable.sol";
 import {SafeERC20Upgradeable} from
     "@openzeppelin/contracts-upgradeable@4.9.6/token/ERC20/utils/SafeERC20Upgradeable.sol";
-=======
-import {IERC20, ERC20} from "@openzeppelin/contracts@4.8.1/token/ERC20/ERC20.sol";
-import {SafeERC20} from "@openzeppelin/contracts@4.8.1/token/ERC20/utils/SafeERC20.sol";
 import {SafeERC20TransferFrom} from "@teleporter/SafeERC20TransferFrom.sol";
->>>>>>> d9a9123a
 import {CallUtils} from "../utils/CallUtils.sol";
 
 /**
@@ -37,13 +32,8 @@
  * and represents the received tokens with an ERC20 token on this chain.
  * @custom:security-contact https://github.com/ava-labs/teleporter-token-bridge/blob/main/SECURITY.md
  */
-<<<<<<< HEAD
 contract ERC20TokenSpoke is IERC20TokenBridge, TokenSpoke, ERC20Upgradeable {
     using SafeERC20Upgradeable for IERC20Upgradeable;
-=======
-contract ERC20TokenSpoke is IERC20TokenBridge, ERC20, TokenSpoke {
-    using SafeERC20 for IERC20;
->>>>>>> d9a9123a
 
     uint8 private _decimals;
 
