--- conflicted
+++ resolved
@@ -1,28 +1,17 @@
 {
     "extends": "solhint:recommended",
     "rules": {
-<<<<<<< HEAD
         "compiler-version": [
             "error",
             "0.8.18"
         ],
-        "no-unused-vars": "warn",
-=======
-        "compiler-version": ["error", "0.8.18"],
         "no-unused-vars": "error",
->>>>>>> cc8d14d2
         "func-visibility": [
             "error",
             {
                 "ignoreConstructors": true
             }
         ],
-<<<<<<< HEAD
-        "max-line-length": [
-            "off"
-        ],
-=======
->>>>>>> cc8d14d2
         "private-vars-leading-underscore": [
             "warn",
             {
@@ -43,15 +32,10 @@
                 "immutablesAsConstants": false
             }
         ],
-<<<<<<< HEAD
         "func-named-parameters": [
-            "warn",
+            "error",
             5
         ],
-=======
-        "func-named-parameters": ["error", 5],
-        "no-global-import": "off",
->>>>>>> cc8d14d2
         "one-contract-per-file": "off"
     }
 }