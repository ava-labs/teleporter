// (c) 2023, Ava Labs, Inc. All rights reserved.
// See the file LICENSE for licensing terms.

// SPDX-License-Identifier: Ecosystem

pragma solidity 0.8.18;

import {
    TeleporterTokenDestination,
    TeleporterFeeInfo,
    TeleporterMessageInput
} from "./TeleporterTokenDestination.sol";
import {INativeMinter} from
    "@avalabs/subnet-evm-contracts@1.2.0/contracts/interfaces/INativeMinter.sol";
import {INativeTokenDestination} from "./interfaces/INativeTokenDestination.sol";
import {TeleporterOwnerUpgradeable} from "@teleporter/upgrades/TeleporterOwnerUpgradeable.sol";
// We need IAllowList as an indirect dependency in order to compile.
// solhint-disable-next-line no-unused-import
import {IAllowList} from "@avalabs/subnet-evm-contracts@1.2.0/contracts/interfaces/IAllowList.sol";
import {IWrappedNativeToken} from "./interfaces/IWrappedNativeToken.sol";
import {SendTokensInput} from "./interfaces/ITeleporterTokenBridge.sol";
import {SafeWrappedNativeTokenDeposit} from "./SafeWrappedNativeTokenDeposit.sol";

/**
 * THIS IS AN EXAMPLE CONTRACT THAT USES UN-AUDITED CODE.
 * DO NOT USE THIS CODE IN PRODUCTION.
 */

/**
 * @notice Implementation of the {INativeTokenDestination} interface.
 *
 * @dev This contract pairs with exactly one `TokenSource` contract on the source chain and one wrapped native
 * token on the chain this contract is deployed to.
 * It mints and burns native tokens on the destination chain corresponding to locks and unlocks on the source chain.
 */
contract NativeTokenDestination is
    TeleporterOwnerUpgradeable,
    INativeTokenDestination,
    TeleporterTokenDestination
{
    using SafeWrappedNativeTokenDeposit for IWrappedNativeToken;

    /**
     * @notice The address where the burned transaction fees are credited.
     *
     * @dev Defined as BLACKHOLE_ADDRESS at
     * https://github.com/ava-labs/subnet-evm/blob/v0.6.0/constants/constants.go
     * C-Chain value found at https://github.com/ava-labs/coreth/blob/v0.13.2/constants/constants.go
     * It is a system-reserved address by default in subnet-evm and coreth, and transfers cannot be sent here manually.
     */
    address public constant BURNED_TX_FEES_ADDRESS = 0x0100000000000000000000000000000000000000;

    /**
     * @notice Address used by this contract to blackhole funds, effectively burning them.
     *
     * @dev Native tokens are burned by this contract by sending them to this address when transferring tokens back to
     * the source chain. Different from BURNED_TX_FEES_ADDRESS so that the total amount burned in transaction fees and
     * the total amount burned to be sent back to the source chain can be tracked separately.
     * This address was chosen arbitrarily.
     */
    address public constant BURN_FOR_TRANSFER_ADDRESS = 0x0100000000000000000000000000000000010203;

    /**
     * @notice Address used by the source chain to blackhole funds, effectively burning them.
     *
     * @dev When reporting burned transaction fee amounts, this address is used as the recipient
     * address for the funds to be sent to be burned on the source chain.
     * This address was chosen arbitrarily.
     */
    address public constant SOURCE_CHAIN_BURN_ADDRESS = 0x0100000000000000000000000000000000010203;

    /**
     * @notice Address of the Native Minter precompile contract.
     */
    INativeMinter public constant NATIVE_MINTER =
        INativeMinter(0x0200000000000000000000000000000000000001);

    /**
     * @notice Initial reserve imbalance that must be collateralized on the source before minting.
     *
     * @dev The first `initialReserveImbalance` tokens sent to this subnet will not be minted.
     * `initialReserveImbalance` should be constructed to match the initial token supply of this subnet.
     * This means tokens will not be minted until the source contact is collateralized.
     */
    uint256 public immutable initialReserveImbalance;

    /**
     * @notice Percentage of burned transaction fees that will be rewarded to a relayer delivering
     * the message created by calling calling reportBurnedTxFees().
     */
    uint256 public immutable burnedFeesReportingRewardPercentage;

    /**
     * @notice Tokens will not be minted until this value is 0 meaning the source contact is collateralized.
     */
    uint256 public currentReserveImbalance;

    /**
     * @notice Total number of tokens minted by this contract through the native minter precompile.
     */
    uint256 public totalMinted;

    /**
     * @notice The balance of BURNED_TX_FEES_ADDRESS the last time burned fees were reported to the source chain.
     */
    uint256 public lastestBurnedFeesReported;

    /**
     * @notice tokenMultiplier allows this contract to scale the number of tokens it sends/receives to/from
     * the source chain.
     *
     * @dev This can be used to normalize the number of decimals places between the tokens on
     * the two subnets. Is calculated as 10^d, where d is decimalsShift specified in the constructor.
     */
    uint256 public immutable tokenMultiplier;

    /**
     * @notice If multiplyOnReceive is true, the raw token amount value will be multiplied by `tokenMultiplier` when tokens
     * are transferred from the source chain into this destination chain, and divided by `tokenMultiplier` when
     * tokens are transferred from this destination chain back to the source chain. This is intended
     * when the "decimals" value on the source chain is less than the native EVM denomination of 18.
     * If multiplyOnReceive is false, the raw token amount value will be divided by `tokenMultiplier` when tokens
     * are transferred from the source chain into this destination chain, and multiplied by `tokenMultiplier` when
     * tokens are transferred from this destination chain back to the source chain.
     */
    bool public immutable multiplyOnReceive;

    /**
     * @notice The wrapped native token contract that represents the native tokens on this chain.
     */
    IWrappedNativeToken public immutable token;

    constructor(
        address teleporterRegistryAddress,
        address teleporterManager,
        bytes32 sourceBlockchainID_,
        address tokenSourceAddress_,
        address feeTokenAddress_,
        uint256 initialReserveImbalance_,
        uint256 decimalsShift,
        bool multiplyOnReceive_,
        uint256 burnedFeesReportingRewardPercentage_
    )
        TeleporterTokenDestination(
            teleporterRegistryAddress,
            teleporterManager,
            sourceBlockchainID_,
            tokenSourceAddress_,
            feeTokenAddress_
        )
    {
        token = IWrappedNativeToken(feeTokenAddress);

        require(
            initialReserveImbalance_ != 0, "NativeTokenDestination: zero initial reserve imbalance"
        );

        initialReserveImbalance = initialReserveImbalance_;
        currentReserveImbalance = initialReserveImbalance_;

        require(decimalsShift <= 18, "NativeTokenDestination: invalid decimalsShift");
        tokenMultiplier = 10 ** decimalsShift;
        multiplyOnReceive = multiplyOnReceive_;

        require(
            burnedFeesReportingRewardPercentage_ <= 100,
            "NativeTokenDestination: invalid percentage"
        );
        burnedFeesReportingRewardPercentage = burnedFeesReportingRewardPercentage_;
    }

    /**
     * @notice Receives native tokens transferred to this contract.
     * @dev This function is called when the token bridge is withdrawing native tokens to
     * transfer to the recipient. The caller must be the wrapped native token contract.
     */
    receive() external payable {
        require(
            msg.sender == feeTokenAddress, "NativeTokenDestination: invalid receive payable sender"
        );
    }

    /**
     * @dev See {INativeTokenBridge-send}.
     */
    function send(SendTokensInput calldata input) external payable {
        require(
            currentReserveImbalance == 0, "NativeTokenDestination: contract undercollateralized"
        );

        _send(input, msg.value);
    }

    /**
     * @dev See {INativeTokenDestination-reportTotalBurnedTxFees}.
     */
<<<<<<< HEAD
    function reportBurnedTxFees() external {
=======
    function reportBurnedTxFees(uint256 requiredGasLimit) external payable {
        uint256 adjustedFeeAmount;
        if (msg.value > 0) {
            adjustedFeeAmount = _deposit(msg.value);
        }

>>>>>>> 1087f614
        uint256 burnAddressBalance = BURNED_TX_FEES_ADDRESS.balance;
        require(
            burnAddressBalance > lastestBurnedFeesReported,
            "NativeTokenDestination: burn address balance not greater than last report"
        );

        uint256 burnedDifference = burnAddressBalance - lastestBurnedFeesReported;
        uint256 reward = burnedDifference * burnedFeesReportingRewardPercentage / 100;
        uint256 burnedTxFees = burnedDifference - reward;

        totalMinted += reward;
        emit NativeTokensMinted(address(this), reward);
        // Calls NativeMinter precompile through INativeMinter interface.
        NATIVE_MINTER.mintNativeCoin(address(this), reward);

        _deposit(reward);

        uint256 scaledAmount = _scaleTokens(burnedTxFees, false);
        require(scaledAmount > 0, "NativeTokenDestination: zero scaled amount to report burn");

        bytes32 messageID = _sendTeleporterMessage(
            TeleporterMessageInput({
                destinationBlockchainID: sourceBlockchainID,
                destinationAddress: tokenSourceAddress,
<<<<<<< HEAD
                feeInfo: TeleporterFeeInfo({feeTokenAddress: feeTokenAddress, amount: reward}),
                // TODO: placeholder value
                requiredGasLimit: SEND_TOKENS_REQUIRED_GAS,
=======
                feeInfo: TeleporterFeeInfo({feeTokenAddress: feeTokenAddress, amount: adjustedFeeAmount}),
                requiredGasLimit: requiredGasLimit,
>>>>>>> 1087f614
                allowedRelayerAddresses: new address[](0),
                message: abi.encode(
                    SendTokensInput({
                        destinationBlockchainID: sourceBlockchainID,
                        destinationBridgeAddress: tokenSourceAddress,
                        recipient: SOURCE_CHAIN_BURN_ADDRESS,
                        primaryFee: 0,
                        secondaryFee: 0,
                        requiredGasLimit: 0
                    }),
                    scaledAmount
                    )
            })
        );

        emit ReportBurnedTxFees({teleporterMessageID: messageID, feesBurned: burnedTxFees});
    }

    /**
     * @dev See {INativeTokenDestination-isCollateralized}.
     */
    function isCollateralized() external view returns (bool) {
        return currentReserveImbalance == 0;
    }

    /**
     * @dev See {INativeTokenDestination-totalSupply}.
     */
    function totalSupply() external view returns (uint256) {
        uint256 burned = BURNED_TX_FEES_ADDRESS.balance + token.balanceOf(BURN_FOR_TRANSFER_ADDRESS);
        uint256 created = totalMinted + initialReserveImbalance;

        return created - burned;
    }

    /**
     * @dev See {TeleporterTokenDestination-_deposit}
     */
    function _deposit(uint256 amount) internal virtual override returns (uint256) {
        return token.safeDeposit(amount);
    }

    /**
     * @dev See {TeleporterTokenDestination-_withdraw}
     */
    function _withdraw(address recipient, uint256 amount) internal virtual override {
        uint256 scaledAmount = _scaleTokens(amount, true);

        // If the contract has not yet been collateralized, we will deduct as many tokens
        // as needed from the transfer as needed. If there are any excess tokens, they will
        // be minted and sent to the recipient.
        uint256 adjustedAmount = scaledAmount;
        uint256 reserveImbalance = currentReserveImbalance;
        if (reserveImbalance > 0) {
            if (scaledAmount > reserveImbalance) {
                emit CollateralAdded({amount: reserveImbalance, remaining: 0});
                adjustedAmount -= reserveImbalance;
                currentReserveImbalance = 0;
            } else {
                uint256 updatedReserveImbalance = reserveImbalance - scaledAmount;
                emit CollateralAdded({amount: scaledAmount, remaining: updatedReserveImbalance});
                adjustedAmount = 0;
                currentReserveImbalance = updatedReserveImbalance;
            }
        }

        // Emit an event even if the amount is zero to improve traceability.
        emit NativeTokensMinted(recipient, adjustedAmount);

        // Only call the native minter precompile if we are minting any coins.
        if (adjustedAmount > 0) {
            totalMinted += adjustedAmount;
            // Calls NativeMinter precompile through INativeMinter interface.
            NATIVE_MINTER.mintNativeCoin(recipient, adjustedAmount);
        }
    }

    /**
     * @dev See {TeleporterTokenDestination-_burn}
     */
    function _burn(uint256 amount) internal virtual override {
        // Burn native token by transferring to BURN_FOR_TRANSFER_ADDRESS
        token.transfer(BURN_FOR_TRANSFER_ADDRESS, amount);
    }

    /**
     * @dev See {TeleporterTokenDestination-_scaleTokens}
     */
    function _scaleTokens(uint256 value, bool isReceive) internal view override returns (uint256) {
        // Multiply when multiplyOnReceive and isReceive are both true or both false.
        if (multiplyOnReceive == isReceive) {
            return value * tokenMultiplier;
        }
        // Otherwise divide.
        return value / tokenMultiplier;
    }
}<|MERGE_RESOLUTION|>--- conflicted
+++ resolved
@@ -194,16 +194,7 @@
     /**
      * @dev See {INativeTokenDestination-reportTotalBurnedTxFees}.
      */
-<<<<<<< HEAD
-    function reportBurnedTxFees() external {
-=======
-    function reportBurnedTxFees(uint256 requiredGasLimit) external payable {
-        uint256 adjustedFeeAmount;
-        if (msg.value > 0) {
-            adjustedFeeAmount = _deposit(msg.value);
-        }
-
->>>>>>> 1087f614
+    function reportBurnedTxFees(uint256 requiredGasLimit) external {
         uint256 burnAddressBalance = BURNED_TX_FEES_ADDRESS.balance;
         require(
             burnAddressBalance > lastestBurnedFeesReported,
@@ -228,14 +219,8 @@
             TeleporterMessageInput({
                 destinationBlockchainID: sourceBlockchainID,
                 destinationAddress: tokenSourceAddress,
-<<<<<<< HEAD
                 feeInfo: TeleporterFeeInfo({feeTokenAddress: feeTokenAddress, amount: reward}),
-                // TODO: placeholder value
-                requiredGasLimit: SEND_TOKENS_REQUIRED_GAS,
-=======
-                feeInfo: TeleporterFeeInfo({feeTokenAddress: feeTokenAddress, amount: adjustedFeeAmount}),
                 requiredGasLimit: requiredGasLimit,
->>>>>>> 1087f614
                 allowedRelayerAddresses: new address[](0),
                 message: abi.encode(
                     SendTokensInput({
