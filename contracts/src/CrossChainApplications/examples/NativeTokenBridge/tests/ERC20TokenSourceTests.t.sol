--- conflicted
+++ resolved
@@ -16,7 +16,7 @@
 
 contract ERC20TokenSourceTest is NativeTokenBridgeTest {
     ERC20TokenSource public erc20TokenSource;
-    uint256 public constant DEFAULT_TOKEN_MULTIPLIER = 2;
+    uint256 internal constant _DEFAULT_TOKEN_MULTIPLIER = 2;
 
     event TransferToDestination(
         address indexed sender,
@@ -29,24 +29,15 @@
 
     function setUp() public virtual override {
         NativeTokenBridgeTest.setUp();
-<<<<<<< HEAD
-        erc20TokenSource = new ERC20TokenSource({
-            teleporterRegistryAddress: MOCK_TELEPORTER_REGISTRY_ADDRESS,
-            destinationBlockchainID_: _DEFAULT_OTHER_CHAIN_ID,
-            nativeTokenDestinationAddress_: _DEFAULT_OTHER_BRIDGE_ADDRESS,
-            erc20ContractAddress_: address(mockERC20),
-            tokenMultiplier_: DEFAULT_TOKEN_MULTIPLIER,
-            multiplyOnSend_: true
-        });
-=======
-        erc20TokenSource = new ERC20TokenSource(
-            MOCK_TELEPORTER_REGISTRY_ADDRESS,
-            _DEFAULT_OWNER_ADDRESS,
-            _DEFAULT_OTHER_CHAIN_ID,
-            _DEFAULT_OTHER_BRIDGE_ADDRESS,
-            address(mockERC20)
-        );
->>>>>>> 88415f4a
+        erc20TokenSource = new ERC20TokenSource({
+            teleporterRegistryAddress: MOCK_TELEPORTER_REGISTRY_ADDRESS,
+            teleporterManager: _DEFAULT_OWNER_ADDRESS,
+            destinationBlockchainID_: _DEFAULT_OTHER_CHAIN_ID,
+            nativeTokenDestinationAddress_: _DEFAULT_OTHER_BRIDGE_ADDRESS,
+            erc20ContractAddress_: address(mockERC20),
+            tokenMultiplier_: _DEFAULT_TOKEN_MULTIPLIER,
+            multiplyOnSend_: true
+        });
     }
 
     function testTransferToDestination() public {
@@ -54,7 +45,7 @@
         emit TransferToDestination({
             sender: address(this),
             recipient: _DEFAULT_RECIPIENT,
-            amount: _DEFAULT_TRANSFER_AMOUNT * DEFAULT_TOKEN_MULTIPLIER,
+            amount: _DEFAULT_TRANSFER_AMOUNT * _DEFAULT_TOKEN_MULTIPLIER,
             teleporterMessageID: _MOCK_MESSAGE_ID
         });
 
@@ -67,7 +58,9 @@
             }),
             requiredGasLimit: erc20TokenSource.MINT_NATIVE_TOKENS_REQUIRED_GAS(),
             allowedRelayerAddresses: new address[](0),
-            message: abi.encode(_DEFAULT_RECIPIENT, _DEFAULT_TRANSFER_AMOUNT * DEFAULT_TOKEN_MULTIPLIER)
+            message: abi.encode(
+                _DEFAULT_RECIPIENT, _DEFAULT_TRANSFER_AMOUNT * _DEFAULT_TOKEN_MULTIPLIER
+                )
         });
 
         vm.expectCall(
@@ -86,10 +79,11 @@
     function testTransferToDestinationWithMultiplier() public {
         erc20TokenSource = new ERC20TokenSource({
             teleporterRegistryAddress: MOCK_TELEPORTER_REGISTRY_ADDRESS,
-            destinationBlockchainID_: _DEFAULT_OTHER_CHAIN_ID,
-            nativeTokenDestinationAddress_: _DEFAULT_OTHER_BRIDGE_ADDRESS,
-            erc20ContractAddress_: address(mockERC20),
-            tokenMultiplier_: DEFAULT_TOKEN_MULTIPLIER,
+            teleporterManager: _DEFAULT_OWNER_ADDRESS,
+            destinationBlockchainID_: _DEFAULT_OTHER_CHAIN_ID,
+            nativeTokenDestinationAddress_: _DEFAULT_OTHER_BRIDGE_ADDRESS,
+            erc20ContractAddress_: address(mockERC20),
+            tokenMultiplier_: _DEFAULT_TOKEN_MULTIPLIER,
             multiplyOnSend_: false
         });
 
@@ -97,7 +91,7 @@
         emit TransferToDestination({
             sender: address(this),
             recipient: _DEFAULT_RECIPIENT,
-            amount: _DEFAULT_TRANSFER_AMOUNT / DEFAULT_TOKEN_MULTIPLIER,
+            amount: _DEFAULT_TRANSFER_AMOUNT / _DEFAULT_TOKEN_MULTIPLIER,
             teleporterMessageID: _MOCK_MESSAGE_ID
         });
 
@@ -110,7 +104,9 @@
             }),
             requiredGasLimit: erc20TokenSource.MINT_NATIVE_TOKENS_REQUIRED_GAS(),
             allowedRelayerAddresses: new address[](0),
-            message: abi.encode(_DEFAULT_RECIPIENT, _DEFAULT_TRANSFER_AMOUNT / DEFAULT_TOKEN_MULTIPLIER)
+            message: abi.encode(
+                _DEFAULT_RECIPIENT, _DEFAULT_TRANSFER_AMOUNT / _DEFAULT_TOKEN_MULTIPLIER
+                )
         });
 
         vm.expectCall(
@@ -130,13 +126,13 @@
         // Give the contract some tokens to burn.
         erc20TokenSource.transferToDestination(
             _DEFAULT_RECIPIENT,
-            _DEFAULT_TRANSFER_AMOUNT * DEFAULT_TOKEN_MULTIPLIER + _DEFAULT_FEE_AMOUNT,
-            _DEFAULT_FEE_AMOUNT,
-            new address[](0)
-        );
-
-        vm.expectEmit(true, true, true, true, address(erc20TokenSource));
-        emit UnlockTokens(_DEFAULT_RECIPIENT, _DEFAULT_TRANSFER_AMOUNT / DEFAULT_TOKEN_MULTIPLIER);
+            _DEFAULT_TRANSFER_AMOUNT * _DEFAULT_TOKEN_MULTIPLIER + _DEFAULT_FEE_AMOUNT,
+            _DEFAULT_FEE_AMOUNT,
+            new address[](0)
+        );
+
+        vm.expectEmit(true, true, true, true, address(erc20TokenSource));
+        emit UnlockTokens(_DEFAULT_RECIPIENT, _DEFAULT_TRANSFER_AMOUNT / _DEFAULT_TOKEN_MULTIPLIER);
 
         vm.prank(MOCK_TELEPORTER_MESSENGER_ADDRESS);
         erc20TokenSource.receiveTeleporterMessage(
@@ -149,7 +145,7 @@
         );
 
         assertEq(
-            _DEFAULT_TRANSFER_AMOUNT / DEFAULT_TOKEN_MULTIPLIER,
+            _DEFAULT_TRANSFER_AMOUNT / _DEFAULT_TOKEN_MULTIPLIER,
             mockERC20.balanceOf(_DEFAULT_RECIPIENT)
         );
     }
@@ -157,23 +153,24 @@
     function testUnlockWithMultiplier() public {
         erc20TokenSource = new ERC20TokenSource({
             teleporterRegistryAddress: MOCK_TELEPORTER_REGISTRY_ADDRESS,
-            destinationBlockchainID_: _DEFAULT_OTHER_CHAIN_ID,
-            nativeTokenDestinationAddress_: _DEFAULT_OTHER_BRIDGE_ADDRESS,
-            erc20ContractAddress_: address(mockERC20),
-            tokenMultiplier_: DEFAULT_TOKEN_MULTIPLIER,
+            teleporterManager: _DEFAULT_OWNER_ADDRESS,
+            destinationBlockchainID_: _DEFAULT_OTHER_CHAIN_ID,
+            nativeTokenDestinationAddress_: _DEFAULT_OTHER_BRIDGE_ADDRESS,
+            erc20ContractAddress_: address(mockERC20),
+            tokenMultiplier_: _DEFAULT_TOKEN_MULTIPLIER,
             multiplyOnSend_: false
         });
 
         // Give the contract some tokens to burn.
         erc20TokenSource.transferToDestination(
             _DEFAULT_RECIPIENT,
-            _DEFAULT_TRANSFER_AMOUNT * DEFAULT_TOKEN_MULTIPLIER + _DEFAULT_FEE_AMOUNT,
-            _DEFAULT_FEE_AMOUNT,
-            new address[](0)
-        );
-
-        vm.expectEmit(true, true, true, true, address(erc20TokenSource));
-        emit UnlockTokens(_DEFAULT_RECIPIENT, _DEFAULT_TRANSFER_AMOUNT * DEFAULT_TOKEN_MULTIPLIER);
+            _DEFAULT_TRANSFER_AMOUNT * _DEFAULT_TOKEN_MULTIPLIER + _DEFAULT_FEE_AMOUNT,
+            _DEFAULT_FEE_AMOUNT,
+            new address[](0)
+        );
+
+        vm.expectEmit(true, true, true, true, address(erc20TokenSource));
+        emit UnlockTokens(_DEFAULT_RECIPIENT, _DEFAULT_TRANSFER_AMOUNT * _DEFAULT_TOKEN_MULTIPLIER);
 
         vm.prank(MOCK_TELEPORTER_MESSENGER_ADDRESS);
         erc20TokenSource.receiveTeleporterMessage(
@@ -186,7 +183,7 @@
         );
 
         assertEq(
-            _DEFAULT_TRANSFER_AMOUNT * DEFAULT_TOKEN_MULTIPLIER,
+            _DEFAULT_TRANSFER_AMOUNT * _DEFAULT_TOKEN_MULTIPLIER,
             mockERC20.balanceOf(_DEFAULT_RECIPIENT)
         );
     }
@@ -205,7 +202,7 @@
         assertEq(0, erc20TokenSource.destinationBurnedTotal());
 
         vm.expectEmit(true, true, true, true, address(erc20TokenSource));
-        emit BurnTokens(burnedTxFees / DEFAULT_TOKEN_MULTIPLIER);
+        emit BurnTokens(burnedTxFees / _DEFAULT_TOKEN_MULTIPLIER);
 
         vm.prank(MOCK_TELEPORTER_MESSENGER_ADDRESS);
         erc20TokenSource.receiveTeleporterMessage(
@@ -214,9 +211,11 @@
             abi.encode(ITokenSource.SourceAction.Burn, abi.encode(burnedTxFees))
         );
 
-        assertEq(burnedTxFees / DEFAULT_TOKEN_MULTIPLIER, erc20TokenSource.destinationBurnedTotal());
-        assertEq(
-            burnedTxFees / DEFAULT_TOKEN_MULTIPLIER,
+        assertEq(
+            burnedTxFees / _DEFAULT_TOKEN_MULTIPLIER, erc20TokenSource.destinationBurnedTotal()
+        );
+        assertEq(
+            burnedTxFees / _DEFAULT_TOKEN_MULTIPLIER,
             mockERC20.balanceOf(erc20TokenSource.BURN_ADDRESS())
         );
 
@@ -227,13 +226,15 @@
             abi.encode(ITokenSource.SourceAction.Burn, abi.encode(burnedTxFees - 1))
         );
 
-        assertEq(burnedTxFees / DEFAULT_TOKEN_MULTIPLIER, erc20TokenSource.destinationBurnedTotal());
-        assertEq(
-            burnedTxFees / DEFAULT_TOKEN_MULTIPLIER,
-            mockERC20.balanceOf(erc20TokenSource.BURN_ADDRESS())
-        );
-
-        emit BurnTokens(additionalTxFees / DEFAULT_TOKEN_MULTIPLIER);
+        assertEq(
+            burnedTxFees / _DEFAULT_TOKEN_MULTIPLIER, erc20TokenSource.destinationBurnedTotal()
+        );
+        assertEq(
+            burnedTxFees / _DEFAULT_TOKEN_MULTIPLIER,
+            mockERC20.balanceOf(erc20TokenSource.BURN_ADDRESS())
+        );
+
+        emit BurnTokens(additionalTxFees / _DEFAULT_TOKEN_MULTIPLIER);
 
         vm.prank(MOCK_TELEPORTER_MESSENGER_ADDRESS);
         erc20TokenSource.receiveTeleporterMessage(
@@ -243,11 +244,11 @@
         );
 
         assertEq(
-            burnedTxFees / DEFAULT_TOKEN_MULTIPLIER + additionalTxFees / DEFAULT_TOKEN_MULTIPLIER,
+            burnedTxFees / _DEFAULT_TOKEN_MULTIPLIER + additionalTxFees / _DEFAULT_TOKEN_MULTIPLIER,
             erc20TokenSource.destinationBurnedTotal()
         );
         assertEq(
-            burnedTxFees / DEFAULT_TOKEN_MULTIPLIER + additionalTxFees / DEFAULT_TOKEN_MULTIPLIER,
+            burnedTxFees / _DEFAULT_TOKEN_MULTIPLIER + additionalTxFees / _DEFAULT_TOKEN_MULTIPLIER,
             mockERC20.balanceOf(erc20TokenSource.BURN_ADDRESS())
         );
     }
@@ -255,14 +256,14 @@
     function testBurnedTxFeesWithMultiplier() public {
         erc20TokenSource = new ERC20TokenSource({
             teleporterRegistryAddress: MOCK_TELEPORTER_REGISTRY_ADDRESS,
-            destinationBlockchainID_: _DEFAULT_OTHER_CHAIN_ID,
-            nativeTokenDestinationAddress_: _DEFAULT_OTHER_BRIDGE_ADDRESS,
-            erc20ContractAddress_: address(mockERC20),
-            tokenMultiplier_: DEFAULT_TOKEN_MULTIPLIER,
+            teleporterManager: _DEFAULT_OWNER_ADDRESS,
+            destinationBlockchainID_: _DEFAULT_OTHER_CHAIN_ID,
+            nativeTokenDestinationAddress_: _DEFAULT_OTHER_BRIDGE_ADDRESS,
+            erc20ContractAddress_: address(mockERC20),
+            tokenMultiplier_: _DEFAULT_TOKEN_MULTIPLIER,
             multiplyOnSend_: false
         });
 
-<<<<<<< HEAD
         // Give the contract some tokens to burn.
         erc20TokenSource.transferToDestination(
             _DEFAULT_RECIPIENT,
@@ -276,7 +277,7 @@
         assertEq(0, erc20TokenSource.destinationBurnedTotal());
 
         vm.expectEmit(true, true, true, true, address(erc20TokenSource));
-        emit BurnTokens(burnedTxFees * DEFAULT_TOKEN_MULTIPLIER);
+        emit BurnTokens(burnedTxFees * _DEFAULT_TOKEN_MULTIPLIER);
 
         vm.prank(MOCK_TELEPORTER_MESSENGER_ADDRESS);
         erc20TokenSource.receiveTeleporterMessage(
@@ -285,9 +286,11 @@
             abi.encode(ITokenSource.SourceAction.Burn, abi.encode(burnedTxFees))
         );
 
-        assertEq(burnedTxFees * DEFAULT_TOKEN_MULTIPLIER, erc20TokenSource.destinationBurnedTotal());
-        assertEq(
-            burnedTxFees * DEFAULT_TOKEN_MULTIPLIER,
+        assertEq(
+            burnedTxFees * _DEFAULT_TOKEN_MULTIPLIER, erc20TokenSource.destinationBurnedTotal()
+        );
+        assertEq(
+            burnedTxFees * _DEFAULT_TOKEN_MULTIPLIER,
             mockERC20.balanceOf(erc20TokenSource.BURN_ADDRESS())
         );
 
@@ -298,32 +301,29 @@
             abi.encode(ITokenSource.SourceAction.Burn, abi.encode(burnedTxFees - 1))
         );
 
-        assertEq(burnedTxFees * DEFAULT_TOKEN_MULTIPLIER, erc20TokenSource.destinationBurnedTotal());
-        assertEq(
-            burnedTxFees * DEFAULT_TOKEN_MULTIPLIER,
-            mockERC20.balanceOf(erc20TokenSource.BURN_ADDRESS())
-        );
-
-        emit BurnTokens(additionalTxFees * DEFAULT_TOKEN_MULTIPLIER);
-
-        vm.prank(MOCK_TELEPORTER_MESSENGER_ADDRESS);
-        erc20TokenSource.receiveTeleporterMessage(
-=======
-        new ERC20TokenSource(
-            address(0x0),
-            _DEFAULT_OWNER_ADDRESS,
->>>>>>> 88415f4a
+        assertEq(
+            burnedTxFees * _DEFAULT_TOKEN_MULTIPLIER, erc20TokenSource.destinationBurnedTotal()
+        );
+        assertEq(
+            burnedTxFees * _DEFAULT_TOKEN_MULTIPLIER,
+            mockERC20.balanceOf(erc20TokenSource.BURN_ADDRESS())
+        );
+
+        emit BurnTokens(additionalTxFees * _DEFAULT_TOKEN_MULTIPLIER);
+
+        vm.prank(MOCK_TELEPORTER_MESSENGER_ADDRESS);
+        erc20TokenSource.receiveTeleporterMessage(
             _DEFAULT_OTHER_CHAIN_ID,
             _DEFAULT_OTHER_BRIDGE_ADDRESS,
             abi.encode(ITokenSource.SourceAction.Burn, abi.encode(burnedTxFees + additionalTxFees))
         );
 
         assertEq(
-            burnedTxFees * DEFAULT_TOKEN_MULTIPLIER + additionalTxFees * DEFAULT_TOKEN_MULTIPLIER,
+            burnedTxFees * _DEFAULT_TOKEN_MULTIPLIER + additionalTxFees * _DEFAULT_TOKEN_MULTIPLIER,
             erc20TokenSource.destinationBurnedTotal()
         );
         assertEq(
-            burnedTxFees * DEFAULT_TOKEN_MULTIPLIER + additionalTxFees * DEFAULT_TOKEN_MULTIPLIER,
+            burnedTxFees * _DEFAULT_TOKEN_MULTIPLIER + additionalTxFees * _DEFAULT_TOKEN_MULTIPLIER,
             mockERC20.balanceOf(erc20TokenSource.BURN_ADDRESS())
         );
     }
@@ -333,10 +333,11 @@
 
         erc20TokenSource = new ERC20TokenSource({
             teleporterRegistryAddress: address(0x0),
-            destinationBlockchainID_: _DEFAULT_OTHER_CHAIN_ID,
-            nativeTokenDestinationAddress_: _DEFAULT_OTHER_BRIDGE_ADDRESS,
-            erc20ContractAddress_: address(mockERC20),
-            tokenMultiplier_: DEFAULT_TOKEN_MULTIPLIER,
+            teleporterManager: _DEFAULT_OWNER_ADDRESS,
+            destinationBlockchainID_: _DEFAULT_OTHER_CHAIN_ID,
+            nativeTokenDestinationAddress_: _DEFAULT_OTHER_BRIDGE_ADDRESS,
+            erc20ContractAddress_: address(mockERC20),
+            tokenMultiplier_: _DEFAULT_TOKEN_MULTIPLIER,
             multiplyOnSend_: true
         });
     }
@@ -344,70 +345,43 @@
     function testZeroDestinationBlockhainID() public {
         vm.expectRevert(_formatTokenSourceErrorMessage("zero destination blockchain ID"));
 
-<<<<<<< HEAD
-        erc20TokenSource = new ERC20TokenSource({
-            teleporterRegistryAddress: MOCK_TELEPORTER_REGISTRY_ADDRESS,
+        erc20TokenSource = new ERC20TokenSource({
+            teleporterRegistryAddress: MOCK_TELEPORTER_REGISTRY_ADDRESS,
+            teleporterManager: _DEFAULT_OWNER_ADDRESS,
             destinationBlockchainID_: bytes32(0),
             nativeTokenDestinationAddress_: _DEFAULT_OTHER_BRIDGE_ADDRESS,
             erc20ContractAddress_: address(mockERC20),
-            tokenMultiplier_: DEFAULT_TOKEN_MULTIPLIER,
-            multiplyOnSend_: true
-        });
-=======
-        new ERC20TokenSource(
-            MOCK_TELEPORTER_REGISTRY_ADDRESS,
-            _DEFAULT_OWNER_ADDRESS,
-            bytes32(0),
-            _DEFAULT_OTHER_BRIDGE_ADDRESS,
-            address(mockERC20)
-        );
->>>>>>> 88415f4a
+            tokenMultiplier_: _DEFAULT_TOKEN_MULTIPLIER,
+            multiplyOnSend_: true
+        });
     }
 
     function testSameBlockchainID() public {
         vm.expectRevert(_formatTokenSourceErrorMessage("cannot bridge with same blockchain"));
 
-<<<<<<< HEAD
-        erc20TokenSource = new ERC20TokenSource({
-            teleporterRegistryAddress: MOCK_TELEPORTER_REGISTRY_ADDRESS,
+        erc20TokenSource = new ERC20TokenSource({
+            teleporterRegistryAddress: MOCK_TELEPORTER_REGISTRY_ADDRESS,
+            teleporterManager: _DEFAULT_OWNER_ADDRESS,
             destinationBlockchainID_: _MOCK_BLOCKCHAIN_ID,
             nativeTokenDestinationAddress_: _DEFAULT_OTHER_BRIDGE_ADDRESS,
             erc20ContractAddress_: address(mockERC20),
-            tokenMultiplier_: DEFAULT_TOKEN_MULTIPLIER,
-            multiplyOnSend_: true
-        });
-=======
-        new ERC20TokenSource(
-            MOCK_TELEPORTER_REGISTRY_ADDRESS,
-            _DEFAULT_OWNER_ADDRESS,
-            _MOCK_BLOCKCHAIN_ID,
-            _DEFAULT_OTHER_BRIDGE_ADDRESS,
-            address(mockERC20)
-        );
->>>>>>> 88415f4a
+            tokenMultiplier_: _DEFAULT_TOKEN_MULTIPLIER,
+            multiplyOnSend_: true
+        });
     }
 
     function testZeroDestinationContractAddress() public {
         vm.expectRevert(_formatTokenSourceErrorMessage("zero destination contract address"));
 
-<<<<<<< HEAD
-        erc20TokenSource = new ERC20TokenSource({
-            teleporterRegistryAddress: MOCK_TELEPORTER_REGISTRY_ADDRESS,
+        erc20TokenSource = new ERC20TokenSource({
+            teleporterRegistryAddress: MOCK_TELEPORTER_REGISTRY_ADDRESS,
+            teleporterManager: _DEFAULT_OWNER_ADDRESS,
             destinationBlockchainID_: _DEFAULT_OTHER_CHAIN_ID,
             nativeTokenDestinationAddress_: address(0x0),
             erc20ContractAddress_: address(mockERC20),
-            tokenMultiplier_: DEFAULT_TOKEN_MULTIPLIER,
-            multiplyOnSend_: true
-        });
-=======
-        new ERC20TokenSource(
-            MOCK_TELEPORTER_REGISTRY_ADDRESS,
-            _DEFAULT_OWNER_ADDRESS,
-            _DEFAULT_OTHER_CHAIN_ID,
-            address(0x0),
-            address(mockERC20)
-        );
->>>>>>> 88415f4a
+            tokenMultiplier_: _DEFAULT_TOKEN_MULTIPLIER,
+            multiplyOnSend_: true
+        });
     }
 
     function testInvalidTeleporterAddress() public {
@@ -424,13 +398,13 @@
     function testZeroERC20ContractAddress() public {
         vm.expectRevert(_formatERC20TokenSourceErrorMessage("zero ERC20 contract address"));
 
-<<<<<<< HEAD
-        erc20TokenSource = new ERC20TokenSource({
-            teleporterRegistryAddress: MOCK_TELEPORTER_REGISTRY_ADDRESS,
+        erc20TokenSource = new ERC20TokenSource({
+            teleporterRegistryAddress: MOCK_TELEPORTER_REGISTRY_ADDRESS,
+            teleporterManager: _DEFAULT_OWNER_ADDRESS,
             destinationBlockchainID_: _DEFAULT_OTHER_CHAIN_ID,
             nativeTokenDestinationAddress_: _DEFAULT_OTHER_BRIDGE_ADDRESS,
             erc20ContractAddress_: address(0x0),
-            tokenMultiplier_: DEFAULT_TOKEN_MULTIPLIER,
+            tokenMultiplier_: _DEFAULT_TOKEN_MULTIPLIER,
             multiplyOnSend_: true
         });
     }
@@ -440,21 +414,13 @@
 
         erc20TokenSource = new ERC20TokenSource({
             teleporterRegistryAddress: MOCK_TELEPORTER_REGISTRY_ADDRESS,
+            teleporterManager: _DEFAULT_OWNER_ADDRESS,
             destinationBlockchainID_: _DEFAULT_OTHER_CHAIN_ID,
             nativeTokenDestinationAddress_: _DEFAULT_OTHER_BRIDGE_ADDRESS,
             erc20ContractAddress_: address(mockERC20),
             tokenMultiplier_: 0,
             multiplyOnSend_: true
         });
-=======
-        new ERC20TokenSource(
-            MOCK_TELEPORTER_REGISTRY_ADDRESS,
-            _DEFAULT_OWNER_ADDRESS,
-            _DEFAULT_OTHER_CHAIN_ID,
-            _DEFAULT_OTHER_BRIDGE_ADDRESS,
-            address(0x0)
-        );
->>>>>>> 88415f4a
     }
 
     function testInvalidDestinationBlockchain() public {
