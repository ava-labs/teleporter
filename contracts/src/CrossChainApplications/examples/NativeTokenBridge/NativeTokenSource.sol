--- conflicted
+++ resolved
@@ -22,26 +22,12 @@
  * DO NOT USE THIS CODE IN PRODUCTION.
  */
 
-<<<<<<< HEAD
-contract NativeTokenSource is TeleporterOwnerUpgradeable, INativeTokenSource, ITokenSource {
-    // Designated Blackhole Address for this contract. Tokens are sent here to be "burned" when
-    // a SourceAction.Burn message is received from the destination chain.
-    address public constant BURN_ADDRESS = 0x0100000000000000000000000000000000010203;
-    uint256 public constant MINT_NATIVE_TOKENS_REQUIRED_GAS = 100_000;
-    // Used to keep track of tokens burned through transactions on the destination chain. They can
-    // be reported to this contract to burn an equivalent number of tokens on this chain.
-    uint256 public destinationBurnedTotal;
-    bytes32 public immutable destinationBlockchainID;
-    address public immutable nativeTokenDestinationAddress;
-
-=======
 /**
  * @dev Implementation of the {TokenSource} abstract contract.
  *
  * This contracts implements {TokenSource} and uses native tokens as the currency.
  */
 contract NativeTokenSource is INativeTokenSource, TokenSource {
->>>>>>> ba009b4a
     constructor(
         address teleporterRegistryAddress,
         bytes32 destinationBlockchainID_,
