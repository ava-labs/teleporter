// (c) 2023, Ava Labs, Inc. All rights reserved.
// See the file LICENSE for licensing terms.

// SPDX-License-Identifier: Ecosystem

pragma solidity 0.8.18;

<<<<<<< HEAD
import {IWarpMessenger} from "@subnet-evm-contracts/interfaces/IWarpMessenger.sol";
=======
>>>>>>> ba009b4a
import {IERC20TokenSource} from "./IERC20TokenSource.sol";
import {TokenSource} from "./TokenSource.sol";
import {
    ITeleporterMessenger,
    TeleporterMessageInput,
    TeleporterFeeInfo
} from "@teleporter/ITeleporterMessenger.sol";
import {SafeERC20TransferFrom} from "@teleporter/SafeERC20TransferFrom.sol";
import {IERC20} from "@openzeppelin/contracts/token/ERC20/IERC20.sol";
import {SafeERC20} from "@openzeppelin/contracts/token/ERC20/utils/SafeERC20.sol";

/**
 * THIS IS AN EXAMPLE CONTRACT THAT USES UN-AUDITED CODE.
 * DO NOT USE THIS CODE IN PRODUCTION.
 */

<<<<<<< HEAD
contract ERC20TokenSource is TeleporterOwnerUpgradeable, IERC20TokenSource, ITokenSource {
    // Designated Blackhole Address for this contract. Tokens are sent here to be "burned" when
    // a SourceAction.Burn message is received from the destination chain.
    address public constant BURN_ADDRESS = 0x0100000000000000000000000000000000010203;
    uint256 public constant MINT_NATIVE_TOKENS_REQUIRED_GAS = 100_000;
    // Used to keep track of tokens burned through transactions on the destination chain. They can
    // be reported to this contract to burn an equivalent number of tokens on this chain.
    uint256 public destinationBurnedTotal;
    bytes32 public immutable destinationBlockchainID;
    address public immutable nativeTokenDestinationAddress;
=======
/**
 * @dev Implementation of the {TokenSource} abstract contract.
 *
 * This contracts implements {TokenSource} and uses a specified ERC20 token as the currency.
 */
contract ERC20TokenSource is IERC20TokenSource, TokenSource {
>>>>>>> ba009b4a
    address public immutable erc20ContractAddress;

    constructor(
        address teleporterRegistryAddress,
        bytes32 destinationBlockchainID_,
        address nativeTokenDestinationAddress_,
        address erc20ContractAddress_
    )
        TokenSource(teleporterRegistryAddress, destinationBlockchainID_, nativeTokenDestinationAddress_)
    {
        require(
            erc20ContractAddress_ != address(0), "ERC20TokenSource: zero ERC20 contract address"
        );
        erc20ContractAddress = erc20ContractAddress_;
    }

    /**
     * @dev See {IERC20TokenSource-transferToDestination}.
     */
    function transferToDestination(
        address recipient,
        uint256 totalAmount,
        uint256 feeAmount,
        address[] calldata allowedRelayerAddresses
    ) external nonReentrant {
        ITeleporterMessenger teleporterMessenger = _getTeleporterMessenger();

        // The recipient cannot be the zero address.
        require(recipient != address(0), "ERC20TokenSource: zero recipient address");

        // Lock tokens in this contract. Supports "fee/burn on transfer" ERC20 token
        // implementations by only bridging the actual balance increase reflected by the call
        // to transferFrom.
        uint256 adjustedAmount =
            SafeERC20TransferFrom.safeTransferFrom(IERC20(erc20ContractAddress), totalAmount);

        // Ensure that the adjusted amount is greater than the fee to be paid.
        require(adjustedAmount > feeAmount, "ERC20TokenSource: insufficient adjusted amount");

        // Allow the Teleporter messenger to spend the fee amount.
        if (feeAmount > 0) {
            SafeERC20.safeIncreaseAllowance(
                IERC20(erc20ContractAddress), address(teleporterMessenger), feeAmount
            );
        }

        uint256 transferAmount = adjustedAmount - feeAmount;

        bytes32 messageID = teleporterMessenger.sendCrossChainMessage(
            TeleporterMessageInput({
                destinationBlockchainID: destinationBlockchainID,
                destinationAddress: nativeTokenDestinationAddress,
                feeInfo: TeleporterFeeInfo({feeTokenAddress: erc20ContractAddress, amount: feeAmount}),
                requiredGasLimit: MINT_NATIVE_TOKENS_REQUIRED_GAS,
                allowedRelayerAddresses: allowedRelayerAddresses,
                message: abi.encode(recipient, transferAmount)
            })
        );

        emit TransferToDestination({
            sender: msg.sender,
            recipient: recipient,
            amount: transferAmount,
            teleporterMessageID: messageID
        });
    }

    /**
     * @dev See {TokenSource-_unlockTokens}
     */
    function _unlockTokens(address recipient, uint256 amount) internal override {
        require(recipient != address(0), "ERC20TokenSource: zero recipient address");

        // Transfer to recipient
        emit UnlockTokens(recipient, amount);
        SafeERC20.safeTransfer(IERC20(erc20ContractAddress), recipient, amount);
    }

    /**
     * @dev See {TokenSource-_handleBurnTokens}
     */
    function _handleBurnTokens(uint256 newBurnTotal) internal override {
        if (newBurnTotal > destinationBurnedTotal) {
            uint256 difference = newBurnTotal - destinationBurnedTotal;
            _burnTokens(difference);
            destinationBurnedTotal = newBurnTotal;
        }
    }

    /**
     * @dev See {TokenSource-_burnTokens}
     */
    function _burnTokens(uint256 amount) private {
        emit BurnTokens(amount);
        SafeERC20.safeTransfer(IERC20(erc20ContractAddress), BURN_ADDRESS, amount);
    }
}<|MERGE_RESOLUTION|>--- conflicted
+++ resolved
@@ -5,10 +5,6 @@
 
 pragma solidity 0.8.18;
 
-<<<<<<< HEAD
-import {IWarpMessenger} from "@subnet-evm-contracts/interfaces/IWarpMessenger.sol";
-=======
->>>>>>> ba009b4a
 import {IERC20TokenSource} from "./IERC20TokenSource.sol";
 import {TokenSource} from "./TokenSource.sol";
 import {
@@ -25,25 +21,12 @@
  * DO NOT USE THIS CODE IN PRODUCTION.
  */
 
-<<<<<<< HEAD
-contract ERC20TokenSource is TeleporterOwnerUpgradeable, IERC20TokenSource, ITokenSource {
-    // Designated Blackhole Address for this contract. Tokens are sent here to be "burned" when
-    // a SourceAction.Burn message is received from the destination chain.
-    address public constant BURN_ADDRESS = 0x0100000000000000000000000000000000010203;
-    uint256 public constant MINT_NATIVE_TOKENS_REQUIRED_GAS = 100_000;
-    // Used to keep track of tokens burned through transactions on the destination chain. They can
-    // be reported to this contract to burn an equivalent number of tokens on this chain.
-    uint256 public destinationBurnedTotal;
-    bytes32 public immutable destinationBlockchainID;
-    address public immutable nativeTokenDestinationAddress;
-=======
 /**
  * @dev Implementation of the {TokenSource} abstract contract.
  *
  * This contracts implements {TokenSource} and uses a specified ERC20 token as the currency.
  */
 contract ERC20TokenSource is IERC20TokenSource, TokenSource {
->>>>>>> ba009b4a
     address public immutable erc20ContractAddress;
 
     constructor(
