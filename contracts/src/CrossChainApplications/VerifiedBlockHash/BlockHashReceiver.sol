// (c) 2023, Ava Labs, Inc. All rights reserved.
// See the file LICENSE for licensing terms.

// SPDX-License-Identifier: Ecosystem

pragma solidity 0.8.18;

import "../../Teleporter/ITeleporterMessenger.sol";
import "../../Teleporter/ITeleporterReceiver.sol";
import "../../Teleporter/upgrades/TeleporterRegistry.sol";
import "../../Teleporter/upgrades/TeleporterUpgradeable.sol";

/**
 * Contract for receiving latest block hashes from another chain.
 */
contract BlockHashReceiver is ITeleporterReceiver, TeleporterUpgradeable {
    // Source chain information
    bytes32 public immutable sourceChainID;
    address public immutable sourcePublisherContractAddress;

    // Latest received block information
    uint256 public latestBlockHeight;
    bytes32 public latestBlockHash;

    /**
     * @dev Emitted when a new block hash is received from a given origin chain ID.
     */
    event ReceiveBlockHash(
        bytes32 indexed originChainID,
        address indexed originSenderAddress,
        uint256 indexed blockHeight,
        bytes32 blockHash
    );

<<<<<<< HEAD
    // Errors
    error InvalidSourceChainID();
    error InvalidSourceChainPublisher();

=======
>>>>>>> 63e71320
    constructor(
        address teleporterRegistryAddress,
        bytes32 publisherChainID,
        address publisherContractAddress
    ) TeleporterUpgradeable(teleporterRegistryAddress) {
        sourceChainID = publisherChainID;
        sourcePublisherContractAddress = publisherContractAddress;
    }

    /**
     * @dev See {ITeleporterReceiver-receiveTeleporterMessage}.
     *
     * Receives the latest block hash from another chain
     *
     * Requirements:
     *
     * - Sender must be the Teleporter contract.
     * - Origin sender address must be the source publisher contract address that initiated the BlockHashReceiver.
     */

    function receiveTeleporterMessage(
        bytes32 originChainID,
        address originSenderAddress,
        bytes calldata message
<<<<<<< HEAD
    ) external onlyAllowedTeleporter {
        if (originChainID != sourceChainID) {
            revert InvalidSourceChainID();
        }

        if (originSenderAddress != sourcePublisherContractAddress) {
            revert InvalidSourceChainPublisher();
        }
=======
    ) external {
        require(
            msg.sender == address(teleporterMessenger),
            "BlockHashReceiver: unauthorized"
        );
        require(
            originChainID == sourceChainID,
            "BlockHashReceiver: invalid source chain ID"
        );
        require(
            originSenderAddress == sourcePublisherContractAddress,
            "BlockHashReceiver: invalid source chain publisher"
        );
>>>>>>> 63e71320

        (uint256 blockHeight, bytes32 blockHash) = abi.decode(
            message,
            (uint256, bytes32)
        );

        if (blockHeight > latestBlockHeight) {
            latestBlockHeight = blockHeight;
            latestBlockHash = blockHash;
            emit ReceiveBlockHash(
                originChainID,
                originSenderAddress,
                blockHeight,
                blockHash
            );
        }
    }

    /**
     * @dev Returns the latest block information.
     */
    function getLatestBlockInfo()
        public
        view
        returns (uint256 height, bytes32 hash)
    {
        return (latestBlockHeight, latestBlockHash);
    }
}<|MERGE_RESOLUTION|>--- conflicted
+++ resolved
@@ -32,13 +32,6 @@
         bytes32 blockHash
     );
 
-<<<<<<< HEAD
-    // Errors
-    error InvalidSourceChainID();
-    error InvalidSourceChainPublisher();
-
-=======
->>>>>>> 63e71320
     constructor(
         address teleporterRegistryAddress,
         bytes32 publisherChainID,
@@ -63,21 +56,7 @@
         bytes32 originChainID,
         address originSenderAddress,
         bytes calldata message
-<<<<<<< HEAD
     ) external onlyAllowedTeleporter {
-        if (originChainID != sourceChainID) {
-            revert InvalidSourceChainID();
-        }
-
-        if (originSenderAddress != sourcePublisherContractAddress) {
-            revert InvalidSourceChainPublisher();
-        }
-=======
-    ) external {
-        require(
-            msg.sender == address(teleporterMessenger),
-            "BlockHashReceiver: unauthorized"
-        );
         require(
             originChainID == sourceChainID,
             "BlockHashReceiver: invalid source chain ID"
@@ -86,7 +65,6 @@
             originSenderAddress == sourcePublisherContractAddress,
             "BlockHashReceiver: invalid source chain publisher"
         );
->>>>>>> 63e71320
 
         (uint256 blockHeight, bytes32 blockHash) = abi.decode(
             message,
