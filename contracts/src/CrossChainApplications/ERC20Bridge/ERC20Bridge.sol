// (c) 2023, Ava Labs, Inc. All rights reserved.
// See the file LICENSE for licensing terms.

// SPDX-License-Identifier: Ecosystem

pragma solidity 0.8.18;

import "./IERC20Bridge.sol";
import "./BridgeToken.sol";
import "../../Teleporter/ITeleporterMessenger.sol";
import "../../Teleporter/ITeleporterReceiver.sol";
import "../../Teleporter/SafeERC20TransferFrom.sol";
import "@subnet-evm-contracts/interfaces/IWarpMessenger.sol";
import "@openzeppelin/contracts/token/ERC20/ERC20.sol";
import "@openzeppelin/contracts/token/ERC20/utils/SafeERC20.sol";
import "@openzeppelin/contracts/security/ReentrancyGuard.sol";
import "../../Teleporter/TeleporterRegistry.sol";

struct TokenID {
    bytes32 chainID;
    address bridgeContract;
    address asset;
}

/**
 * @dev Implementation of the {IERC20Bridge} interface.
 *
 * This implementation uses the {BridgeToken} contract to represent tokens on this chain, and uses
 * {ITeleporterMessenger} to send and receive messages to other chains.
 */
contract ERC20Bridge is IERC20Bridge, ITeleporterReceiver, ReentrancyGuard {
    using SafeERC20 for IERC20;

    struct WrappedTokenTransferInfo {
        bytes32 destinationChainID;
        address destinationBridgeAddress;
        address wrappedContractAddress;
        address recipient;
        uint256 totalAmount;
        uint256 primaryFeeAmount;
        uint256 secondaryFeeAmount;
    }

    address public constant WARP_PRECOMPILE_ADDRESS =
        0x0200000000000000000000000000000000000005;
    bytes32 public immutable currentChainID;

    // Used for sending an receiving Teleporter messages.
    ITeleporterMessenger public teleporterMessenger;
    TeleporterReigstry public immutable teleporterRegistry;
    uint256 public constant TELEPORTER_VERSION;

    // Tracks which bridge tokens have been submitted to be created other bridge instances.
    // (destinationChainID, destinationBridgeAddress) -> nativeTokenContract -> tokenCreationSubmitted
    // Note that the existence of a bridge token in this mapping does not ensure that it exists on
    // the destination bridge because the message to create the new token may not have been
    // successfully delivered yet.
    mapping(bytes32 => mapping(address => mapping(address => bool)))
        public submittedBridgeTokenCreations;

    // Tracks the balances of native tokens sent to other bridge instances.
    // Bridges are not allowed to unwrap more than has been sent to them.
    // (destinationChainID, destinationBridgeAddress) -> nativeTokenContract -> balance
    mapping(bytes32 => mapping(address => mapping(address => uint256)))
        public bridgedBalances;

    // Set of bridge tokens created by this bridge instance.
    mapping(address => bool) public wrappedTokenContracts;

    // Tracks the wrapped bridge token contract address for each native token bridged to this bridge instance.
    // (nativeChainID, nativeBridgeAddress, nativeTokenAddress) -> bridgeTokenAddress
    mapping(bytes32 => mapping(address => mapping(address => address)))
        public nativeToWrappedTokens;

    uint256 public constant CREATE_BRIDGE_TOKENS_REQUIRED_GAS = 2_000_000;
    uint256 public constant MINT_BRIDGE_TOKENS_REQUIRED_GAS = 200_000;
    uint256 public constant TRANSFER_BRIDGE_TOKENS_REQUIRED_GAS = 300_000;

    // Errors
    error BridgeTokenAlreadyExists(address bridgeTokenAddress);
    error CannotBridgeTokenWithinSameChain();
    error CannotBridgeWrappedToken(address nativeTokenAddress);
    error InsufficientAdjustedAmount(uint256 adjustedAmount, uint256 feeAmount);
    error InsufficientTotalAmount(uint256 totalAmount, uint256 feeAmount);
    error InsufficientWrappedTokenBalance(uint256 currentBalance, uint256 requestAmount);
    error InvalidAction();
    error InvalidBridgeTokenAddress();
    error InvalidDestinationBridgeAddress();
    error InvalidRecipientAddress();
    error InvalidTeleporterMessengerAddress();
    error Unauthorized();

    /**
     * @dev Initializes the Teleporter messenger used for sending and receiving messages,
     * and initializes the current chain ID.
     */
<<<<<<< HEAD
    constructor(address teleporterRegistryAddress) {
        require(
            teleporterRegistryAddress != address(0),
            "Invalid teleporter registry address"
        );
        teleporterRegistry = TeleporterRegistry(teleporterRegistryAddress);
        teleporterMessenger = teleporterRegistry.getTeleporterVersion(
            TELEPORTER_VERSION
        );
        teleporterRegistry.setAllowedVersions([TELEPORTER_VERSION]);
=======
    constructor(address teleporterMessengerAddress) {
        if (teleporterMessengerAddress == address(0)) {
            revert InvalidTeleporterMessengerAddress();
        }

        teleporterMessenger = ITeleporterMessenger(teleporterMessengerAddress);
>>>>>>> 9324f6c3
        currentChainID = WarpMessenger(WARP_PRECOMPILE_ADDRESS)
            .getBlockchainID();
    }

    function setTeleporterVersion(uint256 version) external {
        teleporterMessenger = teleporterRegistry.getTeleporterVersion(version);
    }

    function setAllowedTeleporterVersions(uint256[] versions) external {
        teleporterRegistry.setAllowedVersions(versions);
    }

    /**
     * @dev See {IERC20Bridge-bridgeTokens}.
     *
     * Requirements:
     *
     * - `destinationChainID` cannot be the same as the current chain ID.
     * - For wrapped tokens, `totalAmount` must be greater than the sum of the primary and secondary fee amounts.
     * - For native tokens, `adjustedAmount` after safe transfer must be greater than the primary fee amount.
     */
    function bridgeTokens(
        bytes32 destinationChainID,
        address destinationBridgeAddress,
        address tokenContractAddress,
        address recipient,
        uint256 totalAmount,
        uint256 primaryFeeAmount,
        uint256 secondaryFeeAmount
    ) external nonReentrant {
        // Bridging tokens within a single chain is not allowed.
        if (destinationChainID == currentChainID) {
            revert CannotBridgeTokenWithinSameChain();
        }

        // Neither the recipient nor the destination bridge can be the zero address.
        if (recipient == address(0)) {
            revert InvalidRecipientAddress();
        }

        if (destinationBridgeAddress == address(0)) {
            revert InvalidDestinationBridgeAddress();
        }

        // If the token to be bridged is an existing wrapped token of this bridge,
        // then handle it as an "unwrap" by burning the tokens, and sending a message
        // back to the native chain of the token.
        // Otherwise, handle it as a "wrap" by locking the tokens in this bridge instance,
        // and sending a message to the destination to mint new tokens.
        if (wrappedTokenContracts[tokenContractAddress]) {
            // The fee amounts are taken out of the total amount to be transferred.
            // In the wrapped token case, we know that the bridgeToken to be burned
            // is not a "fee/burn on transfer" token, since it was deployed by this
            // contract itself.
            if (totalAmount <= primaryFeeAmount + secondaryFeeAmount) {
                revert InsufficientTotalAmount(totalAmount, primaryFeeAmount + secondaryFeeAmount);
            }

            return
                _processWrappedTokenTransfer(
                    WrappedTokenTransferInfo({
                        destinationChainID: destinationChainID,
                        destinationBridgeAddress: destinationBridgeAddress,
                        wrappedContractAddress: tokenContractAddress,
                        recipient: recipient,
                        totalAmount: totalAmount,
                        primaryFeeAmount: primaryFeeAmount,
                        secondaryFeeAmount: secondaryFeeAmount
                    })
                );
        }

        // Otherwise, this is a token "native" to this chain.
        if (!submittedBridgeTokenCreations[destinationChainID][
            destinationBridgeAddress
        ][tokenContractAddress]) {
            revert InvalidBridgeTokenAddress();
        }

        // Lock tokens in this bridge instance. Supports "fee/burn on transfer" ERC20 token
        // implementations by only bridging the actual balance increase reflected by the call
        // to transferFrom.
        uint256 adjustedAmount = SafeERC20TransferFrom.safeTransferFrom(
            IERC20(tokenContractAddress),
            totalAmount
        );

        // Ensure that the adjusted amount is greater than the fee to be paid.
        // The secondary fee amount is not used in this case (and can assumed to be 0) since bridging
        // a native token to another chain only ever involves a single cross-chain message.
        if (adjustedAmount <= primaryFeeAmount) {
            revert InsufficientAdjustedAmount(adjustedAmount, primaryFeeAmount);
        }

        return
            _processNativeTokenTransfer({
                destinationChainID: destinationChainID,
                destinationBridgeAddress: destinationBridgeAddress,
                nativeContractAddress: tokenContractAddress,
                recipient: recipient,
                totalAmount: adjustedAmount,
                feeAmount: primaryFeeAmount
            });
    }

    /**
     * @dev See {IERC20Bridge-submitCreateBridgeToken}.
     *
     * We allow for `submitCreateBridgeToken` to be called multiple times with the same bridge and token
     * information because a previous message may have been dropped or otherwise selectively not delivered.
     * If the bridge token already exists on the destination, we are sending a message that will
     * simply have no effect on the destination.
     *
     * Emits a {SubmitCreateBridgeToken} event.
     */
    function submitCreateBridgeToken(
        bytes32 destinationChainID,
        address destinationBridgeAddress,
        ERC20 nativeToken,
        address messageFeeAsset,
        uint256 messageFeeAmount
    ) external nonReentrant {
        if (destinationBridgeAddress == address(0)) {
            revert InvalidDestinationBridgeAddress();
        }

        // For non-zero fee amounts, transfer the fee into the control of this contract first, and then
        // allow the Teleporter contract to spend it.
        uint256 adjustedFeeAmount = 0;
        if (messageFeeAmount > 0) {
            adjustedFeeAmount = SafeERC20TransferFrom.safeTransferFrom(
                IERC20(messageFeeAsset),
                messageFeeAmount
            );
            IERC20(messageFeeAsset).safeIncreaseAllowance(
                address(teleporterMessenger),
                adjustedFeeAmount
            );
        }

        // Create the calldata to create the bridge token on the destination chain.
        bytes memory messageData = encodeCreateBridgeTokenData(
            address(nativeToken),
            nativeToken.name(),
            nativeToken.symbol(),
            nativeToken.decimals()
        );

        // Send Teleporter message.
        uint256 messageID = teleporterMessenger.sendCrossChainMessage(
            TeleporterMessageInput({
                destinationChainID: destinationChainID,
                destinationAddress: destinationBridgeAddress,
                feeInfo: TeleporterFeeInfo({
                    contractAddress: messageFeeAsset,
                    amount: adjustedFeeAmount
                }),
                requiredGasLimit: CREATE_BRIDGE_TOKENS_REQUIRED_GAS,
                allowedRelayerAddresses: new address[](0),
                message: messageData
            })
        );

        submittedBridgeTokenCreations[destinationChainID][
            destinationBridgeAddress
        ][address(nativeToken)] = true;

        emit SubmitCreateBridgeToken(
            destinationChainID,
            destinationBridgeAddress,
            address(nativeToken),
            messageID
        );
    }

    /**
     * @dev See {ITeleporterReceiver-receiveTeleporterMessage}.
     *
     * Receives a Teleporter message and routes to the appropriate internal function call.
     */
    function receiveTeleporterMessage(
        bytes32 nativeChainID,
        address nativeBridgeAddress,
        bytes calldata message
    ) external {
        // Only allow the Teleporter messenger to deliver messages.
<<<<<<< HEAD
        require(
            teleporterRegistry.isAllowedTeleporterSender(msg.sender),
            "Unauthorized."
        );
=======
        if (msg.sender != address(teleporterMessenger)) {
            revert Unauthorized();
        }
>>>>>>> 9324f6c3

        // Decode the payload to recover the action and corresponding function parameters
        (BridgeAction action, bytes memory actionData) = abi.decode(
            message,
            (BridgeAction, bytes)
        );

        // Route to the appropriate function.
        if (action == BridgeAction.Create) {
            (
                address nativeContractAddress,
                string memory nativeName,
                string memory nativeSymbol,
                uint8 nativeDecimals
            ) = abi.decode(actionData, (address, string, string, uint8));
            _createBridgeToken({
                nativeChainID: nativeChainID,
                nativeBridgeAddress: nativeBridgeAddress,
                nativeContractAddress: nativeContractAddress,
                nativeName: nativeName,
                nativeSymbol: nativeSymbol,
                nativeDecimals: nativeDecimals
            });
        } else if (action == BridgeAction.Mint) {
            (
                address nativeContractAddress,
                address recipient,
                uint256 amount
            ) = abi.decode(actionData, (address, address, uint256));
            _mintBridgeTokens(
                nativeChainID,
                nativeBridgeAddress,
                nativeContractAddress,
                recipient,
                amount
            );
        } else if (action == BridgeAction.Transfer) {
            (
                bytes32 destinationChainID,
                address destinationBridgeAddress,
                address nativeContractAddress,
                address recipient,
                uint256 totalAmount,
                uint256 secondaryFeeAmount
            ) = abi.decode(
                    actionData,
                    (bytes32, address, address, address, uint256, uint256)
                );
            _transferBridgeTokens({
                sourceChainID: nativeChainID,
                sourceBridgeAddress: nativeBridgeAddress,
                destinationChainID: destinationChainID,
                destinationBridgeAddress: destinationBridgeAddress,
                nativeContractAddress: nativeContractAddress,
                recipient: recipient,
                totalAmount: totalAmount,
                secondaryFeeAmount: secondaryFeeAmount
            });
        } else {
            revert InvalidAction();
        }
    }

    /**
     * @dev Encodes the parameters for the Create action to be decoded and executed on the destination.
     */
    function encodeCreateBridgeTokenData(
        address nativeContractAddress,
        string memory nativeName,
        string memory nativeSymbol,
        uint8 nativeDecimals
    ) public pure returns (bytes memory) {
        // ABI encode the Create action and corresponding parameters for the createBridgeToken
        // call to to be decoded and executed on the destination.
        bytes memory paramsData = abi.encode(
            nativeContractAddress,
            nativeName,
            nativeSymbol,
            nativeDecimals
        );
        return abi.encode(BridgeAction.Create, paramsData);
    }

    /**
     * @dev Encodes the parameters for the Mint action to be decoded and executed on the destination.
     */
    function encodeMintBridgeTokensData(
        address nativeContractAddress,
        address recipient,
        uint256 bridgeAmount
    ) public pure returns (bytes memory) {
        // ABI encode the Mint action and corresponding parameters for the mintBridgeTokens
        // call to to be decoded and executed on the destination.
        bytes memory paramsData = abi.encode(
            nativeContractAddress,
            recipient,
            bridgeAmount
        );
        return abi.encode(BridgeAction.Mint, paramsData);
    }

    /**
     * @dev Encodes the parameters for the Transfer action to be decoded and executed on the destination.
     */
    function encodeTransferBridgeTokensData(
        bytes32 destinationChainID,
        address destinationBridgeAddress,
        address nativeContractAddress,
        address recipient,
        uint256 amount,
        uint256 feeAmount
    ) public pure returns (bytes memory) {
        // ABI encode the Transfer action and corresponding parameters for the transferBridgeToken
        // call to to be decoded and executed on the destination.
        // solhint-disable-next-line func-named-parameters
        bytes memory paramsData = abi.encode(
            destinationChainID,
            destinationBridgeAddress,
            nativeContractAddress,
            recipient,
            amount,
            feeAmount
        );
        return abi.encode(BridgeAction.Transfer, paramsData);
    }

    /**
     * @dev Teleporter message receiver for creating a new bridge token on this chain.
     *
     * Emits a {CreateBridgeToken} event.
     */
    function _createBridgeToken(
        bytes32 nativeChainID,
        address nativeBridgeAddress,
        address nativeContractAddress,
        string memory nativeName,
        string memory nativeSymbol,
        uint8 nativeDecimals
    ) private {
        // Check that the bridge token doesn't already exist.
        if (nativeToWrappedTokens[nativeChainID][nativeBridgeAddress][
            nativeContractAddress
        ] != address(0)) {
            revert BridgeTokenAlreadyExists(
                nativeToWrappedTokens[nativeChainID][nativeBridgeAddress][
                    nativeContractAddress
                ]
            );
        }

        address bridgeTokenAddress = address(
            new BridgeToken({
                sourceChainID: nativeChainID,
                sourceBridge: nativeBridgeAddress,
                sourceAsset: nativeContractAddress,
                tokenName: nativeName,
                tokenSymbol: nativeSymbol,
                tokenDecimals: nativeDecimals
            })
        );

        wrappedTokenContracts[bridgeTokenAddress] = true;
        nativeToWrappedTokens[nativeChainID][nativeBridgeAddress][
            nativeContractAddress
        ] = bridgeTokenAddress;

        emit CreateBridgeToken(
            nativeChainID,
            nativeBridgeAddress,
            nativeContractAddress,
            bridgeTokenAddress
        );
    }

    /**
     * @dev Teleporter message receiver for minting of an existing bridge token on this chain.
     *
     * Emits a {MintBridgeTokens} event.
     */
    function _mintBridgeTokens(
        bytes32 nativeChainID,
        address nativeBridgeAddress,
        address nativeContractAddress,
        address recipient,
        uint256 amount
    ) private nonReentrant {
<<<<<<< HEAD
=======
        // Only allow the Teleporter messenger to deliver messages.
        if (msg.sender != address(teleporterMessenger)) {
            revert Unauthorized();
        }

>>>>>>> 9324f6c3
        // The recipient cannot be the zero address.
        if (recipient == address(0)) {
            revert InvalidRecipientAddress();
        }

        // Check that a bridge token exists for this native asset.
        // If not, one needs to be created by the delivery of a "createBridgeToken" message first
        // before this mint can be processed. Once the bridge token is create, this message
        // could then be retried to mint the tokens.
        address bridgeTokenAddress = nativeToWrappedTokens[nativeChainID][
            nativeBridgeAddress
        ][nativeContractAddress];
        if (bridgeTokenAddress == address(0)) {
            revert InvalidBridgeTokenAddress();
        }

        // Mint the wrapped tokens.
        BridgeToken(bridgeTokenAddress).mint(recipient, amount);
        emit MintBridgeTokens(bridgeTokenAddress, recipient, amount);
    }

    /**
     * @dev Teleporter message receiver for handling bridge tokens transfers back from another chain
     * and optionally routing them to a different third chain.
     */
    function _transferBridgeTokens(
        bytes32 sourceChainID,
        address sourceBridgeAddress,
        bytes32 destinationChainID,
        address destinationBridgeAddress,
        address nativeContractAddress,
        address recipient,
        uint256 totalAmount,
        uint256 secondaryFeeAmount
    ) private nonReentrant {
<<<<<<< HEAD
=======
        // Only allow the teleporter messenger to deliver messages.
        if (msg.sender != address(teleporterMessenger)) {
            revert Unauthorized();
        }

>>>>>>> 9324f6c3
        // Neither the recipient nor the destination bridge can be the zero address.
        if (recipient == address(0)) {
            revert InvalidRecipientAddress();
        }

        if (destinationBridgeAddress == address(0)) {
            revert InvalidDestinationBridgeAddress();
        }

        // Check that the bridge returning the tokens has sufficient balance to do so.
        uint256 currentBalance = bridgedBalances[sourceChainID][
            sourceBridgeAddress
        ][nativeContractAddress];
        if (currentBalance < totalAmount) {
            revert InsufficientWrappedTokenBalance(currentBalance, totalAmount);
        }

        bridgedBalances[sourceChainID][sourceBridgeAddress][
            nativeContractAddress
        ] = currentBalance - totalAmount;

        // If the destination chain ID and bridge is this bridge instance, then release the tokens back to the recipient.
        // In this case, since there is no secondary Teleporter message, the secondary fee amount is not used.
        if (destinationChainID == currentChainID) {
            if (destinationBridgeAddress != address(this)) {
                revert InvalidDestinationBridgeAddress();
            }

            // Transfer tokens to the recipient.
            // We don't need have a special case for handling "fee/burn on transfer" ERC20 token implementations
            // here because the amount actually transfered to the user in the ERC20 contract (whether or not
            // it's less than totalAmount) is the amount the user receives from this completed bridge transfer,
            // which is out of control of the bridge contract itself.
            IERC20(nativeContractAddress).safeTransfer(recipient, totalAmount);
            return;
        }

        // Otherwise, re-bridge the tokens on to their ultimate destination.
        // The tokens are already locked in this contract from when they were previously bridged.
        // We deduct the balance from bridge instance that sent this message, and now will increment the
        // balance of the destination bridge instance.
        return
            _processNativeTokenTransfer({
                destinationChainID: destinationChainID,
                destinationBridgeAddress: destinationBridgeAddress,
                nativeContractAddress: nativeContractAddress,
                recipient: recipient,
                totalAmount: totalAmount,
                feeAmount: secondaryFeeAmount
            });
    }

    /**
     * @dev Increments the balance of the native tokens bridged to the specified bridge instance and
     * sends a Teleporter message to have the destination bridge mint the new tokens. The tokens to be
     * bridge must already be locked in this contract before calling.
     *
     * Emits a {BridgeTokens} event.
     * Requirements:
     *
     * - `destinationChainID` cannot be the same as the current chain ID.
     * - can not do nested bridging of wrapped tokens.
     */
    function _processNativeTokenTransfer(
        bytes32 destinationChainID,
        address destinationBridgeAddress,
        address nativeContractAddress,
        address recipient,
        uint256 totalAmount,
        uint256 feeAmount
    ) private {
        // Do not allow nested bridging of wrapped tokens.
        if (wrappedTokenContracts[nativeContractAddress]) {
            revert CannotBridgeWrappedToken(nativeContractAddress);
        }

        // Bridging tokens within a single chain is not allowed.
        // This function is called by bridgeTokens and transferBridgeTokens which both already make this check,
        // so this check is redundant but left in for clarity.
        if (destinationChainID == currentChainID) {
            revert CannotBridgeTokenWithinSameChain();
        }

        // Allow the Teleporter messenger to spend the fee amount.
        if (feeAmount > 0) {
            IERC20(nativeContractAddress).safeIncreaseAllowance(
                address(teleporterMessenger),
                feeAmount
            );
        }

        // Update balances.
        uint256 bridgeAmount = totalAmount - feeAmount;
        bridgedBalances[destinationChainID][destinationBridgeAddress][
            nativeContractAddress
        ] += bridgeAmount;

        // Send Teleporter message.
        bytes memory messageData = encodeMintBridgeTokensData(
            nativeContractAddress,
            recipient,
            bridgeAmount
        );

        uint256 messageID = teleporterMessenger.sendCrossChainMessage(
            TeleporterMessageInput({
                destinationChainID: destinationChainID,
                destinationAddress: destinationBridgeAddress,
                feeInfo: TeleporterFeeInfo({
                    contractAddress: nativeContractAddress,
                    amount: feeAmount
                }),
                requiredGasLimit: MINT_BRIDGE_TOKENS_REQUIRED_GAS,
                allowedRelayerAddresses: new address[](0),
                message: messageData
            })
        );

        emit BridgeTokens({
            tokenContractAddress: nativeContractAddress,
            destinationChainID: destinationChainID,
            teleporterMessageID: messageID,
            destinationBridgeAddress: destinationBridgeAddress,
            recipient: recipient,
            amount: bridgeAmount
        });
    }

    /**
     * @dev Processes a wrapped token transfer by burning the tokens and sending a Teleporter message
     * to the native chain and bridge of the wrapped asset that was burned.
     *
     * It is the caller's responsibility to ensure that the wrapped token contract is supported by this bridge instance.
     * Emits a {BridgeTokens} event.
     */
    function _processWrappedTokenTransfer(
        WrappedTokenTransferInfo memory wrappedTransferInfo
    ) private {
        // If necessary, transfer the primary fee amount to this contract and approve the
        // Teleporter messenger to spend it when the first message back to the native subnet
        // is submitted. The secondary fee amount is then handled by the native subnet when
        // submitting a message to the destination chain, if applicable.
        uint256 adjustedPrimaryFeeAmount = 0;
        if (wrappedTransferInfo.primaryFeeAmount > 0) {
            // We know that the ERC20 contract is not a "fee on transfer" or "burn on transfer" contract
            // because it is a BridgeToken contract instance that was deployed by this contract itself.
            // However, we still use safeTransferFrom for completeness.
            adjustedPrimaryFeeAmount = SafeERC20TransferFrom.safeTransferFrom(
                IERC20(wrappedTransferInfo.wrappedContractAddress),
                wrappedTransferInfo.primaryFeeAmount
            );
            IERC20(wrappedTransferInfo.wrappedContractAddress)
                .safeIncreaseAllowance(
                    address(teleporterMessenger),
                    adjustedPrimaryFeeAmount
                );
        }

        // Burn the wrapped tokens to be bridged.
        // The bridge amount is the total amount minus the original fee amount. Even if the adjusted fee amount
        // is less than the original fee amount, the original amount is the portion that is spent out of the total
        // amount. We know that the burnFrom call will decrease the total supply by bridgeAmount because the
        // bridgeToken contract was deployed by this contract itself and does not implement "fee on burn" functionality.
        uint256 bridgeAmount = wrappedTransferInfo.totalAmount -
            wrappedTransferInfo.primaryFeeAmount;
        BridgeToken bridgeToken = BridgeToken(
            wrappedTransferInfo.wrappedContractAddress
        );
        bridgeToken.burnFrom(msg.sender, bridgeAmount);

        // If the destination chain ID is the native chain ID for the wrapped token, the bridge address must also match.
        // This is because you are not allowed to bridge a token within its native chain.
        bytes32 nativeChainID = bridgeToken.nativeChainID();
        address nativeBridgeAddress = bridgeToken.nativeBridge();
        if (wrappedTransferInfo.destinationChainID == nativeChainID) {
            if (wrappedTransferInfo.destinationBridgeAddress != nativeBridgeAddress) {
                revert InvalidDestinationBridgeAddress();
            }
        }

        // Send a message to the native chain and bridge of the wrapped asset that was burned.
        // The message includes the destination chain ID  and bridge contract, which will differ from the native
        // ones in the event that the tokens are being bridge from one non-native chain to another with two hops.
        bytes memory messageData = encodeTransferBridgeTokensData({
            destinationChainID: wrappedTransferInfo.destinationChainID,
            destinationBridgeAddress: wrappedTransferInfo
                .destinationBridgeAddress,
            nativeContractAddress: bridgeToken.nativeAsset(),
            recipient: wrappedTransferInfo.recipient,
            amount: bridgeAmount,
            feeAmount: wrappedTransferInfo.secondaryFeeAmount
        });

        uint256 messageID = teleporterMessenger.sendCrossChainMessage(
            TeleporterMessageInput({
                destinationChainID: nativeChainID,
                destinationAddress: nativeBridgeAddress,
                feeInfo: TeleporterFeeInfo({
                    contractAddress: wrappedTransferInfo.wrappedContractAddress,
                    amount: adjustedPrimaryFeeAmount
                }),
                requiredGasLimit: TRANSFER_BRIDGE_TOKENS_REQUIRED_GAS,
                allowedRelayerAddresses: new address[](0),
                message: messageData
            })
        );
        emit BridgeTokens({
            tokenContractAddress: wrappedTransferInfo.wrappedContractAddress,
            destinationChainID: wrappedTransferInfo.destinationChainID,
            teleporterMessageID: messageID,
            destinationBridgeAddress: wrappedTransferInfo
                .destinationBridgeAddress,
            recipient: wrappedTransferInfo.recipient,
            amount: bridgeAmount
        });
    }
}<|MERGE_RESOLUTION|>--- conflicted
+++ resolved
@@ -82,7 +82,10 @@
     error CannotBridgeWrappedToken(address nativeTokenAddress);
     error InsufficientAdjustedAmount(uint256 adjustedAmount, uint256 feeAmount);
     error InsufficientTotalAmount(uint256 totalAmount, uint256 feeAmount);
-    error InsufficientWrappedTokenBalance(uint256 currentBalance, uint256 requestAmount);
+    error InsufficientWrappedTokenBalance(
+        uint256 currentBalance,
+        uint256 requestAmount
+    );
     error InvalidAction();
     error InvalidBridgeTokenAddress();
     error InvalidDestinationBridgeAddress();
@@ -94,25 +97,12 @@
      * @dev Initializes the Teleporter messenger used for sending and receiving messages,
      * and initializes the current chain ID.
      */
-<<<<<<< HEAD
-    constructor(address teleporterRegistryAddress) {
-        require(
-            teleporterRegistryAddress != address(0),
-            "Invalid teleporter registry address"
-        );
-        teleporterRegistry = TeleporterRegistry(teleporterRegistryAddress);
-        teleporterMessenger = teleporterRegistry.getTeleporterVersion(
-            TELEPORTER_VERSION
-        );
-        teleporterRegistry.setAllowedVersions([TELEPORTER_VERSION]);
-=======
     constructor(address teleporterMessengerAddress) {
         if (teleporterMessengerAddress == address(0)) {
             revert InvalidTeleporterMessengerAddress();
         }
 
         teleporterMessenger = ITeleporterMessenger(teleporterMessengerAddress);
->>>>>>> 9324f6c3
         currentChainID = WarpMessenger(WARP_PRECOMPILE_ADDRESS)
             .getBlockchainID();
     }
@@ -168,7 +158,10 @@
             // is not a "fee/burn on transfer" token, since it was deployed by this
             // contract itself.
             if (totalAmount <= primaryFeeAmount + secondaryFeeAmount) {
-                revert InsufficientTotalAmount(totalAmount, primaryFeeAmount + secondaryFeeAmount);
+                revert InsufficientTotalAmount(
+                    totalAmount,
+                    primaryFeeAmount + secondaryFeeAmount
+                );
             }
 
             return
@@ -186,9 +179,11 @@
         }
 
         // Otherwise, this is a token "native" to this chain.
-        if (!submittedBridgeTokenCreations[destinationChainID][
-            destinationBridgeAddress
-        ][tokenContractAddress]) {
+        if (
+            !submittedBridgeTokenCreations[destinationChainID][
+                destinationBridgeAddress
+            ][tokenContractAddress]
+        ) {
             revert InvalidBridgeTokenAddress();
         }
 
@@ -299,16 +294,9 @@
         bytes calldata message
     ) external {
         // Only allow the Teleporter messenger to deliver messages.
-<<<<<<< HEAD
-        require(
-            teleporterRegistry.isAllowedTeleporterSender(msg.sender),
-            "Unauthorized."
-        );
-=======
         if (msg.sender != address(teleporterMessenger)) {
             revert Unauthorized();
         }
->>>>>>> 9324f6c3
 
         // Decode the payload to recover the action and corresponding function parameters
         (BridgeAction action, bytes memory actionData) = abi.decode(
@@ -449,9 +437,11 @@
         uint8 nativeDecimals
     ) private {
         // Check that the bridge token doesn't already exist.
-        if (nativeToWrappedTokens[nativeChainID][nativeBridgeAddress][
-            nativeContractAddress
-        ] != address(0)) {
+        if (
+            nativeToWrappedTokens[nativeChainID][nativeBridgeAddress][
+                nativeContractAddress
+            ] != address(0)
+        ) {
             revert BridgeTokenAlreadyExists(
                 nativeToWrappedTokens[nativeChainID][nativeBridgeAddress][
                     nativeContractAddress
@@ -495,14 +485,11 @@
         address recipient,
         uint256 amount
     ) private nonReentrant {
-<<<<<<< HEAD
-=======
         // Only allow the Teleporter messenger to deliver messages.
         if (msg.sender != address(teleporterMessenger)) {
             revert Unauthorized();
         }
 
->>>>>>> 9324f6c3
         // The recipient cannot be the zero address.
         if (recipient == address(0)) {
             revert InvalidRecipientAddress();
@@ -538,14 +525,11 @@
         uint256 totalAmount,
         uint256 secondaryFeeAmount
     ) private nonReentrant {
-<<<<<<< HEAD
-=======
         // Only allow the teleporter messenger to deliver messages.
         if (msg.sender != address(teleporterMessenger)) {
             revert Unauthorized();
         }
 
->>>>>>> 9324f6c3
         // Neither the recipient nor the destination bridge can be the zero address.
         if (recipient == address(0)) {
             revert InvalidRecipientAddress();
@@ -721,7 +705,10 @@
         bytes32 nativeChainID = bridgeToken.nativeChainID();
         address nativeBridgeAddress = bridgeToken.nativeBridge();
         if (wrappedTransferInfo.destinationChainID == nativeChainID) {
-            if (wrappedTransferInfo.destinationBridgeAddress != nativeBridgeAddress) {
+            if (
+                wrappedTransferInfo.destinationBridgeAddress !=
+                nativeBridgeAddress
+            ) {
                 revert InvalidDestinationBridgeAddress();
             }
         }
