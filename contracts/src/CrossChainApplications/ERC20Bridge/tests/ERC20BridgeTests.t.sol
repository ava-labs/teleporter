--- conflicted
+++ resolved
@@ -634,39 +634,6 @@
         new ERC20Bridge(address(0));
     }
 
-<<<<<<< HEAD
-    function testUpdateMinTeleporterVersion() public {
-        uint256 latestVersion = erc20Bridge
-            .teleporterRegistry()
-            .latestVersion();
-
-        // Check that updating minimum Teleporter version fails if it's not the contract owner.
-        vm.prank(address(0));
-        vm.expectRevert("Ownable: caller is not the owner");
-        erc20Bridge.updateMinTeleporterVersion();
-
-        // Check that minimum Teleporter version is not updated.
-        assertEq(erc20Bridge.minTeleporterVersion(), latestVersion);
-
-        // Check that the owner can update the minimum Teleporter version.
-        vm.mockCall(
-            MOCK_TELEPORTER_REGISTRY_ADDRESS,
-            abi.encodeWithSignature("latestVersion()"),
-            abi.encode(2)
-        );
-        vm.expectCall(
-            MOCK_TELEPORTER_REGISTRY_ADDRESS,
-            abi.encodeWithSignature("latestVersion()")
-        );
-
-        vm.expectEmit(true, true, true, true, address(erc20Bridge));
-        emit MinTeleporterVersionUpdated(latestVersion, latestVersion + 1);
-        erc20Bridge.updateMinTeleporterVersion();
-        assertEq(erc20Bridge.minTeleporterVersion(), latestVersion + 1);
-    }
-
-=======
->>>>>>> 9fbde9e7
     function _initMockTeleporterRegistry() internal {
         vm.mockCall(
             MOCK_TELEPORTER_REGISTRY_ADDRESS,
