--- conflicted
+++ resolved
@@ -108,15 +108,7 @@
             address(mockERC20)
         );
         vm.expectRevert(
-<<<<<<< HEAD
-            abi.encodePacked(
-                ERC20Bridge.InsufficientAdjustedAmount.selector,
-                uint256(130),
-                uint256(130)
-            )
-=======
             _formatERC20BridgeErrorMessage("insufficient adjusted amount")
->>>>>>> 63e71320
         );
         erc20Bridge.bridgeTokens({
             destinationChainID: _DEFAULT_OTHER_CHAIN_ID,
@@ -141,15 +133,7 @@
         });
 
         vm.expectRevert(
-<<<<<<< HEAD
-            abi.encodePacked(
-                ERC20Bridge.InsufficientTotalAmount.selector,
-                uint256(130),
-                uint256(130)
-            )
-=======
             _formatERC20BridgeErrorMessage("insufficient total amount")
->>>>>>> 63e71320
         );
         erc20Bridge.bridgeTokens({
             destinationChainID: _DEFAULT_OTHER_CHAIN_ID,
@@ -528,15 +512,7 @@
         );
 
         vm.expectRevert(
-<<<<<<< HEAD
-            abi.encodePacked(
-                ERC20Bridge.InsufficientAdjustedAmount.selector,
-                uint256(totalAmount - tokenFeeOnTransferAmount),
-                uint256(bridgeFeeAmount)
-            )
-=======
             _formatERC20BridgeErrorMessage("insufficient adjusted amount")
->>>>>>> 63e71320
         );
         erc20Bridge.bridgeTokens({
             destinationChainID: _DEFAULT_OTHER_CHAIN_ID,
