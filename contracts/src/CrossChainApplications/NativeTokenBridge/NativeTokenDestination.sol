--- conflicted
+++ resolved
@@ -24,7 +24,6 @@
 // solhint-disable-next-line no-unused-import
 import {IAllowList} from "@subnet-evm-contracts/interfaces/IAllowList.sol";
 
-<<<<<<< HEAD
 contract NativeTokenDestination is
     ITeleporterReceiver,
     INativeTokenDestination,
@@ -35,13 +34,6 @@
     // https://github.com/ava-labs/subnet-evm/blob/e23ab058d039ff9c8469c89b139d21d52c4bd283/constants/constants.go
     address public constant BURNED_TX_FEES_ADDRESS =
         0x0100000000000000000000000000000000000000;
-=======
-contract NativeTokenDestination is ITeleporterReceiver, INativeTokenDestination, ReentrancyGuard {
-    // The address where the burned transaction fees are credited.
-    // Defined as BLACKHOLE_ADDRESS at
-    // https://github.com/ava-labs/subnet-evm/blob/e23ab058d039ff9c8469c89b139d21d52c4bd283/constants/constants.go
-    address public constant BURNED_TX_FEES_ADDRESS = 0x0100000000000000000000000000000000000000;
->>>>>>> 9753a749
     // Designated Blackhole Address for this contract. Tokens are sent here to be "burned" before
     // sending an unlock message to the source chain. Different from the burned tx fee address so
     // they can be tracked separately.
