--- conflicted
+++ resolved
@@ -238,18 +238,12 @@
 
         // Ensure the validation period is active
         Validator memory validator = getValidator(validationID);
-        require(
-            validator.status == ValidatorStatus.Active, "PoSValidatorManager: validator not active"
-        );
-
-<<<<<<< HEAD
-=======
         // Check that the validation ID is a PoS validator
         require(_isPoSValidator(validationID), "PoSValidatorManager: not a PoS validator");
-        // Check that adding this delegator would not exceed the maximum churn rate.
-        _checkAndUpdateChurnTrackerAddition(weight);
-
->>>>>>> 0896ba3a
+        require(
+            validator.status == ValidatorStatus.Active, "PoSValidatorManager: validator not active"
+        );
+
         // Update the validator weight
         uint64 newValidatorWeight = validator.weight + weight;
         require(
