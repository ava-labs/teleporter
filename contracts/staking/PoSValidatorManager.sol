// (c) 2024, Ava Labs, Inc. All rights reserved.
// See the file LICENSE for licensing terms.

// SPDX-License-Identifier: Ecosystem

pragma solidity 0.8.25;

import {
    IPoSValidatorManager, Delegator, DelegatorStatus
} from "./interfaces/IPoSValidatorManager.sol";
import {PoSValidatorManagerSettings} from "./interfaces/IPoSValidatorManager.sol";
import {ValidatorManager} from "./ValidatorManager.sol";
import {Validator, ValidatorStatus} from "./interfaces/IValidatorManager.sol";
import {WarpMessage} from
    "@avalabs/subnet-evm-contracts@1.2.0/contracts/interfaces/IWarpMessenger.sol";
import {ValidatorMessages} from "./ValidatorMessages.sol";
import {IRewardCalculator} from "./interfaces/IRewardCalculator.sol";

abstract contract PoSValidatorManager is IPoSValidatorManager, ValidatorManager {
    // solhint-disable private-vars-leading-underscore
    /// @custom:storage-location erc7201:avalanche-icm.storage.PoSValidatorManager
    struct PoSValidatorManagerStorage {
        /// @notice The minimum amount of stake required to be a validator.
        uint256 _minimumStakeAmount;
        /// @notice The maximum amount of stake allowed to be a validator.
        uint256 _maximumStakeAmount;
        /// @notice The minimum amount of time a validator must be staked for.
        uint64 _minimumStakeDuration;
        /// @notice The minimum fee rate in basis points charged to the delegators by the validator.
        uint256 _minimumDelegationFeeRate;
        /// @notice The reward calculator for this validator manager.
        IRewardCalculator _rewardCalculator;
        /// @notice Maps the validationID to a mapping of delegator address to delegator information.
        mapping(bytes32 validationID => mapping(address delegator => Delegator)) _delegatorStakes;
        /// @notice Maps the validationID to a mapping of delegator address to pending register delegator messages.
        mapping(bytes32 validationID => mapping(address delegator => bytes))
            _pendingRegisterDelegatorMessages;
        /// @notice Maps the validationID to a mapping of delegator address to pending end delegator messages.
        mapping(bytes32 validationID => mapping(address delegator => bytes))
            _pendingEndDelegatorMessages;
<<<<<<< HEAD
        /// @notice Maps the validationID to the uptime of the validator.
        mapping(bytes32 validationID => uint64) _validatorUptimes;
        /// @notice Maps the validationID to the delegation fee rate.
        mapping(bytes32 validationID => uint256) _validatorDelegationFeeRates;
=======
>>>>>>> 666f5d71
    }
    // solhint-enable private-vars-leading-underscore

    // keccak256(abi.encode(uint256(keccak256("avalanche-icm.storage.PoSValidatorManager")) - 1)) & ~bytes32(uint256(0xff));
    // TODO: Unit test for storage slot and update slot
    bytes32 private constant _POS_VALIDATOR_MANAGER_STORAGE_LOCATION =
        0x4317713f7ecbdddd4bc99e95d903adedaa883b2e7c2551610bd13e2c7e473d00;

    // The maximum delegation fee rate in basis points. This is 99.99%
    uint256 public constant MAXIMUM_DELEGATION_FEE_RATE = 1e4 - 1;

    // solhint-disable ordering
    function _getPoSValidatorManagerStorage()
        private
        pure
        returns (PoSValidatorManagerStorage storage $)
    {
        // solhint-disable-next-line no-inline-assembly
        assembly {
            $.slot := _POS_VALIDATOR_MANAGER_STORAGE_LOCATION
        }
    }

    // solhint-disable-next-line func-name-mixedcase
    function __POS_Validator_Manager_init(PoSValidatorManagerSettings calldata settings)
        internal
        onlyInitializing
    {
        __ValidatorManager_init(settings.baseSettings);
        __POS_Validator_Manager_init_unchained(
            settings.minimumStakeAmount,
            settings.maximumStakeAmount,
            settings.minimumStakeDuration,
            settings.minimumDelegationFeeRate,
            settings.rewardCalculator
        );
    }

    // solhint-disable-next-line func-name-mixedcase
    function __POS_Validator_Manager_init_unchained(
        uint256 minimumStakeAmount,
        uint256 maximumStakeAmount,
        uint64 minimumStakeDuration,
        uint256 minimumDelegationFeeRate,
        IRewardCalculator rewardCalculator
    ) internal onlyInitializing {
<<<<<<< HEAD
        require(
            minimumDelegationFeeRate > 0 && minimumDelegationFeeRate < MAXIMUM_DELEGATION_FEE_RATE,
            "PoSValidatorManager: invalid minimum delegation fee rate"
        );
        PoSValidatorManagerStorage storage s = _getPoSValidatorManagerStorage();
        s._minimumStakeAmount = minimumStakeAmount;
        s._maximumStakeAmount = maximumStakeAmount;
        s._minimumStakeDuration = minimumStakeDuration;
        s._rewardCalculator = rewardCalculator;
        s._minimumDelegationFeeRate = minimumDelegationFeeRate;
=======
        PoSValidatorManagerStorage storage $ = _getPoSValidatorManagerStorage();
        $._minimumStakeAmount = minimumStakeAmount;
        $._maximumStakeAmount = maximumStakeAmount;
        $._minimumStakeDuration = minimumStakeDuration;
        $._rewardCalculator = rewardCalculator;
>>>>>>> 666f5d71
    }

    function initializeEndValidation(
        bytes32 validationID,
        bool includeUptimeProof,
        uint32 messageIndex
    ) external {
        if (includeUptimeProof) {
            _getUptime(validationID, messageIndex);
        }
        // TODO: Calculate the reward for the validator, but do not unlock it

        _initializeEndValidation(validationID);
    }

<<<<<<< HEAD
    function _setDelegationFeeRate(bytes32 validationID, uint256 feeRate) internal {
        PoSValidatorManagerStorage storage $ = _getPoSValidatorManagerStorage();
        require(
            feeRate >= $._minimumDelegationFeeRate && feeRate <= MAXIMUM_DELEGATION_FEE_RATE,
            "PoSValidatorManager: invalid delegation fee rate"
        );
        $._validatorDelegationFeeRates[validationID] = feeRate;
        emit DelegationFeeRateSet(validationID, feeRate);
=======
    function _getUptime(bytes32 validationID, uint32 messageIndex) internal view returns (uint64) {
        (WarpMessage memory warpMessage, bool valid) =
            WARP_MESSENGER.getVerifiedWarpMessage(messageIndex);
        require(valid, "PoSValidatorManager: invalid warp message");

        require(
            warpMessage.sourceChainID == WARP_MESSENGER.getBlockchainID(),
            "PoSValidatorManager: invalid source chain ID"
        );
        require(
            warpMessage.originSenderAddress == address(0),
            "PoSValidatorManager: invalid origin sender address"
        );

        (bytes32 uptimeValidationID, uint64 uptime) =
            ValidatorMessages.unpackValidationUptimeMessage(warpMessage.payload);
        require(
            validationID == uptimeValidationID, "PoSValidatorManager: invalid uptime validation ID"
        );

        return uptime;
>>>>>>> 666f5d71
    }

    function _processStake(uint256 stakeAmount) internal virtual returns (uint64) {
        PoSValidatorManagerStorage storage $ = _getPoSValidatorManagerStorage();
        // Lock the stake in the contract.
        uint256 lockedValue = _lock(stakeAmount);
        uint64 weight = valueToWeight(lockedValue);

        // Ensure the weight is within the valid range.
        require(
            weight >= $._minimumStakeAmount && weight <= $._maximumStakeAmount,
            "PoSValidatorManager: invalid stake amount"
        );
        return weight;
    }

    function valueToWeight(uint256 value) public pure returns (uint64) {
        return uint64(value / 1e12);
    }

    function weightToValue(uint64 weight) public pure returns (uint256) {
        return uint256(weight) * 1e12;
    }

    function _lock(uint256 value) internal virtual returns (uint256);
    function _unlock(uint256 value, address to) internal virtual;

    function _initializeDelegatorRegistration(
        bytes32 validationID,
        address delegator,
        uint256 delegationAmount
    ) internal nonReentrant {
        uint64 weight = valueToWeight(_lock(delegationAmount));
        PoSValidatorManagerStorage storage $ = _getPoSValidatorManagerStorage();

        // Ensure the validation period is active
        Validator memory validator = _getValidator(validationID);
        require(
            validator.status == ValidatorStatus.Active, "PoSValidatorManager: validator not active"
        );

        // Ensure the delegator is not already registered
        require(
            $._delegatorStakes[validationID][delegator].weight == 0,
            "PoSValidatorManager: delegator already registered"
        );

        _checkAndUpdateChurnTracker(weight);

        // Update the validator weight
        validator.weight += weight;
        _setValidator(validationID, validator);

        // Submit the message to the Warp precompile.
        uint64 nonce = _getAndIncrementNonce(validationID);
        bytes memory setValidatorWeightPayload = ValidatorMessages
            .packSetSubnetValidatorWeightMessage(validationID, nonce, validator.weight);
        $._pendingRegisterDelegatorMessages[validationID][delegator] = setValidatorWeightPayload;
        bytes32 messageID = WARP_MESSENGER.sendWarpMessage(setValidatorWeightPayload);

        // Store the delegator information
        $._delegatorStakes[validationID][delegator] = Delegator({
            status: DelegatorStatus.PendingAdded,
            weight: weight,
            startedAt: 0,
            endedAt: 0,
            startingNonce: nonce,
            endingNonce: 0
        });

        emit DelegatorAdded({
            validationID: validationID,
            setWeightMessageID: messageID,
            delegator: delegator,
            delegatorWeight: weight,
            validatorWeight: validator.weight,
            nonce: nonce
        });
    }

    function resendDelegatorRegistration(bytes32 validationID, address delegator) external {
        _checkPendingRegisterDelegatorMessages(validationID, delegator);
        PoSValidatorManagerStorage storage $ = _getPoSValidatorManagerStorage();
        // Submit the message to the Warp precompile.
        WARP_MESSENGER.sendWarpMessage($._pendingRegisterDelegatorMessages[validationID][delegator]);
    }

    function completeDelegatorRegistration(uint32 messageIndex, address delegator) external {
        PoSValidatorManagerStorage storage $ = _getPoSValidatorManagerStorage();

        // Unpack the Warp message
        WarpMessage memory warpMessage = _getPChainWarpMessage(messageIndex);
        (bytes32 validationID, uint64 nonce,) =
            ValidatorMessages.unpackSubnetValidatorWeightUpdateMessage(warpMessage.payload);
        _checkPendingRegisterDelegatorMessages(validationID, delegator);
        delete $._pendingRegisterDelegatorMessages[validationID][delegator];

        Validator memory validator = _getValidator(validationID);

        // The received nonce should be no greater than the highest sent nonce
        require(validator.messageNonce >= nonce, "PoSValidatorManager: invalid nonce");
        // It should also be greater than or equal to the delegator's starting nonce
        require(
            $._delegatorStakes[validationID][delegator].startingNonce <= nonce,
            "PoSValidatorManager: nonce does not match"
        );

        require(
            $._delegatorStakes[validationID][delegator].status == DelegatorStatus.PendingAdded,
            "PoSValidatorManager: delegator not pending added"
        );
        // Update the delegator status
        $._delegatorStakes[validationID][delegator].status = DelegatorStatus.Active;
        $._delegatorStakes[validationID][delegator].startedAt = uint64(block.timestamp);

        emit DelegatorRegistered({
            validationID: validationID,
            delegator: delegator,
            nonce: nonce,
            startTime: block.timestamp
        });
    }

    function initializeEndDelegation(
        bytes32 validationID,
        bool includeUptimeProof,
        uint32 messageIndex
    ) external {
        uint64 uptime;
        if (includeUptimeProof) {
            uptime = _getUptime(validationID, messageIndex);
        }

        // TODO: Calculate the delegator's reward, but do not unlock it

        PoSValidatorManagerStorage storage $ = _getPoSValidatorManagerStorage();

        // Ensure the delegator is active
        Delegator memory delegator = $._delegatorStakes[validationID][_msgSender()];
        require(
            delegator.status == DelegatorStatus.Active, "PoSValidatorManager: delegator not active"
        );
        uint64 nonce = _getAndIncrementNonce(validationID);
        delegator.status = DelegatorStatus.PendingRemoved;
        delegator.endedAt = uint64(block.timestamp);
        delegator.endingNonce = nonce;

        $._delegatorStakes[validationID][_msgSender()] = delegator;

        Validator memory validator = _getValidator(validationID);
        require(validator.weight > delegator.weight, "PoSValidatorManager: Invalid weight");
        validator.weight -= delegator.weight;
        _setValidator(validationID, validator);

        // Submit the message to the Warp precompile.
        bytes memory setValidatorWeightPayload = ValidatorMessages
            .packSetSubnetValidatorWeightMessage(validationID, nonce, validator.weight);
        $._pendingEndDelegatorMessages[validationID][_msgSender()] = setValidatorWeightPayload;
        bytes32 messageID = WARP_MESSENGER.sendWarpMessage(setValidatorWeightPayload);

        emit DelegatorRemovalInitialized({
            validationID: validationID,
            setWeightMessageID: messageID,
            delegator: _msgSender(),
            validatorWeight: validator.weight,
            nonce: nonce,
            endTime: block.timestamp
        });
    }

    function resendEndDelegation(bytes32 validationID, address delegator) external {
        _checkPendingEndDelegatorMessage(validationID, delegator);
        PoSValidatorManagerStorage storage $ = _getPoSValidatorManagerStorage();
        WARP_MESSENGER.sendWarpMessage($._pendingEndDelegatorMessages[validationID][delegator]);
    }

    function completeEndDelegation(uint32 messageIndex, address delegator) external {
        PoSValidatorManagerStorage storage $ = _getPoSValidatorManagerStorage();

        // Unpack the Warp message
        WarpMessage memory warpMessage = _getPChainWarpMessage(messageIndex);
        (bytes32 validationID, uint64 nonce,) =
            ValidatorMessages.unpackSubnetValidatorWeightUpdateMessage(warpMessage.payload);
        _checkPendingEndDelegatorMessage(validationID, delegator);
        delete $._pendingEndDelegatorMessages[validationID][delegator];

        Validator memory validator = _getValidator(validationID);
        // The received nonce should be no greater than the highest sent nonce
        require(validator.messageNonce >= nonce, "PoSValidatorManager: invalid nonce");
        // It should also be greater than or equal to the delegator's ending nonce
        require(
            $._delegatorStakes[validationID][delegator].endingNonce <= nonce,
            "PoSValidatorManager: nonce does not match"
        );

        require(
            $._delegatorStakes[validationID][delegator].status == DelegatorStatus.PendingRemoved,
            "PoSValidatorManager: delegator not pending added"
        );

        // Update the delegator status
        $._delegatorStakes[validationID][delegator].status = DelegatorStatus.Completed;

        // TODO: Unlock the delegator's stake and their reward

        emit DelegationEnded(validationID, delegator, nonce);
    }

    function _checkPendingEndDelegatorMessage(
        bytes32 validationID,
        address delegator
    ) private view {
        PoSValidatorManagerStorage storage $ = _getPoSValidatorManagerStorage();
        require(
            $._pendingEndDelegatorMessages[validationID][delegator].length > 0
                && $._delegatorStakes[validationID][delegator].status == DelegatorStatus.PendingRemoved,
            "PoSValidatorManager: delegator removal not pending"
        );
    }

    function _checkPendingRegisterDelegatorMessages(
        bytes32 validationID,
        address delegator
    ) private view {
        PoSValidatorManagerStorage storage $ = _getPoSValidatorManagerStorage();
        require(
            $._pendingRegisterDelegatorMessages[validationID][delegator].length > 0
                && $._delegatorStakes[validationID][delegator].status == DelegatorStatus.PendingAdded,
            "PoSValidatorManager: delegator registration not pending"
        );
    }
}<|MERGE_RESOLUTION|>--- conflicted
+++ resolved
@@ -38,13 +38,8 @@
         /// @notice Maps the validationID to a mapping of delegator address to pending end delegator messages.
         mapping(bytes32 validationID => mapping(address delegator => bytes))
             _pendingEndDelegatorMessages;
-<<<<<<< HEAD
-        /// @notice Maps the validationID to the uptime of the validator.
-        mapping(bytes32 validationID => uint64) _validatorUptimes;
         /// @notice Maps the validationID to the delegation fee rate.
         mapping(bytes32 validationID => uint256) _validatorDelegationFeeRates;
-=======
->>>>>>> 666f5d71
     }
     // solhint-enable private-vars-leading-underscore
 
@@ -91,24 +86,15 @@
         uint256 minimumDelegationFeeRate,
         IRewardCalculator rewardCalculator
     ) internal onlyInitializing {
-<<<<<<< HEAD
         require(
             minimumDelegationFeeRate > 0 && minimumDelegationFeeRate < MAXIMUM_DELEGATION_FEE_RATE,
             "PoSValidatorManager: invalid minimum delegation fee rate"
         );
-        PoSValidatorManagerStorage storage s = _getPoSValidatorManagerStorage();
-        s._minimumStakeAmount = minimumStakeAmount;
-        s._maximumStakeAmount = maximumStakeAmount;
-        s._minimumStakeDuration = minimumStakeDuration;
-        s._rewardCalculator = rewardCalculator;
-        s._minimumDelegationFeeRate = minimumDelegationFeeRate;
-=======
         PoSValidatorManagerStorage storage $ = _getPoSValidatorManagerStorage();
         $._minimumStakeAmount = minimumStakeAmount;
         $._maximumStakeAmount = maximumStakeAmount;
         $._minimumStakeDuration = minimumStakeDuration;
         $._rewardCalculator = rewardCalculator;
->>>>>>> 666f5d71
     }
 
     function initializeEndValidation(
@@ -124,7 +110,6 @@
         _initializeEndValidation(validationID);
     }
 
-<<<<<<< HEAD
     function _setDelegationFeeRate(bytes32 validationID, uint256 feeRate) internal {
         PoSValidatorManagerStorage storage $ = _getPoSValidatorManagerStorage();
         require(
@@ -133,7 +118,8 @@
         );
         $._validatorDelegationFeeRates[validationID] = feeRate;
         emit DelegationFeeRateSet(validationID, feeRate);
-=======
+    }
+
     function _getUptime(bytes32 validationID, uint32 messageIndex) internal view returns (uint64) {
         (WarpMessage memory warpMessage, bool valid) =
             WARP_MESSENGER.getVerifiedWarpMessage(messageIndex);
@@ -155,7 +141,6 @@
         );
 
         return uptime;
->>>>>>> 666f5d71
     }
 
     function _processStake(uint256 stakeAmount) internal virtual returns (uint64) {
