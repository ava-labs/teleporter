--- conflicted
+++ resolved
@@ -30,25 +30,14 @@
         uint256 _minimumDelegationFeeRate;
         /// @notice The reward calculator for this validator manager.
         IRewardCalculator _rewardCalculator;
-<<<<<<< HEAD
-        /// @notice Maps the validationID to a mapping of delegator address to delegator information.
-        mapping(bytes32 validationID => mapping(address delegator => Delegator)) _delegatorStakes;
-        /// @notice Maps the validationID to a mapping of delegator address to pending register delegator messages.
-        mapping(bytes32 validationID => mapping(address delegator => bytes))
-            _pendingRegisterDelegatorMessages;
-        /// @notice Maps the validationID to a mapping of delegator address to pending end delegator messages.
-        mapping(bytes32 validationID => mapping(address delegator => bytes))
-            _pendingEndDelegatorMessages;
         /// @notice Maps the validationID to the delegation fee rate.
         mapping(bytes32 validationID => uint256) _validatorDelegationFeeRates;
-=======
         /// @notice Maps the delegationID to the delegator information.
         mapping(bytes32 delegationID => Delegator) _delegatorStakes;
         /// @notice Maps the delegationID to pending register delegator messages.
         mapping(bytes32 delegationID => bytes) _pendingRegisterDelegatorMessages;
         /// @notice Maps the delegationID to pending end delegator messages.
         mapping(bytes32 delegationID => bytes) _pendingEndDelegatorMessages;
->>>>>>> 1e2489da
     }
     // solhint-enable private-vars-leading-underscore
 
