// (c) 2024, Ava Labs, Inc. All rights reserved.
// See the file LICENSE for licensing terms.

// SPDX-License-Identifier: Ecosystem

pragma solidity 0.8.25;

import {
    IPoSValidatorManager, Delegator, DelegatorStatus
} from "./interfaces/IPoSValidatorManager.sol";
import {
    PoSValidatorManagerSettings,
    PoSValidatorRequirements
} from "./interfaces/IPoSValidatorManager.sol";
import {Validator} from "./interfaces/IValidatorManager.sol";
import {ValidatorManager} from "./ValidatorManager.sol";
import {
    Validator,
    ValidatorStatus,
    ValidatorRegistrationInput
} from "./interfaces/IValidatorManager.sol";
import {WarpMessage} from
    "@avalabs/subnet-evm-contracts@1.2.0/contracts/interfaces/IWarpMessenger.sol";
import {ValidatorMessages} from "./ValidatorMessages.sol";
import {IRewardCalculator} from "./interfaces/IRewardCalculator.sol";

abstract contract PoSValidatorManager is IPoSValidatorManager, ValidatorManager {
    // solhint-disable private-vars-leading-underscore
    /// @custom:storage-location erc7201:avalanche-icm.storage.PoSValidatorManager
    struct PoSValidatorManagerStorage {
        /// @notice The minimum weight of stake required to be a validator.
        uint256 _minimumStakeAmount;
        /// @notice The maximum weight of stake allowed to be a validator.
        uint256 _maximumStakeAmount;
        /// @notice The minimum amount of time a validator must be staked for.
        uint64 _minimumStakeDuration;
        /// @notice The minimum delegation fee percentage, in basis points, required to delegate to a validator.
        uint256 _minimumDelegationFeeBips;
        /**
         * @notice A multiplier applied to validator's initial stake amount to determine
         * the maximum amount of stake a validator can have with delegations.
         *
         * Note: Setting this value to 1 would disable delegations to validators, since
         * the maximum stake would be equal to the initial stake.
         */
        uint64 _maximumStakeMultiplier;
        /// @notice The reward calculator for this validator manager.
        IRewardCalculator _rewardCalculator;
        /// @notice Maps the validation ID to its requirements.
        mapping(bytes32 validationID => PoSValidatorRequirements) _validatorRequirements;
        /// @notice Maps the delegationID to the delegator information.
        mapping(bytes32 delegationID => Delegator) _delegatorStakes;
    }
    // solhint-enable private-vars-leading-underscore

    // keccak256(abi.encode(uint256(keccak256("avalanche-icm.storage.PoSValidatorManager")) - 1)) & ~bytes32(uint256(0xff));
    // TODO: Unit test for storage slot and update slot
    bytes32 private constant _POS_VALIDATOR_MANAGER_STORAGE_LOCATION =
        0x4317713f7ecbdddd4bc99e95d903adedaa883b2e7c2551610bd13e2c7e473d00;

    uint8 public constant MAXIMUM_STAKE_MULTIPLIER_LIMIT = 10;

    uint16 public constant MAXIMUM_DELEGATION_FEE_BIPS = 10000;

    // solhint-disable ordering
    function _getPoSValidatorManagerStorage()
        private
        pure
        returns (PoSValidatorManagerStorage storage $)
    {
        // solhint-disable-next-line no-inline-assembly
        assembly {
            $.slot := _POS_VALIDATOR_MANAGER_STORAGE_LOCATION
        }
    }

    // solhint-disable-next-line func-name-mixedcase
    function __POS_Validator_Manager_init(PoSValidatorManagerSettings calldata settings)
        internal
        onlyInitializing
    {
        __ValidatorManager_init(settings.baseSettings);
        __POS_Validator_Manager_init_unchained({
            minimumStakeAmount: settings.minimumStakeAmount,
            maximumStakeAmount: settings.maximumStakeAmount,
            minimumStakeDuration: settings.minimumStakeDuration,
<<<<<<< HEAD
=======
            minimumDelegationFeeBips: settings.minimumDelegationFeeBips,
            maximumStakeMultiplier: settings.maximumStakeMultiplier,
>>>>>>> bb8b32ce
            rewardCalculator: settings.rewardCalculator
        });
    }

    // solhint-disable-next-line func-name-mixedcase
    function __POS_Validator_Manager_init_unchained(
        uint256 minimumStakeAmount,
        uint256 maximumStakeAmount,
        uint64 minimumStakeDuration,
        uint256 minimumDelegationFeeBips,
        uint8 maximumStakeMultiplier,
        IRewardCalculator rewardCalculator
    ) internal onlyInitializing {
        PoSValidatorManagerStorage storage $ = _getPoSValidatorManagerStorage();
        require(minimumDelegationFeeBips > 0, "PoSValidatorManager: zero delegation fee");
        require(
            minimumDelegationFeeBips <= MAXIMUM_DELEGATION_FEE_BIPS,
            "PoSValidatorManager: invalid delegation fee"
        );
        require(
            minimumStakeAmount <= maximumStakeAmount,
            "PoSValidatorManager: invalid stake amount range"
        );
        require(maximumStakeMultiplier > 0, "PoSValidatorManager: zero maximum stake multiplier");
        require(
            maximumStakeMultiplier <= MAXIMUM_STAKE_MULTIPLIER_LIMIT,
            "PoSValidatorManager: invalid maximum stake multiplier"
        );

        $._minimumStakeAmount = minimumStakeAmount;
        $._maximumStakeAmount = maximumStakeAmount;
        $._minimumStakeDuration = minimumStakeDuration;
        $._minimumDelegationFeeBips = minimumDelegationFeeBips;
        $._maximumStakeMultiplier = maximumStakeMultiplier;
        $._rewardCalculator = rewardCalculator;
    }

    function initializeEndValidation(
        bytes32 validationID,
        bool includeUptimeProof,
        uint32 messageIndex
    ) external {
        PoSValidatorManagerStorage storage $ = _getPoSValidatorManagerStorage();
        // Check that minimum stake duration has passed
        Validator memory validator = getValidator(validationID);
        require(
            block.timestamp
                >= validator.startedAt + $._validatorRequirements[validationID].minStakeDuration,
            "PoSValidatorManager: minimum stake duration not met"
        );

        if (includeUptimeProof) {
            _getUptime(validationID, messageIndex);
        }
        // TODO: Calculate the reward for the validator, but do not unlock it

        _initializeEndValidation(validationID);
    }

    function completeEndValidation(uint32 messageIndex) external {
        Validator memory validator = _completeEndValidation(messageIndex);
        _unlock(validator.startingWeight, validator.owner);
    }

    function _getUptime(bytes32 validationID, uint32 messageIndex) internal view returns (uint64) {
        (WarpMessage memory warpMessage, bool valid) =
            WARP_MESSENGER.getVerifiedWarpMessage(messageIndex);
        require(valid, "PoSValidatorManager: invalid warp message");

        require(
            warpMessage.sourceChainID == WARP_MESSENGER.getBlockchainID(),
            "PoSValidatorManager: invalid source chain ID"
        );
        require(
            warpMessage.originSenderAddress == address(0),
            "PoSValidatorManager: invalid origin sender address"
        );

        (bytes32 uptimeValidationID, uint64 uptime) =
            ValidatorMessages.unpackValidationUptimeMessage(warpMessage.payload);
        require(
            validationID == uptimeValidationID, "PoSValidatorManager: invalid uptime validation ID"
        );

        return uptime;
    }

    function _initializeValidatorRegistration(
        ValidatorRegistrationInput calldata registrationInput,
        PoSValidatorRequirements calldata requirements,
        uint256 stakeAmount
    ) internal virtual returns (bytes32) {
        PoSValidatorManagerStorage storage $ = _getPoSValidatorManagerStorage();
        // Validate and save the validator requirements
        require(
            requirements.minStakeDuration >= $._minimumStakeDuration,
            "PoSValidatorManager: invalid min stake duration"
        );
        require(
            requirements.delegationFeeBips >= $._minimumDelegationFeeBips
                && requirements.delegationFeeBips <= MAXIMUM_DELEGATION_FEE_BIPS,
            "PoSValidatorManager: invalid delegation fee"
        );
        require(
            stakeAmount >= $._minimumStakeAmount && stakeAmount <= $._maximumStakeAmount,
            "PoSValidatorManager: invalid stake amount"
        );

        // Lock the stake in the contract.
        uint256 lockedValue = _lock(stakeAmount);
<<<<<<< HEAD

        // Ensure the weight is within the valid range.
        require(stakeAmount >= $._minimumStakeAmount, "PoSValidatorManager: stake amount too low");
        require(stakeAmount <= $._maximumStakeAmount, "PoSValidatorManager: stake amount too high");

        return valueToWeight(lockedValue);
=======
        uint64 weight = valueToWeight(lockedValue);
        bytes32 validationID = _initializeValidatorRegistration(registrationInput, weight);

        $._validatorRequirements[validationID] = requirements;
        return validationID;
>>>>>>> bb8b32ce
    }

    function valueToWeight(uint256 value) public pure returns (uint64) {
        return uint64(value / 1e12);
    }

    function weightToValue(uint64 weight) public pure returns (uint256) {
        return uint256(weight) * 1e12;
    }

    function _lock(uint256 value) internal virtual returns (uint256);
    function _unlock(uint256 value, address to) internal virtual;

    function _initializeDelegatorRegistration(
        bytes32 validationID,
        address delegatorAddress,
        uint256 delegationAmount
    ) internal nonReentrant returns (bytes32) {
        PoSValidatorManagerStorage storage $ = _getPoSValidatorManagerStorage();
        uint64 weight = valueToWeight(_lock(delegationAmount));

        // Ensure the validation period is active
        Validator memory validator = getValidator(validationID);
        require(
            validator.status == ValidatorStatus.Active, "PoSValidatorManager: validator not active"
        );

        // Check that adding this delegator would not exceed the maximum churn rate.
        _checkAndUpdateChurnTrackerAddition(weight);

        // Update the validator weight
        uint64 newValidatorWeight = validator.weight + weight;
        require(
            newValidatorWeight <= validator.startingWeight * $._maximumStakeMultiplier,
            "PoSValidatorManager: maximum validator weight reached"
        );
        _setValidatorWeight(validationID, newValidatorWeight);

        // Construct the delegation ID. This is guaranteed to be unique since it is
        // constructed using a new nonce.
        uint64 nonce = _incrementAndGetNonce(validationID);
        bytes32 delegationID = keccak256(abi.encodePacked(validationID, nonce));

        // Submit the message to the Warp precompile.
        bytes32 messageID = WARP_MESSENGER.sendWarpMessage(
            ValidatorMessages.packSetSubnetValidatorWeightMessage(
                validationID, nonce, newValidatorWeight
            )
        );

        // Store the delegation information. Set the delegator status to pending added,
        // so that it can be properly started in the complete step, even if the delivered
        // nonce is greater than the nonce used to initialize registration.
        $._delegatorStakes[delegationID] = Delegator({
            status: DelegatorStatus.PendingAdded,
            owner: delegatorAddress,
            validationID: validationID,
            weight: weight,
            startedAt: 0,
            endedAt: 0,
            startingNonce: nonce,
            endingNonce: 0
        });

        emit DelegatorAdded({
            delegationID: delegationID,
            validationID: validationID,
            delegatorAddress: delegatorAddress,
            nonce: nonce,
            validatorWeight: newValidatorWeight,
            delegatorWeight: weight,
            setWeightMessageID: messageID
        });
        return delegationID;
    }

    function completeDelegatorRegistration(uint32 messageIndex, bytes32 delegationID) external {
        PoSValidatorManagerStorage storage $ = _getPoSValidatorManagerStorage();

        // Unpack the Warp message
        WarpMessage memory warpMessage = _getPChainWarpMessage(messageIndex);
        (bytes32 validationID, uint64 nonce,) =
            ValidatorMessages.unpackSubnetValidatorWeightUpdateMessage(warpMessage.payload);

        Validator memory validator = getValidator(validationID);

        // The received nonce should be no greater than the highest sent nonce. This should never
        // happen since the staking manager is the only entity that can trigger a weight update
        // on the P-Chain.
        require(validator.messageNonce >= nonce, "PoSValidatorManager: invalid nonce");

        // The nonce should also be greater than or equal to the delegationID's starting nonce. This allows
        // a weight update using a higher nonce (which implicitly includes the delegation's weight update)
        // to be used to complete registration for an earlier delegation. This is necessary because the P-Chain
        // is only willing to sign the latest weight update.
        require(
            $._delegatorStakes[delegationID].startingNonce <= nonce,
            "PoSValidatorManager: nonce does not match"
        );

        // Ensure the delegator is pending added. Since anybody can call this function once
        // delegator registration has been initialized, we need to make sure that this function is only
        // callable after that has been done.
        require(
            $._delegatorStakes[delegationID].status == DelegatorStatus.PendingAdded,
            "PoSValidatorManager: delegationID not pending added"
        );
        // Update the delegation status
        $._delegatorStakes[delegationID].status = DelegatorStatus.Active;
        $._delegatorStakes[delegationID].startedAt = uint64(block.timestamp);
        emit DelegatorRegistered({
            delegationID: delegationID,
            validationID: validationID,
            nonce: nonce,
            startTime: block.timestamp
        });
    }

    function initializeEndDelegation(
        bytes32 delegationID,
        bool includeUptimeProof,
        uint32 messageIndex
    ) external {
        PoSValidatorManagerStorage storage $ = _getPoSValidatorManagerStorage();
        bytes32 validationID = $._delegatorStakes[delegationID].validationID;

        uint64 uptime;
        if (includeUptimeProof) {
            uptime = _getUptime(validationID, messageIndex);
        }

        // TODO: Calculate the delegator's reward, but do not unlock it

        // Ensure the delegator is active
        Delegator memory delegator = $._delegatorStakes[delegationID];
        require(
            delegator.status == DelegatorStatus.Active, "PoSValidatorManager: delegation not active"
        );
        // Only the delegation owner can end the delegation.
        require(
            delegator.owner == _msgSender(), "PoSValidatorManager: delegation not owned by sender"
        );
        uint64 nonce = _incrementAndGetNonce(validationID);

        // Check that removing this delegator would not exceed the maximum churn rate.
        // TODO this check won't be necessary for a delegator whose validator has already initialized ending their validation period.
        _checkAndUpdateChurnTrackerRemoval(delegator.weight);

        // Set the delegator status to pending removed, so that it can be properly removed in
        // the complete step, even if the delivered nonce is greater than the nonce used to
        // initialize the removal.
        delegator.status = DelegatorStatus.PendingRemoved;
        delegator.endedAt = uint64(block.timestamp);
        delegator.endingNonce = nonce;

        $._delegatorStakes[delegationID] = delegator;

        Validator memory validator = getValidator(validationID);
        require(validator.weight > delegator.weight, "PoSValidatorManager: Invalid weight");
        uint64 newValidatorWeight = validator.weight - delegator.weight;
        _setValidatorWeight(validationID, newValidatorWeight);

        // Submit the message to the Warp precompile.
        bytes32 messageID = WARP_MESSENGER.sendWarpMessage(
            ValidatorMessages.packSetSubnetValidatorWeightMessage(
                validationID, nonce, newValidatorWeight
            )
        );

        emit DelegatorRemovalInitialized({
            delegationID: delegationID,
            validationID: validationID,
            nonce: nonce,
            validatorWeight: newValidatorWeight,
            endTime: block.timestamp,
            setWeightMessageID: messageID
        });
    }

    /**
     * @dev Resending the latest validator weight with the latest nonce is safe because all weight changes are
     * cumulative, so the latest weight change will always include the weight change for any added delegators.
     */
    function resendUpdateDelegation(bytes32 delegationID) external {
        PoSValidatorManagerStorage storage $ = _getPoSValidatorManagerStorage();
        Delegator memory delegator = $._delegatorStakes[delegationID];
        require(
            delegator.status == DelegatorStatus.PendingAdded
                || delegator.status == DelegatorStatus.PendingRemoved,
            "PoSValidatorManager: delegation status not pending"
        );

        Validator memory validator = getValidator(delegator.validationID);
        require(
            validator.messageNonce != 0,
            "PoSValidatorManager: could not find validator for delegation ID"
        );

        // Submit the message to the Warp precompile.
        WARP_MESSENGER.sendWarpMessage(
            ValidatorMessages.packSetSubnetValidatorWeightMessage(
                delegator.validationID, validator.messageNonce, validator.weight
            )
        );
    }

    function completeEndDelegation(uint32 messageIndex, bytes32 delegationID) external {
        PoSValidatorManagerStorage storage $ = _getPoSValidatorManagerStorage();

        // Unpack the Warp message
        WarpMessage memory warpMessage = _getPChainWarpMessage(messageIndex);
        (bytes32 validationID, uint64 nonce,) =
            ValidatorMessages.unpackSubnetValidatorWeightUpdateMessage(warpMessage.payload);

        Validator memory validator = getValidator(validationID);
        // The received nonce should be no greater than the highest sent nonce. This should never
        // happen since the staking manager is the only entity that can trigger a weight update
        // on the P-Chain.
        require(validator.messageNonce >= nonce, "PoSValidatorManager: invalid nonce");

        // The nonce should also be greater than or equal to the delegationID's ending nonce. This allows
        // a weight update using a higher nonce (which implicitly includes the delegation's weight update)
        // to be used to complete delisting for an earlier delegation. This is necessary because the P-Chain
        // is only willing to sign the latest weight update.
        require(
            $._delegatorStakes[delegationID].endingNonce <= nonce,
            "PoSValidatorManager: nonce does not match"
        );

        // Ensure the delegator is pending removed. Since anybody can call this function once
        // end delegation has been initialized, we need to make sure that this function is only
        // callable after that has been done.
        require(
            $._delegatorStakes[delegationID].status == DelegatorStatus.PendingRemoved,
            "PoSValidatorManager: delegation not pending added"
        );

        // Update the delegator status
        $._delegatorStakes[delegationID].status = DelegatorStatus.Completed;

        Delegator memory delegator = $._delegatorStakes[delegationID];
        _unlock(delegator.weight, delegator.owner);
        // TODO: issue rewards

        emit DelegationEnded(delegationID, validationID, nonce);
    }
}<|MERGE_RESOLUTION|>--- conflicted
+++ resolved
@@ -84,11 +84,8 @@
             minimumStakeAmount: settings.minimumStakeAmount,
             maximumStakeAmount: settings.maximumStakeAmount,
             minimumStakeDuration: settings.minimumStakeDuration,
-<<<<<<< HEAD
-=======
             minimumDelegationFeeBips: settings.minimumDelegationFeeBips,
             maximumStakeMultiplier: settings.maximumStakeMultiplier,
->>>>>>> bb8b32ce
             rewardCalculator: settings.rewardCalculator
         });
     }
@@ -192,27 +189,19 @@
                 && requirements.delegationFeeBips <= MAXIMUM_DELEGATION_FEE_BIPS,
             "PoSValidatorManager: invalid delegation fee"
         );
-        require(
-            stakeAmount >= $._minimumStakeAmount && stakeAmount <= $._maximumStakeAmount,
-            "PoSValidatorManager: invalid stake amount"
-        );
-
-        // Lock the stake in the contract.
-        uint256 lockedValue = _lock(stakeAmount);
-<<<<<<< HEAD
 
         // Ensure the weight is within the valid range.
         require(stakeAmount >= $._minimumStakeAmount, "PoSValidatorManager: stake amount too low");
         require(stakeAmount <= $._maximumStakeAmount, "PoSValidatorManager: stake amount too high");
 
-        return valueToWeight(lockedValue);
-=======
+        // Lock the stake in the contract.
+        uint256 lockedValue = _lock(stakeAmount);
+
         uint64 weight = valueToWeight(lockedValue);
         bytes32 validationID = _initializeValidatorRegistration(registrationInput, weight);
 
         $._validatorRequirements[validationID] = requirements;
         return validationID;
->>>>>>> bb8b32ce
     }
 
     function valueToWeight(uint256 value) public pure returns (uint64) {
