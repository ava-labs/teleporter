// (c) 2024, Ava Labs, Inc. All rights reserved.
// See the file LICENSE for licensing terms.

// SPDX-License-Identifier: Ecosystem

pragma solidity 0.8.25;

<<<<<<< HEAD
import {IPoSValidatorManager, ValidatorChurnPeriod} from "./interfaces/IPoSValidatorManager.sol";
=======
import {
    IPoSValidatorManager, Delegator, DelegatorStatus
} from "./interfaces/IPoSValidatorManager.sol";
>>>>>>> 1e2489da
import {PoSValidatorManagerSettings} from "./interfaces/IPoSValidatorManager.sol";
import {ValidatorManager} from "./ValidatorManager.sol";
import {Validator, ValidatorStatus} from "./interfaces/IValidatorManager.sol";
import {WarpMessage} from
    "@avalabs/subnet-evm-contracts@1.2.0/contracts/interfaces/IWarpMessenger.sol";
import {ValidatorMessages} from "./ValidatorMessages.sol";
import {IRewardCalculator} from "./interfaces/IRewardCalculator.sol";

abstract contract PoSValidatorManager is IPoSValidatorManager, ValidatorManager {
    // solhint-disable private-vars-leading-underscore
    /// @custom:storage-location erc7201:avalanche-icm.storage.PoSValidatorManager
    struct PoSValidatorManagerStorage {
        /// @notice The minimum amount of stake required to be a validator.
        uint256 _minimumStakeAmount;
        /// @notice The maximum amount of stake allowed to be a validator.
        uint256 _maximumStakeAmount;
<<<<<<< HEAD
        uint256 _totalWeight;
        uint256 _churnTrackerStartTime;
        uint64 _churnPeriodSeconds;
        uint64 _minimumStakeDuration;
        uint8 _maximumChurnPercentage;
        ValidatorChurnPeriod _churnTracker;
=======
        /// @notice The minimum amount of time a validator must be staked for.
        uint64 _minimumStakeDuration;
        /// @notice The reward calculator for this validator manager.
>>>>>>> 1e2489da
        IRewardCalculator _rewardCalculator;
        /// @notice Maps the delegationID to the delegator information.
        mapping(bytes32 delegationID => Delegator) _delegatorStakes;
        /// @notice Maps the delegationID to pending register delegator messages.
        mapping(bytes32 delegationID => bytes) _pendingRegisterDelegatorMessages;
        /// @notice Maps the delegationID to pending end delegator messages.
        mapping(bytes32 delegationID => bytes) _pendingEndDelegatorMessages;
    }
    // solhint-enable private-vars-leading-underscore

    // keccak256(abi.encode(uint256(keccak256("avalanche-icm.storage.PoSValidatorManager")) - 1)) & ~bytes32(uint256(0xff));
    // TODO: Unit test for storage slot and update slot
    bytes32 private constant _POS_VALIDATOR_MANAGER_STORAGE_LOCATION =
        0x4317713f7ecbdddd4bc99e95d903adedaa883b2e7c2551610bd13e2c7e473d00;

    // solhint-disable ordering
    function _getPoSValidatorManagerStorage()
        private
        pure
        returns (PoSValidatorManagerStorage storage $)
    {
        // solhint-disable-next-line no-inline-assembly
        assembly {
            $.slot := _POS_VALIDATOR_MANAGER_STORAGE_LOCATION
        }
    }

    // solhint-disable-next-line func-name-mixedcase
    function __POS_Validator_Manager_init(PoSValidatorManagerSettings calldata settings)
        internal
        onlyInitializing
    {
        __ValidatorManager_init(settings.baseSettings);
        __POS_Validator_Manager_init_unchained({
            minimumStakeAmount: settings.minimumStakeAmount,
            maximumStakeAmount: settings.maximumStakeAmount,
            churnTrackerStartTime: settings.churnTrackerStartTime,
            churnPeriodSeconds: settings.churnPeriodSeconds,
            minimumStakeDuration: settings.minimumStakeDuration,
            maximumChurnPercentage: settings.maximumChurnPercentage,
            rewardCalculator: settings.rewardCalculator
        });
    }

    // solhint-disable-next-line func-name-mixedcase
    function __POS_Validator_Manager_init_unchained(
        uint256 minimumStakeAmount,
        uint256 maximumStakeAmount,
        uint256 churnTrackerStartTime,
        uint64 churnPeriodSeconds,
        uint64 minimumStakeDuration,
        uint8 maximumChurnPercentage,
        IRewardCalculator rewardCalculator
    ) internal onlyInitializing {
<<<<<<< HEAD
        PoSValidatorManagerStorage storage s = _getPoSValidatorManagerStorage();
        s._minimumStakeAmount = minimumStakeAmount;
        s._maximumStakeAmount = maximumStakeAmount;
        s._churnTrackerStartTime = churnTrackerStartTime;
        s._churnPeriodSeconds = churnPeriodSeconds;
        s._minimumStakeDuration = minimumStakeDuration;
        s._maximumChurnPercentage = maximumChurnPercentage;
        s._rewardCalculator = rewardCalculator;
=======
        PoSValidatorManagerStorage storage $ = _getPoSValidatorManagerStorage();
        $._minimumStakeAmount = minimumStakeAmount;
        $._maximumStakeAmount = maximumStakeAmount;
        $._minimumStakeDuration = minimumStakeDuration;
        $._rewardCalculator = rewardCalculator;
>>>>>>> 1e2489da
    }

    function initializeEndValidation(
        bytes32 validationID,
        bool includeUptimeProof,
        uint32 messageIndex
    ) external {
        ValidatorManagerStorage storage s = _getValidatorManagerStorage();
        PoSValidatorManagerStorage storage $ = _getPoSValidatorManagerStorage();

        uint64 weight = s._validationPeriods[validationID].weight;
        _checkAndUpdateChurnTracker(weight);
        // Update weight after checking the churn tracker.
        $._totalWeight -= weight;

        if (includeUptimeProof) {
<<<<<<< HEAD
            (WarpMessage memory warpMessage, bool valid) =
                WARP_MESSENGER.getVerifiedWarpMessage(messageIndex);
            require(valid, "PoSValidatorManager: invalid warp message");

            require(
                warpMessage.sourceChainID == WARP_MESSENGER.getBlockchainID(),
                "PoSValidatorManager: invalid source chain ID"
            );
            require(
                warpMessage.originSenderAddress == address(0),
                "PoSValidatorManager: invalid origin sender address"
            );

            (bytes32 uptimeValidationID, uint64 uptime) =
                ValidatorMessages.unpackValidationUptimeMessage(warpMessage.payload);
            require(
                validationID == uptimeValidationID,
                "PoSValidatorManager: invalid uptime validation ID"
            );

            $._validatorUptimes[validationID] = uptime;
            emit ValidationUptimeUpdated(validationID, uptime);
=======
            _getUptime(validationID, messageIndex);
>>>>>>> 1e2489da
        }
        // TODO: Calculate the reward for the validator, but do not unlock it

        _initializeEndValidation(validationID);
    }

    function _getUptime(bytes32 validationID, uint32 messageIndex) internal view returns (uint64) {
        (WarpMessage memory warpMessage, bool valid) =
            WARP_MESSENGER.getVerifiedWarpMessage(messageIndex);
        require(valid, "PoSValidatorManager: invalid warp message");

        require(
            warpMessage.sourceChainID == WARP_MESSENGER.getBlockchainID(),
            "PoSValidatorManager: invalid source chain ID"
        );
        require(
            warpMessage.originSenderAddress == address(0),
            "PoSValidatorManager: invalid origin sender address"
        );

        (bytes32 uptimeValidationID, uint64 uptime) =
            ValidatorMessages.unpackValidationUptimeMessage(warpMessage.payload);
        require(
            validationID == uptimeValidationID, "PoSValidatorManager: invalid uptime validation ID"
        );

        return uptime;
    }

    function _processStake(uint256 stakeAmount) internal virtual returns (uint64) {
        PoSValidatorManagerStorage storage $ = _getPoSValidatorManagerStorage();
        // Lock the stake in the contract.
        uint256 lockedValue = _lock(stakeAmount);
        uint64 weight = valueToWeight(lockedValue);

        // Ensure the weight is within the valid range.
        require(
            weight >= $._minimumStakeAmount && weight <= $._maximumStakeAmount,
            "PoSValidatorManager: invalid stake amount"
        );

        // Check that adding this validator would not exceed the maximum churn rate.
        _checkAndUpdateChurnTracker(weight);
        // Update weight after checking the churn tracker.
        $._totalWeight += weight;

        return weight;
    }

    function valueToWeight(uint256 value) public pure returns (uint64) {
        return uint64(value / 1e12);
    }

    function weightToValue(uint64 weight) public pure returns (uint256) {
        return uint256(weight) * 1e12;
    }

    function _lock(uint256 value) internal virtual returns (uint256);
    function _unlock(uint256 value, address to) internal virtual;

<<<<<<< HEAD
    /**
     * @notice Helper function to check if the stake amount to be added or removed would exceed the maximum stake churn
     * rate for the past hour. If the churn rate is exceeded, the function will revert. If the churn rate is not exceeded,
     * the function will update the churn tracker with the new amount.
     */
    function _checkAndUpdateChurnTracker(uint64 amount) private {
        PoSValidatorManagerStorage storage $ = _getPoSValidatorManagerStorage();
        if ($._maximumChurnPercentage == 0 || $._totalWeight == 0) {
            return;
        }

        uint256 currentTime = block.timestamp;
        if ($._churnTrackerStartTime >= currentTime) {
            return;
        }

        ValidatorChurnPeriod memory churnTracker = $._churnTracker;
        if (currentTime - churnTracker.startedAt >= $._churnPeriodSeconds) {
            churnTracker.churnAmount = amount;
            churnTracker.startedAt = currentTime;
            churnTracker.initialWeight = $._totalWeight;
        } else {
            churnTracker.churnAmount += amount;
        }

        uint8 churnPercentage = uint8((churnTracker.churnAmount * 100) / churnTracker.initialWeight);
        require(
            churnPercentage <= $._maximumChurnPercentage,
            "PoSValidatorManager: maximum hourly churn rate exceeded"
        );
        $._churnTracker = churnTracker;
=======
    function _initializeDelegatorRegistration(
        bytes32 validationID,
        address delegatorAddress,
        uint256 delegationAmount
    ) internal nonReentrant returns (bytes32) {
        uint64 weight = valueToWeight(_lock(delegationAmount));
        PoSValidatorManagerStorage storage $ = _getPoSValidatorManagerStorage();

        // Ensure the validation period is active
        Validator memory validator = _getValidator(validationID);
        require(
            validator.status == ValidatorStatus.Active, "PoSValidatorManager: validator not active"
        );
        // Update the validator weight
        uint64 newValidatorWeight = validator.weight + weight;
        _setValidatorWeight(validationID, newValidatorWeight);

        // Construct the delegation ID. This is guaranteed to be unique since it is
        // constructed using a new nonce.
        uint64 nonce = _getAndIncrementNonce(validationID);
        bytes32 delegationID = keccak256(abi.encodePacked(validationID, delegatorAddress, nonce));

        _checkAndUpdateChurnTracker(weight);

        // Submit the message to the Warp precompile.
        bytes memory setValidatorWeightPayload = ValidatorMessages
            .packSetSubnetValidatorWeightMessage(validationID, nonce, newValidatorWeight);
        $._pendingRegisterDelegatorMessages[delegationID] = setValidatorWeightPayload;
        bytes32 messageID = WARP_MESSENGER.sendWarpMessage(setValidatorWeightPayload);

        // Store the delegation information. Set the delegator status to pending added,
        // so that it can be properly started in the complete step, even if the delivered
        // nonce is greater than the nonce used to initialize registration.
        $._delegatorStakes[delegationID] = Delegator({
            status: DelegatorStatus.PendingAdded,
            owner: delegatorAddress,
            validationID: validationID,
            weight: weight,
            startedAt: 0,
            endedAt: 0,
            startingNonce: nonce,
            endingNonce: 0
        });

        emit DelegatorAdded({
            delegationID: delegationID,
            validationID: validationID,
            delegatorAddress: delegatorAddress,
            nonce: nonce,
            validatorWeight: newValidatorWeight,
            delegatorWeight: weight,
            setWeightMessageID: messageID
        });
        return delegationID;
    }

    function resendDelegatorRegistration(bytes32 delegationID) external {
        _checkPendingRegisterDelegatorMessages(delegationID);
        PoSValidatorManagerStorage storage $ = _getPoSValidatorManagerStorage();
        // Submit the message to the Warp precompile.
        WARP_MESSENGER.sendWarpMessage($._pendingRegisterDelegatorMessages[delegationID]);
    }

    function completeDelegatorRegistration(uint32 messageIndex, bytes32 delegationID) external {
        PoSValidatorManagerStorage storage $ = _getPoSValidatorManagerStorage();

        // Unpack the Warp message
        WarpMessage memory warpMessage = _getPChainWarpMessage(messageIndex);
        (bytes32 validationID, uint64 nonce,) =
            ValidatorMessages.unpackSubnetValidatorWeightUpdateMessage(warpMessage.payload);
        _checkPendingRegisterDelegatorMessages(delegationID);
        delete $._pendingRegisterDelegatorMessages[delegationID];

        Validator memory validator = _getValidator(validationID);

        // The received nonce should be no greater than the highest sent nonce. This should never
        // happen since the staking manager is the only entity that can trigger a weight update
        // on the P-Chain.
        require(validator.messageNonce >= nonce, "PoSValidatorManager: invalid nonce");

        // The nonce should also be greater than or equal to the delegationID's starting nonce. This allows
        // a weight update using a higher nonce (which implicitly includes the delegation's weight update)
        // to be used to complete registration for an earlier delegation. This is necessary because the P-Chain
        // is only willing to sign the latest weight update.
        require(
            $._delegatorStakes[delegationID].startingNonce <= nonce,
            "PoSValidatorManager: nonce does not match"
        );

        // Ensure the delegator is pending added. Since anybody can call this function once
        // delegator registration has been initialized, we need to make sure that this function is only
        // callable after that has been done.
        require(
            $._delegatorStakes[delegationID].status == DelegatorStatus.PendingAdded,
            "PoSValidatorManager: delegationID not pending added"
        );
        // Update the delegation status
        $._delegatorStakes[delegationID].status = DelegatorStatus.Active;
        $._delegatorStakes[delegationID].startedAt = uint64(block.timestamp);
        emit DelegatorRegistered({
            delegationID: delegationID,
            validationID: validationID,
            nonce: nonce,
            startTime: block.timestamp
        });
    }

    function initializeEndDelegation(
        bytes32 delegationID,
        bool includeUptimeProof,
        uint32 messageIndex
    ) external {
        PoSValidatorManagerStorage storage $ = _getPoSValidatorManagerStorage();
        bytes32 validationID = $._delegatorStakes[delegationID].validationID;

        uint64 uptime;
        if (includeUptimeProof) {
            uptime = _getUptime(validationID, messageIndex);
        }

        // TODO: Calculate the delegator's reward, but do not unlock it

        // Ensure the delegator is active
        Delegator memory delegator = $._delegatorStakes[delegationID];
        require(
            delegator.status == DelegatorStatus.Active, "PoSValidatorManager: delegation not active"
        );
        // Only the delegation owner can end the delegation.
        require(
            delegator.owner == _msgSender(), "PoSValidatorManager: delegation not owned by sender"
        );
        uint64 nonce = _getAndIncrementNonce(validationID);

        // Set the delegator status to pending removed, so that it can be properly removed in
        // the complete step, even if the delivered nonce is greater than the nonce used to
        // initialize the removal.
        delegator.status = DelegatorStatus.PendingRemoved;
        delegator.endedAt = uint64(block.timestamp);
        delegator.endingNonce = nonce;

        $._delegatorStakes[delegationID] = delegator;

        Validator memory validator = _getValidator(validationID);
        require(validator.weight > delegator.weight, "PoSValidatorManager: Invalid weight");
        uint64 newValidatorWeight = validator.weight - delegator.weight;
        _setValidatorWeight(validationID, newValidatorWeight);

        // Submit the message to the Warp precompile.
        bytes memory setValidatorWeightPayload = ValidatorMessages
            .packSetSubnetValidatorWeightMessage(validationID, nonce, newValidatorWeight);
        $._pendingEndDelegatorMessages[delegationID] = setValidatorWeightPayload;
        bytes32 messageID = WARP_MESSENGER.sendWarpMessage(setValidatorWeightPayload);

        emit DelegatorRemovalInitialized({
            delegationID: delegationID,
            validationID: validationID,
            nonce: nonce,
            validatorWeight: newValidatorWeight,
            endTime: block.timestamp,
            setWeightMessageID: messageID
        });
    }

    function resendEndDelegation(bytes32 delegationID) external {
        _checkPendingEndDelegatorMessage(delegationID);
        PoSValidatorManagerStorage storage $ = _getPoSValidatorManagerStorage();
        WARP_MESSENGER.sendWarpMessage($._pendingEndDelegatorMessages[delegationID]);
    }

    function completeEndDelegation(uint32 messageIndex, bytes32 delegationID) external {
        PoSValidatorManagerStorage storage $ = _getPoSValidatorManagerStorage();

        // Unpack the Warp message
        WarpMessage memory warpMessage = _getPChainWarpMessage(messageIndex);
        (bytes32 validationID, uint64 nonce,) =
            ValidatorMessages.unpackSubnetValidatorWeightUpdateMessage(warpMessage.payload);
        _checkPendingEndDelegatorMessage(delegationID);
        delete $._pendingEndDelegatorMessages[delegationID];

        Validator memory validator = _getValidator(validationID);
        // The received nonce should be no greater than the highest sent nonce. This should never
        // happen since the staking manager is the only entity that can trigger a weight update
        // on the P-Chain.
        require(validator.messageNonce >= nonce, "PoSValidatorManager: invalid nonce");

        // The nonce should also be greater than or equal to the delegationID's ending nonce. This allows
        // a weight update using a higher nonce (which implicitly includes the delegation's weight update)
        // to be used to complete delisting for an earlier delegation. This is necessary because the P-Chain
        // is only willing to sign the latest weight update.
        require(
            $._delegatorStakes[delegationID].endingNonce <= nonce,
            "PoSValidatorManager: nonce does not match"
        );

        // Ensure the delegator is pending removed. Since anybody can call this function once
        // end delegation has been initialized, we need to make sure that this function is only
        // callable after that has been done.
        require(
            $._delegatorStakes[delegationID].status == DelegatorStatus.PendingRemoved,
            "PoSValidatorManager: delegation not pending added"
        );

        // Update the delegator status
        $._delegatorStakes[delegationID].status = DelegatorStatus.Completed;

        // TODO: Unlock the delegator's stake and their reward

        emit DelegationEnded(delegationID, validationID, nonce);
    }

    function _checkPendingEndDelegatorMessage(bytes32 delegationID) private view {
        PoSValidatorManagerStorage storage $ = _getPoSValidatorManagerStorage();
        require(
            $._pendingEndDelegatorMessages[delegationID].length > 0
                && $._delegatorStakes[delegationID].status == DelegatorStatus.PendingRemoved,
            "PoSValidatorManager: delegation removal not pending"
        );
    }

    function _checkPendingRegisterDelegatorMessages(bytes32 delegationID) private view {
        PoSValidatorManagerStorage storage $ = _getPoSValidatorManagerStorage();
        require(
            $._pendingRegisterDelegatorMessages[delegationID].length > 0
                && $._delegatorStakes[delegationID].status == DelegatorStatus.PendingAdded,
            "PoSValidatorManager: delegation registration not pending"
        );
>>>>>>> 1e2489da
    }
}<|MERGE_RESOLUTION|>--- conflicted
+++ resolved
@@ -5,13 +5,12 @@
 
 pragma solidity 0.8.25;
 
-<<<<<<< HEAD
-import {IPoSValidatorManager, ValidatorChurnPeriod} from "./interfaces/IPoSValidatorManager.sol";
-=======
 import {
-    IPoSValidatorManager, Delegator, DelegatorStatus
+    IPoSValidatorManager,
+    Delegator,
+    DelegatorStatus,
+    ValidatorChurnPeriod
 } from "./interfaces/IPoSValidatorManager.sol";
->>>>>>> 1e2489da
 import {PoSValidatorManagerSettings} from "./interfaces/IPoSValidatorManager.sol";
 import {ValidatorManager} from "./ValidatorManager.sol";
 import {Validator, ValidatorStatus} from "./interfaces/IValidatorManager.sol";
@@ -28,18 +27,16 @@
         uint256 _minimumStakeAmount;
         /// @notice The maximum amount of stake allowed to be a validator.
         uint256 _maximumStakeAmount;
-<<<<<<< HEAD
         uint256 _totalWeight;
         uint256 _churnTrackerStartTime;
         uint64 _churnPeriodSeconds;
-        uint64 _minimumStakeDuration;
+        /// @notice The maximum churn rate allowed per churn period.
         uint8 _maximumChurnPercentage;
+        /// @notice The churn tracker used to track the amount of stake added or removed in the churn period.
         ValidatorChurnPeriod _churnTracker;
-=======
         /// @notice The minimum amount of time a validator must be staked for.
         uint64 _minimumStakeDuration;
         /// @notice The reward calculator for this validator manager.
->>>>>>> 1e2489da
         IRewardCalculator _rewardCalculator;
         /// @notice Maps the delegationID to the delegator information.
         mapping(bytes32 delegationID => Delegator) _delegatorStakes;
@@ -94,22 +91,14 @@
         uint8 maximumChurnPercentage,
         IRewardCalculator rewardCalculator
     ) internal onlyInitializing {
-<<<<<<< HEAD
-        PoSValidatorManagerStorage storage s = _getPoSValidatorManagerStorage();
-        s._minimumStakeAmount = minimumStakeAmount;
-        s._maximumStakeAmount = maximumStakeAmount;
-        s._churnTrackerStartTime = churnTrackerStartTime;
-        s._churnPeriodSeconds = churnPeriodSeconds;
-        s._minimumStakeDuration = minimumStakeDuration;
-        s._maximumChurnPercentage = maximumChurnPercentage;
-        s._rewardCalculator = rewardCalculator;
-=======
         PoSValidatorManagerStorage storage $ = _getPoSValidatorManagerStorage();
         $._minimumStakeAmount = minimumStakeAmount;
         $._maximumStakeAmount = maximumStakeAmount;
+        $._churnTrackerStartTime = churnTrackerStartTime;
+        $._churnPeriodSeconds = churnPeriodSeconds;
         $._minimumStakeDuration = minimumStakeDuration;
+        $._maximumChurnPercentage = maximumChurnPercentage;
         $._rewardCalculator = rewardCalculator;
->>>>>>> 1e2489da
     }
 
     function initializeEndValidation(
@@ -117,41 +106,15 @@
         bool includeUptimeProof,
         uint32 messageIndex
     ) external {
-        ValidatorManagerStorage storage s = _getValidatorManagerStorage();
-        PoSValidatorManagerStorage storage $ = _getPoSValidatorManagerStorage();
-
-        uint64 weight = s._validationPeriods[validationID].weight;
+        PoSValidatorManagerStorage storage $ = _getPoSValidatorManagerStorage();
+
+        uint64 weight = _getValidator(validationID).weight;
         _checkAndUpdateChurnTracker(weight);
         // Update weight after checking the churn tracker.
         $._totalWeight -= weight;
 
         if (includeUptimeProof) {
-<<<<<<< HEAD
-            (WarpMessage memory warpMessage, bool valid) =
-                WARP_MESSENGER.getVerifiedWarpMessage(messageIndex);
-            require(valid, "PoSValidatorManager: invalid warp message");
-
-            require(
-                warpMessage.sourceChainID == WARP_MESSENGER.getBlockchainID(),
-                "PoSValidatorManager: invalid source chain ID"
-            );
-            require(
-                warpMessage.originSenderAddress == address(0),
-                "PoSValidatorManager: invalid origin sender address"
-            );
-
-            (bytes32 uptimeValidationID, uint64 uptime) =
-                ValidatorMessages.unpackValidationUptimeMessage(warpMessage.payload);
-            require(
-                validationID == uptimeValidationID,
-                "PoSValidatorManager: invalid uptime validation ID"
-            );
-
-            $._validatorUptimes[validationID] = uptime;
-            emit ValidationUptimeUpdated(validationID, uptime);
-=======
             _getUptime(validationID, messageIndex);
->>>>>>> 1e2489da
         }
         // TODO: Calculate the reward for the validator, but do not unlock it
 
@@ -212,13 +175,12 @@
     function _lock(uint256 value) internal virtual returns (uint256);
     function _unlock(uint256 value, address to) internal virtual;
 
-<<<<<<< HEAD
     /**
      * @notice Helper function to check if the stake amount to be added or removed would exceed the maximum stake churn
      * rate for the past hour. If the churn rate is exceeded, the function will revert. If the churn rate is not exceeded,
      * the function will update the churn tracker with the new amount.
      */
-    function _checkAndUpdateChurnTracker(uint64 amount) private {
+    function _checkAndUpdateChurnTracker(uint64 weight) private {
         PoSValidatorManagerStorage storage $ = _getPoSValidatorManagerStorage();
         if ($._maximumChurnPercentage == 0 || $._totalWeight == 0) {
             return;
@@ -231,11 +193,11 @@
 
         ValidatorChurnPeriod memory churnTracker = $._churnTracker;
         if (currentTime - churnTracker.startedAt >= $._churnPeriodSeconds) {
-            churnTracker.churnAmount = amount;
+            churnTracker.churnAmount = weight;
             churnTracker.startedAt = currentTime;
             churnTracker.initialWeight = $._totalWeight;
         } else {
-            churnTracker.churnAmount += amount;
+            churnTracker.churnAmount += weight;
         }
 
         uint8 churnPercentage = uint8((churnTracker.churnAmount * 100) / churnTracker.initialWeight);
@@ -244,7 +206,8 @@
             "PoSValidatorManager: maximum hourly churn rate exceeded"
         );
         $._churnTracker = churnTracker;
-=======
+    }
+
     function _initializeDelegatorRegistration(
         bytes32 validationID,
         address delegatorAddress,
@@ -471,6 +434,5 @@
                 && $._delegatorStakes[delegationID].status == DelegatorStatus.PendingAdded,
             "PoSValidatorManager: delegation registration not pending"
         );
->>>>>>> 1e2489da
     }
 }