--- conflicted
+++ resolved
@@ -8,15 +8,11 @@
 import {
     IPoSValidatorManager, Delegator, DelegatorStatus
 } from "./interfaces/IPoSValidatorManager.sol";
-<<<<<<< HEAD
 import {
     PoSValidatorManagerSettings,
     PoSValidatorRequirements
 } from "./interfaces/IPoSValidatorManager.sol";
-=======
-import {PoSValidatorManagerSettings} from "./interfaces/IPoSValidatorManager.sol";
 import {Validator} from "./interfaces/IValidatorManager.sol";
->>>>>>> 310fbcab
 import {ValidatorManager} from "./ValidatorManager.sol";
 import {
     Validator,
