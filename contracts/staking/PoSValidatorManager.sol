// (c) 2024, Ava Labs, Inc. All rights reserved.
// See the file LICENSE for licensing terms.

// SPDX-License-Identifier: Ecosystem

pragma solidity 0.8.25;

import {
    IPoSValidatorManager, Delegator, DelegatorStatus
} from "./interfaces/IPoSValidatorManager.sol";
import {PoSValidatorManagerSettings} from "./interfaces/IPoSValidatorManager.sol";
import {Validator} from "./interfaces/IValidatorManager.sol";
import {ValidatorManager} from "./ValidatorManager.sol";
import {Validator, ValidatorStatus} from "./interfaces/IValidatorManager.sol";
import {WarpMessage} from
    "@avalabs/subnet-evm-contracts@1.2.0/contracts/interfaces/IWarpMessenger.sol";
import {ValidatorMessages} from "./ValidatorMessages.sol";
import {IRewardCalculator} from "./interfaces/IRewardCalculator.sol";

abstract contract PoSValidatorManager is IPoSValidatorManager, ValidatorManager {
    // solhint-disable private-vars-leading-underscore
    /// @custom:storage-location erc7201:avalanche-icm.storage.PoSValidatorManager
    struct PoSValidatorManagerStorage {
        /// @notice The minimum amount of stake required to be a validator.
        uint256 _minimumStakeAmount;
        /// @notice The maximum amount of stake allowed to be a validator.
        uint256 _maximumStakeAmount;
        /// @notice The minimum amount of time a validator must be staked for.
        uint64 _minimumStakeDuration;
        /// @notice The reward calculator for this validator manager.
        IRewardCalculator _rewardCalculator;
        /// @notice Maps the delegationID to the delegator information.
        mapping(bytes32 delegationID => Delegator) _delegatorStakes;
        /// @notice Maps the delegationID to pending register delegator messages.
        mapping(bytes32 delegationID => bytes) _pendingRegisterDelegatorMessages;
        /// @notice Maps the delegationID to pending end delegator messages.
        mapping(bytes32 delegationID => bytes) _pendingEndDelegatorMessages;
    }
    // solhint-enable private-vars-leading-underscore

    // keccak256(abi.encode(uint256(keccak256("avalanche-icm.storage.PoSValidatorManager")) - 1)) & ~bytes32(uint256(0xff));
    // TODO: Unit test for storage slot and update slot
    bytes32 private constant _POS_VALIDATOR_MANAGER_STORAGE_LOCATION =
        0x4317713f7ecbdddd4bc99e95d903adedaa883b2e7c2551610bd13e2c7e473d00;

    // solhint-disable ordering
    function _getPoSValidatorManagerStorage()
        private
        pure
        returns (PoSValidatorManagerStorage storage $)
    {
        // solhint-disable-next-line no-inline-assembly
        assembly {
            $.slot := _POS_VALIDATOR_MANAGER_STORAGE_LOCATION
        }
    }

    // solhint-disable-next-line func-name-mixedcase
    function __POS_Validator_Manager_init(PoSValidatorManagerSettings calldata settings)
        internal
        onlyInitializing
    {
        __ValidatorManager_init(settings.baseSettings);
        __POS_Validator_Manager_init_unchained(
            settings.minimumStakeAmount,
            settings.maximumStakeAmount,
            settings.minimumStakeDuration,
            settings.rewardCalculator
        );
    }

    // solhint-disable-next-line func-name-mixedcase
    function __POS_Validator_Manager_init_unchained(
        uint256 minimumStakeAmount,
        uint256 maximumStakeAmount,
        uint64 minimumStakeDuration,
        IRewardCalculator rewardCalculator
    ) internal onlyInitializing {
        PoSValidatorManagerStorage storage $ = _getPoSValidatorManagerStorage();
        $._minimumStakeAmount = minimumStakeAmount;
        $._maximumStakeAmount = maximumStakeAmount;
        $._minimumStakeDuration = minimumStakeDuration;
        $._rewardCalculator = rewardCalculator;
    }

    function initializeEndValidation(
        bytes32 validationID,
        bool includeUptimeProof,
        uint32 messageIndex
    ) external {
        if (includeUptimeProof) {
            _getUptime(validationID, messageIndex);
        }
        // TODO: Calculate the reward for the validator, but do not unlock it

        _initializeEndValidation(validationID);
    }

<<<<<<< HEAD
    function completeEndValidation(uint32 messageIndex) external {
        Validator memory validator = _completeEndValidation(messageIndex);
        _unlock(validator.weight, validator.owner);
=======
    function _getUptime(bytes32 validationID, uint32 messageIndex) internal view returns (uint64) {
        (WarpMessage memory warpMessage, bool valid) =
            WARP_MESSENGER.getVerifiedWarpMessage(messageIndex);
        require(valid, "PoSValidatorManager: invalid warp message");

        require(
            warpMessage.sourceChainID == WARP_MESSENGER.getBlockchainID(),
            "PoSValidatorManager: invalid source chain ID"
        );
        require(
            warpMessage.originSenderAddress == address(0),
            "PoSValidatorManager: invalid origin sender address"
        );

        (bytes32 uptimeValidationID, uint64 uptime) =
            ValidatorMessages.unpackValidationUptimeMessage(warpMessage.payload);
        require(
            validationID == uptimeValidationID, "PoSValidatorManager: invalid uptime validation ID"
        );

        return uptime;
>>>>>>> 1e2489da
    }

    function _processStake(uint256 stakeAmount) internal virtual returns (uint64) {
        PoSValidatorManagerStorage storage $ = _getPoSValidatorManagerStorage();
        // Lock the stake in the contract.
        uint256 lockedValue = _lock(stakeAmount);
        uint64 weight = valueToWeight(lockedValue);

        // Ensure the weight is within the valid range.
        require(
            weight >= $._minimumStakeAmount && weight <= $._maximumStakeAmount,
            "PoSValidatorManager: invalid stake amount"
        );
        return weight;
    }

    function valueToWeight(uint256 value) public pure returns (uint64) {
        return uint64(value / 1e12);
    }

    function weightToValue(uint64 weight) public pure returns (uint256) {
        return uint256(weight) * 1e12;
    }

    function _lock(uint256 value) internal virtual returns (uint256);
    function _unlock(uint256 value, address to) internal virtual;

    function _initializeDelegatorRegistration(
        bytes32 validationID,
        address delegatorAddress,
        uint256 delegationAmount
    ) internal nonReentrant returns (bytes32) {
        uint64 weight = valueToWeight(_lock(delegationAmount));
        PoSValidatorManagerStorage storage $ = _getPoSValidatorManagerStorage();

        // Ensure the validation period is active
        Validator memory validator = _getValidator(validationID);
        require(
            validator.status == ValidatorStatus.Active, "PoSValidatorManager: validator not active"
        );
        // Update the validator weight
        uint64 newValidatorWeight = validator.weight + weight;
        _setValidatorWeight(validationID, newValidatorWeight);

        // Construct the delegation ID. This is guaranteed to be unique since it is
        // constructed using a new nonce.
        uint64 nonce = _getAndIncrementNonce(validationID);
        bytes32 delegationID = keccak256(abi.encodePacked(validationID, delegatorAddress, nonce));

        _checkAndUpdateChurnTracker(weight);

        // Submit the message to the Warp precompile.
        bytes memory setValidatorWeightPayload = ValidatorMessages
            .packSetSubnetValidatorWeightMessage(validationID, nonce, newValidatorWeight);
        $._pendingRegisterDelegatorMessages[delegationID] = setValidatorWeightPayload;
        bytes32 messageID = WARP_MESSENGER.sendWarpMessage(setValidatorWeightPayload);

        // Store the delegation information. Set the delegator status to pending added,
        // so that it can be properly started in the complete step, even if the delivered
        // nonce is greater than the nonce used to initialize registration.
        $._delegatorStakes[delegationID] = Delegator({
            status: DelegatorStatus.PendingAdded,
            owner: delegatorAddress,
            validationID: validationID,
            weight: weight,
            startedAt: 0,
            endedAt: 0,
            startingNonce: nonce,
            endingNonce: 0
        });

        emit DelegatorAdded({
            delegationID: delegationID,
            validationID: validationID,
            delegatorAddress: delegatorAddress,
            nonce: nonce,
            validatorWeight: newValidatorWeight,
            delegatorWeight: weight,
            setWeightMessageID: messageID
        });
        return delegationID;
    }

    function resendDelegatorRegistration(bytes32 delegationID) external {
        _checkPendingRegisterDelegatorMessages(delegationID);
        PoSValidatorManagerStorage storage $ = _getPoSValidatorManagerStorage();
        // Submit the message to the Warp precompile.
        WARP_MESSENGER.sendWarpMessage($._pendingRegisterDelegatorMessages[delegationID]);
    }

    function completeDelegatorRegistration(uint32 messageIndex, bytes32 delegationID) external {
        PoSValidatorManagerStorage storage $ = _getPoSValidatorManagerStorage();

        // Unpack the Warp message
        WarpMessage memory warpMessage = _getPChainWarpMessage(messageIndex);
        (bytes32 validationID, uint64 nonce,) =
            ValidatorMessages.unpackSubnetValidatorWeightUpdateMessage(warpMessage.payload);
        _checkPendingRegisterDelegatorMessages(delegationID);
        delete $._pendingRegisterDelegatorMessages[delegationID];

        Validator memory validator = _getValidator(validationID);

        // The received nonce should be no greater than the highest sent nonce. This should never
        // happen since the staking manager is the only entity that can trigger a weight update
        // on the P-Chain.
        require(validator.messageNonce >= nonce, "PoSValidatorManager: invalid nonce");

        // The nonce should also be greater than or equal to the delegationID's starting nonce. This allows
        // a weight update using a higher nonce (which implicitly includes the delegation's weight update)
        // to be used to complete registration for an earlier delegation. This is necessary because the P-Chain
        // is only willing to sign the latest weight update.
        require(
            $._delegatorStakes[delegationID].startingNonce <= nonce,
            "PoSValidatorManager: nonce does not match"
        );

        // Ensure the delegator is pending added. Since anybody can call this function once
        // delegator registration has been initialized, we need to make sure that this function is only
        // callable after that has been done.
        require(
            $._delegatorStakes[delegationID].status == DelegatorStatus.PendingAdded,
            "PoSValidatorManager: delegationID not pending added"
        );
        // Update the delegation status
        $._delegatorStakes[delegationID].status = DelegatorStatus.Active;
        $._delegatorStakes[delegationID].startedAt = uint64(block.timestamp);
        emit DelegatorRegistered({
            delegationID: delegationID,
            validationID: validationID,
            nonce: nonce,
            startTime: block.timestamp
        });
    }

    function initializeEndDelegation(
        bytes32 delegationID,
        bool includeUptimeProof,
        uint32 messageIndex
    ) external {
        PoSValidatorManagerStorage storage $ = _getPoSValidatorManagerStorage();
        bytes32 validationID = $._delegatorStakes[delegationID].validationID;

        uint64 uptime;
        if (includeUptimeProof) {
            uptime = _getUptime(validationID, messageIndex);
        }

        // TODO: Calculate the delegator's reward, but do not unlock it

        // Ensure the delegator is active
        Delegator memory delegator = $._delegatorStakes[delegationID];
        require(
            delegator.status == DelegatorStatus.Active, "PoSValidatorManager: delegation not active"
        );
        // Only the delegation owner can end the delegation.
        require(
            delegator.owner == _msgSender(), "PoSValidatorManager: delegation not owned by sender"
        );
        uint64 nonce = _getAndIncrementNonce(validationID);

        // Set the delegator status to pending removed, so that it can be properly removed in
        // the complete step, even if the delivered nonce is greater than the nonce used to
        // initialize the removal.
        delegator.status = DelegatorStatus.PendingRemoved;
        delegator.endedAt = uint64(block.timestamp);
        delegator.endingNonce = nonce;

        $._delegatorStakes[delegationID] = delegator;

        Validator memory validator = _getValidator(validationID);
        require(validator.weight > delegator.weight, "PoSValidatorManager: Invalid weight");
        uint64 newValidatorWeight = validator.weight - delegator.weight;
        _setValidatorWeight(validationID, newValidatorWeight);

        // Submit the message to the Warp precompile.
        bytes memory setValidatorWeightPayload = ValidatorMessages
            .packSetSubnetValidatorWeightMessage(validationID, nonce, newValidatorWeight);
        $._pendingEndDelegatorMessages[delegationID] = setValidatorWeightPayload;
        bytes32 messageID = WARP_MESSENGER.sendWarpMessage(setValidatorWeightPayload);

        emit DelegatorRemovalInitialized({
            delegationID: delegationID,
            validationID: validationID,
            nonce: nonce,
            validatorWeight: newValidatorWeight,
            endTime: block.timestamp,
            setWeightMessageID: messageID
        });
    }

    function resendEndDelegation(bytes32 delegationID) external {
        _checkPendingEndDelegatorMessage(delegationID);
        PoSValidatorManagerStorage storage $ = _getPoSValidatorManagerStorage();
        WARP_MESSENGER.sendWarpMessage($._pendingEndDelegatorMessages[delegationID]);
    }

    function completeEndDelegation(uint32 messageIndex, bytes32 delegationID) external {
        PoSValidatorManagerStorage storage $ = _getPoSValidatorManagerStorage();

        // Unpack the Warp message
        WarpMessage memory warpMessage = _getPChainWarpMessage(messageIndex);
        (bytes32 validationID, uint64 nonce,) =
            ValidatorMessages.unpackSubnetValidatorWeightUpdateMessage(warpMessage.payload);
        _checkPendingEndDelegatorMessage(delegationID);
        delete $._pendingEndDelegatorMessages[delegationID];

        Validator memory validator = _getValidator(validationID);
        // The received nonce should be no greater than the highest sent nonce. This should never
        // happen since the staking manager is the only entity that can trigger a weight update
        // on the P-Chain.
        require(validator.messageNonce >= nonce, "PoSValidatorManager: invalid nonce");

        // The nonce should also be greater than or equal to the delegationID's ending nonce. This allows
        // a weight update using a higher nonce (which implicitly includes the delegation's weight update)
        // to be used to complete delisting for an earlier delegation. This is necessary because the P-Chain
        // is only willing to sign the latest weight update.
        require(
            $._delegatorStakes[delegationID].endingNonce <= nonce,
            "PoSValidatorManager: nonce does not match"
        );

        // Ensure the delegator is pending removed. Since anybody can call this function once
        // end delegation has been initialized, we need to make sure that this function is only
        // callable after that has been done.
        require(
            $._delegatorStakes[delegationID].status == DelegatorStatus.PendingRemoved,
            "PoSValidatorManager: delegation not pending added"
        );

        // Update the delegator status
        $._delegatorStakes[delegationID].status = DelegatorStatus.Completed;

        // TODO: Unlock the delegator's stake and their reward

        emit DelegationEnded(delegationID, validationID, nonce);
    }

    function _checkPendingEndDelegatorMessage(bytes32 delegationID) private view {
        PoSValidatorManagerStorage storage $ = _getPoSValidatorManagerStorage();
        require(
            $._pendingEndDelegatorMessages[delegationID].length > 0
                && $._delegatorStakes[delegationID].status == DelegatorStatus.PendingRemoved,
            "PoSValidatorManager: delegation removal not pending"
        );
    }

    function _checkPendingRegisterDelegatorMessages(bytes32 delegationID) private view {
        PoSValidatorManagerStorage storage $ = _getPoSValidatorManagerStorage();
        require(
            $._pendingRegisterDelegatorMessages[delegationID].length > 0
                && $._delegatorStakes[delegationID].status == DelegatorStatus.PendingAdded,
            "PoSValidatorManager: delegation registration not pending"
        );
    }
}<|MERGE_RESOLUTION|>--- conflicted
+++ resolved
@@ -96,11 +96,11 @@
         _initializeEndValidation(validationID);
     }
 
-<<<<<<< HEAD
     function completeEndValidation(uint32 messageIndex) external {
         Validator memory validator = _completeEndValidation(messageIndex);
         _unlock(validator.weight, validator.owner);
-=======
+    }
+
     function _getUptime(bytes32 validationID, uint32 messageIndex) internal view returns (uint64) {
         (WarpMessage memory warpMessage, bool valid) =
             WARP_MESSENGER.getVerifiedWarpMessage(messageIndex);
@@ -122,7 +122,6 @@
         );
 
         return uptime;
->>>>>>> 1e2489da
     }
 
     function _processStake(uint256 stakeAmount) internal virtual returns (uint64) {
