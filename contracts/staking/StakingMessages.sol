--- conflicted
+++ resolved
@@ -50,7 +50,7 @@
      *                        | 148 bytes |
      *                        +-----------+
      *
-     * @param valiationInfo The information to pack into the message.
+     * @param validationInfo The information to pack into the message.
      * @return The validationID and the packed message.
      */
     function packRegisterSubnetValidatorMessage(ValidationInfo memory validationInfo)
@@ -63,7 +63,6 @@
             validationID,
             abi.encodePacked(SUBNET_VALIDATOR_REGISTRATION_MESSAGE_TYPE_ID, serialized)
         );
-<<<<<<< HEAD
     }
 
     /**
@@ -86,7 +85,7 @@
             typeID |= uint32(uint8(input[i])) << uint32((8 * (3 - i)));
         }
         require(
-            typeID == SUBNET_VALIDATOR_REGISTRATION_MESSAGE_TYPE_ID,
+            uint32(typeID) == SUBNET_VALIDATOR_REGISTRATION_MESSAGE_TYPE_ID,
             "StakingMessages: Invalid message type"
         );
 
@@ -127,8 +126,6 @@
             registrationExpiry: expiry,
             signature: signature
         });
-=======
->>>>>>> e2645723
     }
 
     /**
@@ -256,7 +253,6 @@
      * @param uptime The uptime of the validator.
      * @return The packed message.
      */
-<<<<<<< HEAD
     function packValidationUptimeMessage(
         bytes32 validationID,
         uint64 uptime
@@ -284,8 +280,6 @@
      * @param input The byte array to unpack.
      * @return The validationID and uptime.
      */
-=======
->>>>>>> e2645723
     function unpackValidationUptimeMessage(bytes memory input)
         internal
         pure
@@ -317,7 +311,7 @@
      *                        | 144 bytes |
      *                        +-----------+
      *
-     * @param validationInfo The information to pack.
+     * @param info The information to pack.
      * @return The validationID and the packed data.
      */
     function packValidationInfo(ValidationInfo memory info) internal pure returns (bytes memory) {
@@ -335,7 +329,6 @@
     {
         bytes memory res = packValidationInfo(info);
         return (sha256(res), res);
-<<<<<<< HEAD
     }
 
     /**
@@ -389,7 +382,5 @@
             registrationExpiry: expiry,
             signature: signature
         });
-=======
->>>>>>> e2645723
     }
 }