// (c) 2023, Ava Labs, Inc. All rights reserved.
// See the file LICENSE for licensing terms.

// SPDX-License-Identifier: Ecosystem
pragma solidity 0.8.25;

library StakingMessages {
    // The information that uniquely identifies a subnet validation period.
    // The SHA-256 hash of the concatenation of these field is the validationID.
    struct ValidationInfo {
        bytes32 subnetID;
        bytes32 nodeID;
        uint64 weight;
        uint64 registrationExpiry;
        bytes signature;
    }

    // Subnets send a RegisterSubnetValidator message to the P-Chain to register a validator.
    // The P-Chain responds with a RegisterSubnetValidator message indicating whether the registration was successful
    // for the given validation ID.
    uint32 internal constant SUBNET_VALIDATOR_REGISTRATION_MESSAGE_TYPE_ID = 1;
    // Subnets can send a SetSubnetValidatorWeight message to the P-Chain to update a validator's weight.
    // The P-Chain responds with a SetSubnetValidatorWeight message acknowledging the weight update.
    uint32 internal constant SET_SUBNET_VALIDATOR_WEIGHT_MESSAGE_TYPE_ID = 2;
    // The Subnet will self-sign a ValidationUptimeMessage to be provided when a validator is initiating
    // the end of their validation period.
    uint32 internal constant VALIDATION_UPTIME_MESSAGE_TYPE_ID = 3;

    // TODO: The implemenation of these packing and unpacking functions is neither tested or optimzied at all.
    // Full test coverage should be provided, and the implementation should be optimized for gas efficiency.

    /**
     * @notice Packs a RegisterSubnetValidatorMessage message into a byte array.
     * The message format specification is:
     * +-----------+----------+-----------+
     * |    typeID :   uint32 |   4 bytes |
     * +-----------+----------+-----------+
     * |  subnetID : [32]byte |  32 bytes |
     * +-----------+----------+-----------+
     * |    nodeID : [32]byte |  32 bytes |
     * +-----------+----------+-----------+
     * |    weight :   uint64 |   8 bytes |
     * +-----------+----------+-----------+
     * |    expiry :   uint64 |   8 bytes |
     * +-----------+----------+-----------+
     * | signature : [64]byte |  64 bytes |
     * +-----------+----------+-----------+
     *                        | 148 bytes |
     *                        +-----------+
     *
     * @param valiationInfo The information to pack into the message.
     * @return The validationID and the packed message.
     */
    function packRegisterSubnetValidatorMessage(ValidationInfo memory valiationInfo)
        internal
        pure
        returns (bytes32, bytes memory)
    {
        (bytes32 validationID, bytes memory serializedValidationInfo) =
            packValidationInfo(valiationInfo);

        bytes memory res = new bytes(148);
        // Pack the message type
        for (uint256 i; i < 4; ++i) {
            res[i] = bytes1(uint8(SUBNET_VALIDATOR_REGISTRATION_MESSAGE_TYPE_ID >> (8 * (3 - i))));
        }
        // Pack the validation info
        for (uint256 i; i < 144; ++i) {
            res[i + 4] = serializedValidationInfo[i];
        }

        return (validationID, res);
    }

    /**
<<<<<<< HEAD
     * @notice Unpacks a byte array as a RegisterSubnetValidatorMessage message.
     * The message format specification is the same as the one used in above for packing.
     *
     * @param input The byte array to unpack.
     * @return the unpacked ValidationInfo.
     */
    function unpackRegisterSubnetValidatorMessage(bytes memory input)
        internal
        pure
        returns (ValidationInfo memory)
    {
        require(input.length == 148, "StakingMessages: Invalid message length");

        // Unpack the type ID
        uint32 typeID;
        for (uint256 i; i < 4; ++i) {
            typeID |= uint32(uint8(input[i])) << uint32((8 * (3 - i)));
        }
        require(
            typeID == SUBNET_VALIDATOR_REGISTRATION_MESSAGE_TYPE_ID,
            "StakingMessages: Invalid message type"
        );

        // Unpack the subnet ID
        bytes32 subnetID;
        for (uint256 i; i < 32; ++i) {
            subnetID |= bytes32(uint256(uint8(input[i + 4])) << (8 * (31 - i)));
        }

        // Unpack the node ID
        bytes32 nodeID;
        for (uint256 i; i < 32; ++i) {
            nodeID |= bytes32(uint256(uint8(input[i + 36])) << (8 * (31 - i)));
        }

        // Unpack the weight
        uint64 weight;
        for (uint256 i; i < 8; ++i) {
            weight |= uint64(uint8(input[i + 68])) << uint64((8 * (7 - i)));
        }

        // Unpack the expiry
        uint64 expiry;
        for (uint256 i; i < 8; ++i) {
            expiry |= uint64(uint8(input[i + 76])) << uint64((8 * (7 - i)));
        }

        // Unpack the signature
        bytes memory signature = new bytes(64);
        for (uint256 i; i < 64; ++i) {
            signature[i] = input[i + 84];
        }

        return ValidationInfo({
            subnetID: subnetID,
            nodeID: nodeID,
            weight: weight,
            registrationExpiry: expiry,
            signature: signature
        });
    }

    /**
     * @notice Packs a SubnetValidatorRegistrationMessage into a byte array.
=======
     * @notice Unpacks a byte array as a SubnetValidatorRegistrationMessage message.
>>>>>>> ed7d596a
     * The message format specification is:
     * +--------------+----------+----------+
     * |       typeID :   uint32 |  4 bytes |
     * +--------------+----------+----------+
     * | validationID : [32]byte | 32 bytes |
     * +--------------+----------+----------+
     * |        valid :     bool +  1 byte  |
     * +--------------+----------+----------+
     *                           | 37 bytes |
     *                           +----------+
     *
     * @param validationID The ID of the validation period.
     * @param valid true if the validation period was registered, false if it was not and never will be.
     * @return The packed message.
     *
     */
    function packSubnetValidatorRegistrationMessage(
        bytes32 validationID,
        bool valid
    ) internal pure returns (bytes memory) {
        bytes memory res = new bytes(37);
        // Pack the type ID.
        for (uint256 i; i < 4; ++i) {
            res[i] = bytes1(uint8(SUBNET_VALIDATOR_REGISTRATION_MESSAGE_TYPE_ID >> (8 * (3 - i))));
        }
        // Pack the validation ID.
        for (uint256 i; i < 32; ++i) {
            res[i + 4] = bytes1(uint8(uint256(validationID >> (8 * (31 - i)))));
        }
        // Pack the validity.
        res[36] = bytes1(valid ? 1 : 0);
        return res;
    }

    /**
     * @notice Unpacks a byte array as a SubnetValidatorRegistrationMessage message.
     * The message format specification is the same as the one used in above for packing.
     *
     * @param input The byte array to unpack.
     * @return The validationID and whether or the validation period was registered
     * or is not a validator and never will be a validator to do the expiry time passing.
     */
    function unpackSubnetValidatorRegistrationMessage(bytes memory input)
        internal
        pure
        returns (bytes32, bool)
    {
        require(input.length == 37, "StakingMessages: Invalid message length");

        // Unpack the type ID
        uint32 typeID;
        for (uint256 i; i < 4; ++i) {
            typeID |= uint32(uint8(input[i])) << uint32((8 * (3 - i)));
        }
        require(
            typeID == SUBNET_VALIDATOR_REGISTRATION_MESSAGE_TYPE_ID,
            "StakingMessages: Invalid message type"
        );

        // Unpack the validation ID.
        bytes32 validationID;
        for (uint256 i; i < 32; ++i) {
            validationID |= bytes32(uint256(uint8(input[i + 4])) << (8 * (31 - i)));
        }

        // Unpack the validity
        bool valid = input[36] != 0;

        return (validationID, valid);
    }

    /**
     * @notice Packs a SetSubnetValidatorWeightMessage message into a byte array.
     * The message format specification is:
     * +--------------+----------+----------+
     * |       typeID :   uint32 |  4 bytes |
     * +--------------+----------+----------+
     * | validationID : [32]byte | 32 bytes |
     * +--------------+----------+----------+
     * |        nonce :   uint64 |  8 bytes |
     * +--------------+----------+----------+
     * |       weight :   uint64 |  8 bytes |
     * +--------------+----------+----------+
     *                           | 52 bytes |
     *                           +----------+
     *
     * @param validationID The ID of the validation period.
     * @param nonce The nonce of the validation ID.
     * @param weight The new weight of the validator.
     * @return The packed message.
     */
    function packSetSubnetValidatorWeightMessage(
        bytes32 validationID,
        uint64 nonce,
        uint64 weight
    ) internal pure returns (bytes memory) {
        bytes memory res = new bytes(52);
        // Pack the type ID.
        for (uint256 i; i < 4; ++i) {
            res[i] = bytes1(uint8(SET_SUBNET_VALIDATOR_WEIGHT_MESSAGE_TYPE_ID >> (8 * (3 - i))));
        }
        // Pack the validation ID.
        for (uint256 i; i < 32; ++i) {
            res[i + 4] = bytes1(uint8(uint256(validationID >> (8 * (31 - i)))));
        }
        // Pack the nonce.
        for (uint256 i; i < 8; ++i) {
            res[i + 36] = bytes1(uint8(nonce >> (8 * (7 - i))));
        }
        // Pack the weight.
        for (uint256 i; i < 8; ++i) {
            res[i + 44] = bytes1(uint8(weight >> (8 * (7 - i))));
        }
        return res;
    }

    /**
     * @notice Unpacks a byte array as a SetSubnetValidatorWeight message.
     * The message format specification is the same as the one used in above for packing.
     *
     * @param input The byte array to unpack.
     * @return The validationID, nonce, and weight.
     */
    function unpackSetSubnetValidatorWeightMessage(bytes memory input)
        internal
        pure
        returns (bytes32, uint64, uint64)
    {
        require(input.length == 52, "StakingMessages: Invalid message length");

        // Unpack the type ID.
        uint32 typeID;
        for (uint256 i; i < 4; ++i) {
            typeID |= uint32(uint8(input[i])) << uint32((8 * (3 - i)));
        }
        require(
            typeID == SET_SUBNET_VALIDATOR_WEIGHT_MESSAGE_TYPE_ID,
            "StakingMessages: Invalid message type"
        );

        // Unpack the validation ID.
        bytes32 validationID;
        for (uint256 i; i < 32; ++i) {
            validationID |= bytes32(uint256(uint8(input[i + 4])) << (8 * (31 - i)));
        }

        // Unpack the nonce.
        uint64 nonce;
        for (uint256 i; i < 8; ++i) {
            nonce |= uint64(uint8(input[i + 36])) << uint64((8 * (7 - i)));
        }

        // Unpack the weight.
        uint64 weight;
        for (uint256 i; i < 8; ++i) {
            weight |= uint64(uint8(input[i + 44])) << uint64((8 * (7 - i)));
        }

        return (validationID, nonce, weight);
    }

    /**
     * @notice Packs a ValidationUptimeMessage into a byte array.
     * The message format specification is:
     * +--------------+----------+----------+
     * |       typeID :   uint32 |  4 bytes |
     * +--------------+----------+----------+
     * | validationID : [32]byte | 32 bytes |
     * +--------------+----------+----------+
     * |       uptime :   uint64 |  8 bytes |
     * +--------------+----------+----------+
     *                           | 44 bytes |
     *                           +----------+
     *
     * @param validationID The ID of the validation period.
     * @param uptime The uptime of the validator.
     * @return The packed message.
     */
    function packValidationUptimeMessage(
        bytes32 validationID,
        uint64 uptime
    ) internal pure returns (bytes memory) {
        bytes memory res = new bytes(44);
        // Pack the type ID.
        for (uint256 i; i < 4; ++i) {
            res[i] = bytes1(uint8(VALIDATION_UPTIME_MESSAGE_TYPE_ID >> (8 * (3 - i))));
        }
        // Pack the validation ID.
        for (uint256 i; i < 32; ++i) {
            res[i + 4] = bytes1(uint8(uint256(validationID >> (8 * (31 - i)))));
        }
        // Pack the uptime.
        for (uint256 i; i < 8; ++i) {
            res[i + 36] = bytes1(uint8(uptime >> (8 * (7 - i))));
        }
        return res;
    }

    /**
     * @notice Unpacks a byte array as a ValidationUptimeMessage.
     * The message format specification is the same as the one used in above for packing.
     *
     * @param input The byte array to unpack.
     * @return The validationID and uptime.
     */
    function unpackValidationUptimeMessage(bytes memory input)
        internal
        pure
        returns (bytes32, uint64)
    {
        require(input.length == 44, "StakingMessages: Invalid message length");

        // Unpack the type ID.
        uint32 typeID;
        for (uint256 i; i < 4; ++i) {
            typeID |= uint32(uint8(input[i])) << uint32((8 * (3 - i)));
        }
        require(
            typeID == VALIDATION_UPTIME_MESSAGE_TYPE_ID, "StakingMessages: Invalid message type"
        );

        // Unpack the validation ID.
        bytes32 validationID;
        for (uint256 i; i < 32; ++i) {
            validationID |= bytes32(uint256(uint8(input[i + 4])) << (8 * (31 - i)));
        }

        // Unpack the uptime.
        uint64 uptime;
        for (uint256 i; i < 8; ++i) {
            uptime |= uint64(uint8(input[i + 36])) << uint64((8 * (7 - i)));
        }

        return (validationID, uptime);
    }

    /**
     * @notice Packs all of the information pertaining to a validation period into a byte array.
     * The packed data is used to calculate the validationID as the SHA-256 hash of the packed data.
     * The specification of the packed data is:
     * +-----------+----------+-----------+
     * |  subnetID : [32]byte |  32 bytes |
     * +-----------+----------+-----------+
     * |    nodeID : [32]byte |  32 bytes |
     * +-----------+----------+-----------+
     * |    weight :   uint64 |   8 bytes |
     * +-----------+----------+-----------+
     * |    expiry :   uint64 |   8 bytes |
     * +-----------+----------+-----------+
     * | signature : [64]byte |  64 bytes |
     * +-----------+----------+-----------+
     *                        | 144 bytes |
     *                        +-----------+
     *
     * @param validationInfo The information to pack.
     * @return The validationID and the packed data.
     */
    function packValidationInfo(ValidationInfo memory validationInfo)
        internal
        pure
        returns (bytes32, bytes memory)
    {
        require(validationInfo.signature.length == 64, "StakingMessages: Invalid signature length");
        bytes memory res = new bytes(144);
        // Pack the subnetID
        for (uint256 i; i < 32; ++i) {
            res[i] = validationInfo.subnetID[i];
        }
        // Pack the nodeID
        for (uint256 i; i < 32; ++i) {
            res[i + 32] = validationInfo.nodeID[i];
        }
        // Pack the weight
        for (uint256 i; i < 8; ++i) {
            res[i + 64] = bytes1(uint8(validationInfo.weight >> uint8((8 * (7 - i)))));
        }
        // Pack the registration expiry
        for (uint256 i; i < 8; ++i) {
            res[i + 72] = bytes1(uint8(validationInfo.registrationExpiry >> uint64((8 * (7 - i)))));
        }
        // Pack the signature
        for (uint256 i; i < 64; ++i) {
            res[i + 80] = validationInfo.signature[i];
        }
        return (sha256(res), res);
    }

    /**
     * @notice Unpacks a byte array as a ValidationInfo.
     * The message format specification is the same as the one used in above for packing.
     *
     * @param input The byte array to unpack.
     * @return The unpacked ValidationInfo.
     */
    function unpackValidationInfo(bytes memory input)
        internal
        pure
        returns (ValidationInfo memory)
    {
        require(input.length == 144, "StakingMessages: Invalid message length");

        // Unpack the subnetID
        bytes32 subnetID;
        for (uint256 i; i < 32; ++i) {
            subnetID |= bytes32(uint256(uint8(input[i])) << (8 * (31 - i)));
        }

        // Unpack the nodeID
        bytes32 nodeID;
        for (uint256 i; i < 32; ++i) {
            nodeID |= bytes32(uint256(uint8(input[i + 32])) << (8 * (31 - i)));
        }

        // Unpack the weight
        uint64 weight;
        for (uint256 i; i < 8; ++i) {
            weight |= uint64(uint8(input[i + 64])) << uint64((8 * (7 - i)));
        }

        // Unpack the registration expiry
        uint64 expiry;
        for (uint256 i; i < 8; ++i) {
            expiry |= uint64(uint8(input[i + 72])) << uint64((8 * (7 - i)));
        }

        // Unpack the signature
        bytes memory signature = new bytes(64);
        for (uint256 i; i < 64; ++i) {
            signature[i] = input[i + 80];
        }

        return ValidationInfo({
            subnetID: subnetID,
            nodeID: nodeID,
            weight: weight,
            registrationExpiry: expiry,
            signature: signature
        });
    }
}<|MERGE_RESOLUTION|>--- conflicted
+++ resolved
@@ -73,7 +73,6 @@
     }
 
     /**
-<<<<<<< HEAD
      * @notice Unpacks a byte array as a RegisterSubnetValidatorMessage message.
      * The message format specification is the same as the one used in above for packing.
      *
@@ -138,9 +137,6 @@
 
     /**
      * @notice Packs a SubnetValidatorRegistrationMessage into a byte array.
-=======
-     * @notice Unpacks a byte array as a SubnetValidatorRegistrationMessage message.
->>>>>>> ed7d596a
      * The message format specification is:
      * +--------------+----------+----------+
      * |       typeID :   uint32 |  4 bytes |
