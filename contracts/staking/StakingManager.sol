// (c) 2024, Ava Labs, Inc. All rights reserved.
// See the file LICENSE for licensing terms.

// SPDX-License-Identifier: Ecosystem

pragma solidity 0.8.25;

import {IStakingManager, StakingManagerSettings} from "./interfaces/IStakingManager.sol";
import {
    WarpMessage,
    IWarpMessenger
} from "@avalabs/subnet-evm-contracts@1.2.0/contracts/interfaces/IWarpMessenger.sol";
import {ReentrancyGuardUpgradeable} from
    "@openzeppelin/contracts-upgradeable@5.0.2/utils/ReentrancyGuardUpgradeable.sol";
import {StakingMessages} from "./StakingMessages.sol";
import {IRewardCalculator} from "./interfaces/IRewardCalculator.sol";
import {ContextUpgradeable} from
    "@openzeppelin/contracts-upgradeable@5.0.2/utils/ContextUpgradeable.sol";
import {Initializable} from
    "@openzeppelin/contracts-upgradeable@5.0.2/proxy/utils/Initializable.sol";

abstract contract StakingManager is
    Initializable,
    ContextUpgradeable,
    ReentrancyGuardUpgradeable,
    IStakingManager
{
    enum ValidatorStatus {
        Unknown,
        PendingAdded,
        Active,
        PendingRemoved,
        Completed,
        Invalidated
    }

    struct Validator {
        ValidatorStatus status;
        bytes32 nodeID;
        uint64 weight;
        uint64 startedAt;
        uint64 endedAt;
        uint64 uptimeSeconds;
        address owner;
        bool rewarded;
        uint64 messageNonce;
    }

    struct ValidatorChurnPeriod {
        uint256 startedAt;
        uint64 initialStake;
        uint64 churnAmount;
    }

    // solhint-disable private-vars-leading-underscore
    /// @custom:storage-location erc7201:avalanche-icm.storage.StakingManager
    struct StakingManagerStorage {
        bytes32 _pChainBlockchainID;
        bytes32 _subnetID;
        uint256 _minimumStakeAmount;
        uint256 _maximumStakeAmount;
        uint64 _minimumStakeDuration;
        IRewardCalculator _rewardCalculator;
        uint8 _maximumHourlyChurn;
        ValidatorChurnPeriod _churnTracker;
        // Maps the validationID to the registration message such that the message can be re-sent if needed.
        mapping(bytes32 => bytes) _pendingRegisterValidationMessages;
        // Maps the validationID to the validator information.
        mapping(bytes32 => Validator) _validationPeriods;
        // Maps the nodeID to the validationID for active validation periods.
        mapping(bytes32 => bytes32) _activeValidators;
    }

    // solhint-enable private-vars-leading-underscore
    // keccak256(abi.encode(uint256(keccak256("avalanche-icm.storage.StakingManager")) - 1)) & ~bytes32(uint256(0xff));
    // TODO: Unit test for storage slot
    bytes32 private constant _STAKING_MANAGER_STORAGE_LOCATION =
        0xafe6c4731b852fc2be89a0896ae43d22d8b24989064d841b2a1586b4d39ab600;

    // solhint-disable ordering
    function _getStakingManagerStorage() private pure returns (StakingManagerStorage storage $) {
        // solhint-disable-next-line no-inline-assembly
        assembly {
            $.slot := _STAKING_MANAGER_STORAGE_LOCATION
        }
    }

    /**
     * @notice Warp precompile used for sending and receiving Warp messages.
     */
    IWarpMessenger public constant WARP_MESSENGER =
        IWarpMessenger(0x0200000000000000000000000000000000000005);

    function initialize(StakingManagerSettings calldata settings) public initializer {
        __StakingManager_init(settings);
    }

    // solhint-disable-next-line func-name-mixedcase
    function __StakingManager_init(StakingManagerSettings calldata settings)
        internal
        onlyInitializing
    {
        __ReentrancyGuard_init();
        __Context_init();
        __StakingManager_init_unchained(settings);
    }

    // solhint-disable-next-line func-name-mixedcase
    function __StakingManager_init_unchained(StakingManagerSettings calldata settings)
        internal
        onlyInitializing
    {
        StakingManagerStorage storage $ = _getStakingManagerStorage();
        $._pChainBlockchainID = settings.pChainBlockchainID;
        $._subnetID = settings.subnetID;
        $._minimumStakeAmount = settings.minimumStakeAmount;
        $._maximumStakeAmount = settings.maximumStakeAmount;
        $._minimumStakeDuration = settings.minimumStakeDuration;
        $._maximumHourlyChurn = settings.maximumHourlyChurn;
<<<<<<< HEAD
        // Add each of the initial stakers as validators
        uint64 initialStake;
        for (uint256 i; i < settings.initialStakers.length; ++i) {
            (bytes32 validationID,) = StakingMessages.packRegisterSubnetValidatorMessage(
                settings.initialStakers[i].validationInfo
            );
            $._validationPeriods[validationID] = Validator({
                status: ValidatorStatus.Active,
                nodeID: settings.initialStakers[i].validationInfo.nodeID,
                weight: settings.initialStakers[i].validationInfo.weight,
                startedAt: uint64(block.timestamp),
                endedAt: 0,
                uptimeSeconds: 0,
                owner: settings.initialStakers[i].owner,
                rewarded: false,
                messageNonce: 0
            });
            initialStake += settings.initialStakers[i].validationInfo.weight;
        }
        $._remainingInitialStake = initialStake;
=======
>>>>>>> 9735935f
        $._rewardCalculator = settings.rewardCalculator;
    }

    /**
     * @notice Begins the validator registration process. Locks the provided native asset in the contract as the stake.
     * @param nodeID The node ID of the validator being registered.
     * @param registrationExpiry The time at which the reigistration is no longer valid on the P-Chain.
     * @param signature The raw bytes of the Ed25519 signature over the concatenated bytes of
     * [subnetID]+[nodeID]+[blsPublicKey]+[weight]+[balance]+[expiry]. This signature must correspond to the Ed25519
     * public key that is used for the nodeID. This approach prevents NodeIDs from being unwillingly added to Subnets.
     * balance is the minimum initial $nAVAX balance that must be attached to the validator serialized as a uint64.
     * The signature field will be validated by the P-Chain. Implementations may choose to validate that the signature
     * field is well-formed but it is not required.
     */
    function _initializeValidatorRegistration(
        bytes32 nodeID,
        uint256 value,
        uint64 registrationExpiry,
        bytes memory signature
    ) internal nonReentrant returns (bytes32) {
        StakingManagerStorage storage $ = _getStakingManagerStorage();

        // Ensure the registration expiry is in a valid range.
        require(
            registrationExpiry > block.timestamp && block.timestamp + 2 days > registrationExpiry,
            "StakingManager: Invalid registration expiry"
        );

        // Ensure the nodeID is not the zero address, and is not already an active validator.
        require(nodeID != bytes32(0), "StakingManager: Invalid node ID");
        require($._activeValidators[nodeID] == bytes32(0), "StakingManager: Node ID already active");

        // Ensure the signature is the proper length. The EVM does not provide an Ed25519 precompile to
        // validate the signature, but the P-Chain will validate the signature. If the signature is invalid,
        // the P-Chain will reject the registration, and the stake can be returned to the staker after the registration
        // expiry has passed.
        require(signature.length == 64, "StakingManager: Invalid signature length");

        // Lock the stake in the contract.
        uint256 lockedValue = _lock(value);

        // Ensure the stake churn doesn't exceed the maximum churn rate.
        uint64 weight = valueToWeight(lockedValue);
        _checkAndUpdateChurnTracker(weight);

        // Ensure the weight is within the valid range.
        require(
            weight >= $._minimumStakeAmount && weight <= $._maximumStakeAmount,
            "StakingManager: Invalid stake amount"
        );

        (bytes32 validationID, bytes memory registerSubnetValidatorMessage) = StakingMessages
            .packRegisterSubnetValidatorMessage(
            StakingMessages.ValidationInfo({
                subnetID: $._subnetID,
                nodeID: nodeID,
                weight: weight,
                registrationExpiry: registrationExpiry,
                signature: signature
            })
        );
        $._pendingRegisterValidationMessages[validationID] = registerSubnetValidatorMessage;

        // Submit the message to the Warp precompile.
        bytes32 messageID = WARP_MESSENGER.sendWarpMessage(registerSubnetValidatorMessage);

        $._validationPeriods[validationID] = Validator({
            status: ValidatorStatus.PendingAdded,
            nodeID: nodeID,
            weight: weight,
            startedAt: 0, // The validation period only starts once the registration is acknowledged.
            endedAt: 0,
            uptimeSeconds: 0,
            owner: _msgSender(),
            rewarded: false,
            messageNonce: 0
        });
        emit ValidationPeriodCreated(validationID, nodeID, messageID, weight, registrationExpiry);

        return validationID;
    }

    /**
     * @notice Resubmits a validator registration message to be sent to P-Chain to the Warp precompile.
     * Only necessary if the original message can't be delivered due to validator churn.
     */
    function resendRegisterValidatorMessage(bytes32 validationID) external {
        StakingManagerStorage storage $ = _getStakingManagerStorage();
        require(
            $._pendingRegisterValidationMessages[validationID].length > 0
                && $._validationPeriods[validationID].status == ValidatorStatus.PendingAdded,
            "StakingManager: Invalid validation ID"
        );

        // Submit the message to the Warp precompile.
        WARP_MESSENGER.sendWarpMessage($._pendingRegisterValidationMessages[validationID]);
    }

    /**
     * @notice Completes the validator registration process by returning an acknowledgement of the registration of a
     * validationID from the P-Chain.
     * @param messageIndex The index of the Warp message to be received providing the acknowledgement.
     */
    function completeValidatorRegistration(uint32 messageIndex) external {
        StakingManagerStorage storage $ = _getStakingManagerStorage();
        (WarpMessage memory warpMessage, bool valid) =
            WARP_MESSENGER.getVerifiedWarpMessage(messageIndex);
        require(valid, "StakingManager: Invalid warp message");

        require(
            warpMessage.sourceChainID == $._pChainBlockchainID,
            "StakingManager: Invalid source chain ID"
        );
        require(
            warpMessage.originSenderAddress == address(0),
            "StakingManager: Invalid origin sender address"
        );

        (bytes32 validationID, bool validRegistration) =
            StakingMessages.unpackSubnetValidatorRegistrationMessage(warpMessage.payload);
        require(validRegistration, "StakingManager: Registration not valid");
        require(
            $._pendingRegisterValidationMessages[validationID].length > 0
                && $._validationPeriods[validationID].status == ValidatorStatus.PendingAdded,
            "StakingManager: Invalid validation ID"
        );

        delete $._pendingRegisterValidationMessages[validationID];
        $._validationPeriods[validationID].status = ValidatorStatus.Active;
        $._validationPeriods[validationID].startedAt = uint64(block.timestamp);
        $._activeValidators[$._validationPeriods[validationID].nodeID] = validationID;
        emit ValidationPeriodRegistered(
            validationID, $._validationPeriods[validationID].weight, block.timestamp
        );
    }

    /**
     * @notice Begins the process of ending an active validation period. The validation period must have been previously
     * started by a successful call to {completeValidatorRegistration} with the given validationID.
     * Any rewards for this validation period will stop accruing when this function is called.
     * @param validationID The ID of the validation being ended.
     */
    function initializeEndValidation(
        bytes32 validationID,
        bool includeUptimeProof,
        uint32 messageIndex
    ) external {
        StakingManagerStorage storage $ = _getStakingManagerStorage();

        // Ensure the validation period is active.
        Validator memory validator = $._validationPeriods[validationID];
        require(validator.status == ValidatorStatus.Active, "StakingManager: Validator not active");
        require(_msgSender() == validator.owner, "StakingManager: Sender not validator owner");

        // Check that removing this validator would not exceed the maximum churn rate.
        _checkAndUpdateChurnTracker(validator.weight);

        // Update the validator status to pending removal.
        // They are not removed from the active validators mapping until the P-Chain acknowledges the removal.
        validator.status = ValidatorStatus.PendingRemoved;

        // Set the end time of the validation period, since it is no longer known to be an active validator
        // on the P-Chain.
        validator.endedAt = uint64(block.timestamp);

        uint64 uptimeSeconds;
        if (includeUptimeProof) {
            (WarpMessage memory warpMessage, bool valid) =
                WARP_MESSENGER.getVerifiedWarpMessage(messageIndex);
            require(valid, "StakingManager: Invalid warp message");

            require(
                warpMessage.sourceChainID == WARP_MESSENGER.getBlockchainID(),
                "StakingManager: Invalid source chain ID"
            );
            require(
                warpMessage.originSenderAddress == address(0),
                "StakingManager: Invalid origin sender address"
            );

            (bytes32 uptimeValidationID, uint64 uptime) =
                StakingMessages.unpackValidationUptimeMessage(warpMessage.payload);
            require(
                validationID == uptimeValidationID, "StakingManager: Invalid uptime validation ID"
            );
            uptimeSeconds = uptime;
        }
        validator.uptimeSeconds = uptimeSeconds;

        // Save the validator updates.
        // TODO: Optimize storage writes here (probably don't need to write the whole value).
        $._validationPeriods[validationID] = validator;

        // Submit the message to the Warp precompile.
        bytes memory setValidatorWeightPayload = StakingMessages.packSetSubnetValidatorWeightMessage(
            validationID, validator.messageNonce, 0
        );
        bytes32 messageID = WARP_MESSENGER.sendWarpMessage(setValidatorWeightPayload);

        // Emit the event to signal the start of the validator removal process.
        emit ValidatorRemovalInitialized(
            validationID, messageID, validator.weight, block.timestamp, uptimeSeconds
        );
    }

    /**
     * @notice Resubmits a validator end message to be sent to P-Chain to the Warp precompile.
     * Only necessary if the original message can't be delivered due to validator churn.
     */
    // solhint-disable-next-line no-empty-blocks
    function resendEndValidatorMessage(bytes32 validationID) external {
        StakingManagerStorage storage $ = _getStakingManagerStorage();
        Validator memory validator = $._validationPeriods[validationID];

        require(
            validator.status == ValidatorStatus.PendingRemoved,
            "StakingManager: Validator not pending removal"
        );

        bytes memory setValidatorWeightPayload = StakingMessages.packSetSubnetValidatorWeightMessage(
            validationID, validator.messageNonce, 0
        );
        WARP_MESSENGER.sendWarpMessage(setValidatorWeightPayload);
    }

    /**
     * @notice Completes the process of ending a validation period by receiving an acknowledgement from the P-Chain
     * that the validation ID is not active and will never be active in the future. Returns the the stake associated
     * with the validation. Note that this function can be used for successful validation periods that have been explicitly
     * ended by calling {initializeEndValidation} or for validation periods that never began on the P-Chain due to the
     * {registrationExpiry} being reached.
     * @param setWeightMessageType Whether or not the message type is a SetValidatorWeight message, or a
     * SubnetValidatorRegistration message (with valid set to false). Both message types are valid for ending
     * a validation period.
     */
    function completeEndValidation(uint32 messageIndex, bool setWeightMessageType) external {
        StakingManagerStorage storage $ = _getStakingManagerStorage();

        // Get the Warp message.
        (WarpMessage memory warpMessage, bool valid) =
            WARP_MESSENGER.getVerifiedWarpMessage(messageIndex);
        require(valid, "StakingManager: Invalid warp message");

        bytes32 validationID;
        if (setWeightMessageType) {
            uint64 weight;
            (validationID,, weight) =
                StakingMessages.unpackSetSubnetValidatorWeightMessage(warpMessage.payload);
            require(weight == 0, "StakingManager: Weight must be 0");
        } else {
            bool validRegistration;
            (validationID, validRegistration) =
                StakingMessages.unpackSubnetValidatorRegistrationMessage(warpMessage.payload);
            require(!validRegistration, "StakingManager: Registration still valid");
        }

        // Note: The validation status is not necessarily PendingRemoved here. It could be PendingAdded if the
        // registration was never successfully registered on the P-Chain, or it could be Active if the validator
        // removed themselves directly on the P-Chain without going through the contract.
        Validator memory validator = $._validationPeriods[validationID];
        require(_msgSender() == validator.owner, "StakingManager: Sender not validator owner");

        ValidatorStatus endStatus;
        if (
            validator.status == ValidatorStatus.PendingRemoved
                || validator.status == ValidatorStatus.Active
        ) {
            // Remove the validator from the active validators mapping.
            delete $._activeValidators[validator.nodeID];
            endStatus = ValidatorStatus.Completed;
        } else {
            endStatus = ValidatorStatus.Invalidated;
        }

        $._validationPeriods[validationID] = validator;

        // Unlock the stake.

        // Calculate the reward for the validator.

        // Emit event.
        emit ValidationPeriodEnded(validationID);
    }

    /**
     * @notice Helper function to check if the stake amount to be added or removed would exceed the maximum stake churn
     * rate for the past hour. If the churn rate is exceeded, the function will revert. If the churn rate is not exceeded,
     * the function will update the churn tracker with the new amount.
     */
    function _checkAndUpdateChurnTracker(uint64 amount) private {
        StakingManagerStorage storage $ = _getStakingManagerStorage();
        if ($._maximumHourlyChurn == 0) {
            return;
        }

        ValidatorChurnPeriod storage churnTracker = $._churnTracker;
        uint256 currentTime = block.timestamp;
        if (currentTime - churnTracker.startedAt >= 1 hours) {
            churnTracker.churnAmount = amount;
            churnTracker.startedAt = currentTime;
        } else {
            churnTracker.churnAmount += amount;
        }

        uint8 churnPercentage = uint8((churnTracker.churnAmount * 100) / churnTracker.initialStake);
        require(
            churnPercentage <= $._maximumHourlyChurn,
            "StakingManager: Maximum hourly churn rate exceeded"
        );
        $._churnTracker = churnTracker;
    }

    function valueToWeight(uint256 value) public pure returns (uint64) {
        return uint64(value / 1e12);
    }

    function weightToValue(uint64 weight) public pure returns (uint256) {
        return uint256(weight) * 1e12;
    }

    function _lock(uint256 value) internal virtual returns (uint256);
    function _unlock(uint256 value, address to) internal virtual;
}<|MERGE_RESOLUTION|>--- conflicted
+++ resolved
@@ -117,29 +117,6 @@
         $._maximumStakeAmount = settings.maximumStakeAmount;
         $._minimumStakeDuration = settings.minimumStakeDuration;
         $._maximumHourlyChurn = settings.maximumHourlyChurn;
-<<<<<<< HEAD
-        // Add each of the initial stakers as validators
-        uint64 initialStake;
-        for (uint256 i; i < settings.initialStakers.length; ++i) {
-            (bytes32 validationID,) = StakingMessages.packRegisterSubnetValidatorMessage(
-                settings.initialStakers[i].validationInfo
-            );
-            $._validationPeriods[validationID] = Validator({
-                status: ValidatorStatus.Active,
-                nodeID: settings.initialStakers[i].validationInfo.nodeID,
-                weight: settings.initialStakers[i].validationInfo.weight,
-                startedAt: uint64(block.timestamp),
-                endedAt: 0,
-                uptimeSeconds: 0,
-                owner: settings.initialStakers[i].owner,
-                rewarded: false,
-                messageNonce: 0
-            });
-            initialStake += settings.initialStakers[i].validationInfo.weight;
-        }
-        $._remainingInitialStake = initialStake;
-=======
->>>>>>> 9735935f
         $._rewardCalculator = settings.rewardCalculator;
     }
 
