--- conflicted
+++ resolved
@@ -134,20 +134,12 @@
             registrationExpiry: DEFAULT_EXPIRY,
             blsPublicKey: DEFAULT_BLS_PUBLIC_KEY
         });
-<<<<<<< HEAD
-        vm.expectRevert(_formatErrorMessage("invalid stake amount"));
-=======
         vm.expectRevert(_formatErrorMessage("stake amount too high"));
->>>>>>> 5551db95
         _initializeValidatorRegistration(
             registrationInput,
             DEFAULT_MINIMUM_DELEGATION_FEE_BIPS,
             DEFAULT_MINIMUM_STAKE_DURATION,
-<<<<<<< HEAD
-            DEFAULT_MAXIMUM_STAKE + 1
-=======
             DEFAULT_MAXIMUM_STAKE_AMOUNT + 1
->>>>>>> 5551db95
         );
     }
 
