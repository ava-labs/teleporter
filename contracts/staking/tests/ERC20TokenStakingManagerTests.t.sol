// (c) 2024, Ava Labs, Inc. All rights reserved.
// See the file LICENSE for licensing terms.

// SPDX-License-Identifier: Ecosystem

pragma solidity 0.8.25;

import {PoSValidatorManagerTest} from "./PoSValidatorManagerTests.t.sol";
import {ERC20TokenStakingManager} from "../ERC20TokenStakingManager.sol";
import {
    ValidatorManagerSettings,
    ValidatorRegistrationInput
} from "../interfaces/IValidatorManager.sol";
import {
    PoSValidatorManagerSettings,
    PoSValidatorRequirements
} from "../interfaces/IPoSValidatorManager.sol";
import {IRewardCalculator} from "../interfaces/IRewardCalculator.sol";
import {ICMInitializable} from "../../utilities/ICMInitializable.sol";
import {ExampleERC20} from "@mocks/ExampleERC20.sol";
import {IERC20} from "@openzeppelin/contracts@5.0.2/token/ERC20/IERC20.sol";
import {SafeERC20} from "@openzeppelin/contracts@5.0.2/token/ERC20/utils/SafeERC20.sol";

// TODO: Remove this once all unit tests implemented
// solhint-disable no-empty-blocks
contract ERC20TokenStakingManagerTest is PoSValidatorManagerTest {
    using SafeERC20 for IERC20;

    ERC20TokenStakingManager public app;
    IERC20 public token;

    function setUp() public virtual {
        // Construct the object under test
        app = new ERC20TokenStakingManager(ICMInitializable.Allowed);
        token = new ExampleERC20();
        app.initialize(
            PoSValidatorManagerSettings({
                baseSettings: ValidatorManagerSettings({
                    pChainBlockchainID: P_CHAIN_BLOCKCHAIN_ID,
                    subnetID: DEFAULT_SUBNET_ID,
                    churnPeriodSeconds: DEFAULT_CHURN_PERIOD,
                    maximumChurnPercentage: DEFAULT_MAXIMUM_CHURN_PERCENTAGE
                }),
                minimumStakeAmount: DEFAULT_MINIMUM_STAKE_AMOUNT,
                maximumStakeAmount: DEFAULT_MAXIMUM_STAKE_AMOUNT,
                minimumStakeDuration: DEFAULT_MINIMUM_STAKE_DURATION,
                minimumDelegationFeeBips: DEFAULT_MINIMUM_DELEGATION_FEE_BIPS,
                maximumStakeMultiplier: DEFAULT_MAXIMUM_STAKE_MULTIPLIER,
                rewardCalculator: IRewardCalculator(address(0))
            }),
            token
        );
        validatorManager = app;
        posValidatorManager = app;
    }

    function testZeroMinimumDelegationFee() public {
        app = new ERC20TokenStakingManager(ICMInitializable.Allowed);
        vm.expectRevert(_formatErrorMessage("zero delegation fee"));
        app.initialize(
            PoSValidatorManagerSettings({
                baseSettings: ValidatorManagerSettings({
                    pChainBlockchainID: P_CHAIN_BLOCKCHAIN_ID,
                    subnetID: DEFAULT_SUBNET_ID,
                    maximumHourlyChurn: DEFAULT_MAXIMUM_HOURLY_CHURN
                }),
                minimumStakeAmount: DEFAULT_MINIMUM_STAKE,
                maximumStakeAmount: DEFAULT_MAXIMUM_STAKE,
                minimumStakeDuration: DEFAULT_MINIMUM_STAKE_DURATION,
                minimumDelegationFeeBips: 0,
                maximumStakeMultiplier: DEFAULT_MAXIMUM_STAKE_MULTIPLIER,
                rewardCalculator: IRewardCalculator(address(0))
            }),
            token
        );
    }

    function testMaxMinimumDelegationFee() public {
        app = new ERC20TokenStakingManager(ICMInitializable.Allowed);
        uint16 minimumDelegationFeeBips = app.MAXIMUM_DELEGATION_FEE_BIPS() + 1;
        vm.expectRevert(_formatErrorMessage("invalid delegation fee"));
        app.initialize(
            PoSValidatorManagerSettings({
                baseSettings: ValidatorManagerSettings({
                    pChainBlockchainID: P_CHAIN_BLOCKCHAIN_ID,
                    subnetID: DEFAULT_SUBNET_ID,
                    maximumHourlyChurn: DEFAULT_MAXIMUM_HOURLY_CHURN
                }),
                minimumStakeAmount: DEFAULT_MINIMUM_STAKE,
                maximumStakeAmount: DEFAULT_MAXIMUM_STAKE,
                minimumStakeDuration: DEFAULT_MINIMUM_STAKE_DURATION,
                minimumDelegationFeeBips: minimumDelegationFeeBips,
                maximumStakeMultiplier: DEFAULT_MAXIMUM_STAKE_MULTIPLIER,
                rewardCalculator: IRewardCalculator(address(0))
            }),
            token
        );
    }

    function testInvalidStakeAmountRange() public {
        app = new ERC20TokenStakingManager(ICMInitializable.Allowed);
        vm.expectRevert(_formatErrorMessage("invalid stake amount range"));
        app.initialize(
            PoSValidatorManagerSettings({
                baseSettings: ValidatorManagerSettings({
                    pChainBlockchainID: P_CHAIN_BLOCKCHAIN_ID,
                    subnetID: DEFAULT_SUBNET_ID,
                    maximumHourlyChurn: DEFAULT_MAXIMUM_HOURLY_CHURN
                }),
                minimumStakeAmount: DEFAULT_MAXIMUM_STAKE,
                maximumStakeAmount: DEFAULT_MINIMUM_STAKE,
                minimumStakeDuration: DEFAULT_MINIMUM_STAKE_DURATION,
                minimumDelegationFeeBips: DEFAULT_MINIMUM_DELEGATION_FEE_BIPS,
                maximumStakeMultiplier: DEFAULT_MAXIMUM_STAKE_MULTIPLIER,
                rewardCalculator: IRewardCalculator(address(0))
            }),
            token
        );
    }

    function testZeroMaxStakeMultiplier() public {
        app = new ERC20TokenStakingManager(ICMInitializable.Allowed);
        vm.expectRevert(_formatErrorMessage("zero maximum stake multiplier"));
        app.initialize(
            PoSValidatorManagerSettings({
                baseSettings: ValidatorManagerSettings({
                    pChainBlockchainID: P_CHAIN_BLOCKCHAIN_ID,
                    subnetID: DEFAULT_SUBNET_ID,
                    maximumHourlyChurn: DEFAULT_MAXIMUM_HOURLY_CHURN
                }),
                minimumStakeAmount: DEFAULT_MINIMUM_STAKE,
                maximumStakeAmount: DEFAULT_MAXIMUM_STAKE,
                minimumStakeDuration: DEFAULT_MINIMUM_STAKE_DURATION,
                minimumDelegationFeeBips: DEFAULT_MINIMUM_DELEGATION_FEE_BIPS,
                maximumStakeMultiplier: 0,
                rewardCalculator: IRewardCalculator(address(0))
            }),
            token
        );
    }

    function testMaxStakeMultiplierOverLimit() public {
        app = new ERC20TokenStakingManager(ICMInitializable.Allowed);
        uint8 maximumStakeMultiplier = app.MAXIMUM_STAKE_MULTIPLIER_LIMIT() + 1;
        vm.expectRevert(_formatErrorMessage("invalid maximum stake multiplier"));
        app.initialize(
            PoSValidatorManagerSettings({
                baseSettings: ValidatorManagerSettings({
                    pChainBlockchainID: P_CHAIN_BLOCKCHAIN_ID,
                    subnetID: DEFAULT_SUBNET_ID,
                    maximumHourlyChurn: DEFAULT_MAXIMUM_HOURLY_CHURN
                }),
                minimumStakeAmount: DEFAULT_MINIMUM_STAKE,
                maximumStakeAmount: DEFAULT_MAXIMUM_STAKE,
                minimumStakeDuration: DEFAULT_MINIMUM_STAKE_DURATION,
                minimumDelegationFeeBips: DEFAULT_MINIMUM_DELEGATION_FEE_BIPS,
                maximumStakeMultiplier: maximumStakeMultiplier,
                rewardCalculator: IRewardCalculator(address(0))
            }),
            token
        );
    }

    function testInvalidValidatorMinStakeDuration() public {
        ValidatorRegistrationInput memory input =
            ValidatorRegistrationInput(DEFAULT_NODE_ID, DEFAULT_EXPIRY, DEFAULT_BLS_PUBLIC_KEY);
        uint256 stakeAmount = app.weightToValue(DEFAULT_WEIGHT);
        vm.expectRevert(_formatErrorMessage("invalid min stake duration"));
        app.initializeValidatorRegistration(
            input,
            PoSValidatorRequirements({
                minStakeDuration: DEFAULT_MINIMUM_STAKE_DURATION - 1,
                delegationFeeBips: DEFAULT_MINIMUM_DELEGATION_FEE_BIPS
            }),
            stakeAmount
        );
    }

    function testInvalidValidatorDelegationFee() public {
        ValidatorRegistrationInput memory input =
            ValidatorRegistrationInput(DEFAULT_NODE_ID, DEFAULT_EXPIRY, DEFAULT_BLS_PUBLIC_KEY);
        uint256 stakeAmount = app.weightToValue(DEFAULT_WEIGHT);
        vm.expectRevert(_formatErrorMessage("invalid delegation fee"));
        app.initializeValidatorRegistration(
            input,
            PoSValidatorRequirements({
                minStakeDuration: DEFAULT_MINIMUM_STAKE_DURATION,
                delegationFeeBips: DEFAULT_MINIMUM_DELEGATION_FEE_BIPS - 1
            }),
            stakeAmount
        );
    }

    function _initializeValidatorRegistration(
        ValidatorRegistrationInput memory registrationInput,
        PoSValidatorRequirements memory requirements,
        uint256 stakeAmount
    ) internal virtual override returns (bytes32) {
        return app.initializeValidatorRegistration(registrationInput, requirements, stakeAmount);
    }

    function _initializeValidatorRegistration(
        ValidatorRegistrationInput memory input,
        uint64 weight
    ) internal virtual override returns (bytes32) {
        return app.initializeValidatorRegistration(
<<<<<<< HEAD
            _weightToValue(weight), nodeID, registrationExpiry, signature
=======
            input,
            PoSValidatorRequirements({
                minStakeDuration: DEFAULT_MINIMUM_STAKE_DURATION,
                delegationFeeBips: DEFAULT_MINIMUM_DELEGATION_FEE_BIPS
            }),
            app.weightToValue(weight)
>>>>>>> bb8b32ce
        );
    }

    function _initializeDelegatorRegistration(
        bytes32 validationID,
        address delegatorAddress,
        uint64 weight
    ) internal virtual override returns (bytes32) {
        uint256 value = _weightToValue(weight);
        vm.startPrank(delegatorAddress);
        bytes32 delegationID = app.initializeDelegatorRegistration(validationID, value);
        vm.stopPrank();
        return delegationID;
    }

    function _beforeSend(uint256 amount, address spender) internal override {
        token.safeIncreaseAllowance(spender, amount);
        token.safeTransfer(spender, amount);

        // ERC20 tokens need to be pre-approved
        vm.startPrank(spender);
        token.safeIncreaseAllowance(address(app), amount);
        vm.stopPrank();
    }

    function _expectStakeUnlock(address account, uint256 amount) internal override {
        vm.expectCall(address(token), abi.encodeCall(IERC20.transfer, (account, amount)));
    }

    // TODO this needs to be kept in line with the contract conversions, but we can't make external calls
    // to the contract and use vm.expectRevert at the same time
    function _valueToWeight(uint256 value) internal virtual override returns (uint64) {
        return uint64(value / 1e12);
    }

    // TODO this needs to be kept in line with the contract conversions, but we can't make external calls
    // to the contract and use vm.expectRevert at the same time
    function _weightToValue(uint64 weight) internal virtual override returns (uint256) {
        return uint256(weight) * 1e12;
    }

    function _getStakeAssetBalance(address account) internal view override returns (uint256) {
        return token.balanceOf(account);
    }
}<|MERGE_RESOLUTION|>--- conflicted
+++ resolved
@@ -62,7 +62,8 @@
                 baseSettings: ValidatorManagerSettings({
                     pChainBlockchainID: P_CHAIN_BLOCKCHAIN_ID,
                     subnetID: DEFAULT_SUBNET_ID,
-                    maximumHourlyChurn: DEFAULT_MAXIMUM_HOURLY_CHURN
+                    churnPeriodSeconds: DEFAULT_CHURN_PERIOD,
+                    maximumChurnPercentage: DEFAULT_MAXIMUM_CHURN_PERCENTAGE
                 }),
                 minimumStakeAmount: DEFAULT_MINIMUM_STAKE,
                 maximumStakeAmount: DEFAULT_MAXIMUM_STAKE,
@@ -84,7 +85,8 @@
                 baseSettings: ValidatorManagerSettings({
                     pChainBlockchainID: P_CHAIN_BLOCKCHAIN_ID,
                     subnetID: DEFAULT_SUBNET_ID,
-                    maximumHourlyChurn: DEFAULT_MAXIMUM_HOURLY_CHURN
+                    churnPeriodSeconds: DEFAULT_CHURN_PERIOD,
+                    maximumChurnPercentage: DEFAULT_MAXIMUM_CHURN_PERCENTAGE
                 }),
                 minimumStakeAmount: DEFAULT_MINIMUM_STAKE,
                 maximumStakeAmount: DEFAULT_MAXIMUM_STAKE,
@@ -105,7 +107,8 @@
                 baseSettings: ValidatorManagerSettings({
                     pChainBlockchainID: P_CHAIN_BLOCKCHAIN_ID,
                     subnetID: DEFAULT_SUBNET_ID,
-                    maximumHourlyChurn: DEFAULT_MAXIMUM_HOURLY_CHURN
+                    churnPeriodSeconds: DEFAULT_CHURN_PERIOD,
+                    maximumChurnPercentage: DEFAULT_MAXIMUM_CHURN_PERCENTAGE
                 }),
                 minimumStakeAmount: DEFAULT_MAXIMUM_STAKE,
                 maximumStakeAmount: DEFAULT_MINIMUM_STAKE,
@@ -126,7 +129,8 @@
                 baseSettings: ValidatorManagerSettings({
                     pChainBlockchainID: P_CHAIN_BLOCKCHAIN_ID,
                     subnetID: DEFAULT_SUBNET_ID,
-                    maximumHourlyChurn: DEFAULT_MAXIMUM_HOURLY_CHURN
+                    churnPeriodSeconds: DEFAULT_CHURN_PERIOD,
+                    maximumChurnPercentage: DEFAULT_MAXIMUM_CHURN_PERCENTAGE
                 }),
                 minimumStakeAmount: DEFAULT_MINIMUM_STAKE,
                 maximumStakeAmount: DEFAULT_MAXIMUM_STAKE,
@@ -148,7 +152,8 @@
                 baseSettings: ValidatorManagerSettings({
                     pChainBlockchainID: P_CHAIN_BLOCKCHAIN_ID,
                     subnetID: DEFAULT_SUBNET_ID,
-                    maximumHourlyChurn: DEFAULT_MAXIMUM_HOURLY_CHURN
+                    churnPeriodSeconds: DEFAULT_CHURN_PERIOD,
+                    maximumChurnPercentage: DEFAULT_MAXIMUM_CHURN_PERCENTAGE
                 }),
                 minimumStakeAmount: DEFAULT_MINIMUM_STAKE,
                 maximumStakeAmount: DEFAULT_MAXIMUM_STAKE,
@@ -164,7 +169,7 @@
     function testInvalidValidatorMinStakeDuration() public {
         ValidatorRegistrationInput memory input =
             ValidatorRegistrationInput(DEFAULT_NODE_ID, DEFAULT_EXPIRY, DEFAULT_BLS_PUBLIC_KEY);
-        uint256 stakeAmount = app.weightToValue(DEFAULT_WEIGHT);
+        uint256 stakeAmount = _weightToValue(DEFAULT_WEIGHT);
         vm.expectRevert(_formatErrorMessage("invalid min stake duration"));
         app.initializeValidatorRegistration(
             input,
@@ -179,7 +184,7 @@
     function testInvalidValidatorDelegationFee() public {
         ValidatorRegistrationInput memory input =
             ValidatorRegistrationInput(DEFAULT_NODE_ID, DEFAULT_EXPIRY, DEFAULT_BLS_PUBLIC_KEY);
-        uint256 stakeAmount = app.weightToValue(DEFAULT_WEIGHT);
+        uint256 stakeAmount = _weightToValue(DEFAULT_WEIGHT);
         vm.expectRevert(_formatErrorMessage("invalid delegation fee"));
         app.initializeValidatorRegistration(
             input,
@@ -204,16 +209,12 @@
         uint64 weight
     ) internal virtual override returns (bytes32) {
         return app.initializeValidatorRegistration(
-<<<<<<< HEAD
-            _weightToValue(weight), nodeID, registrationExpiry, signature
-=======
             input,
             PoSValidatorRequirements({
                 minStakeDuration: DEFAULT_MINIMUM_STAKE_DURATION,
                 delegationFeeBips: DEFAULT_MINIMUM_DELEGATION_FEE_BIPS
             }),
-            app.weightToValue(weight)
->>>>>>> bb8b32ce
+            _weightToValue(weight)
         );
     }
 
