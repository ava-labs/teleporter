--- conflicted
+++ resolved
@@ -397,11 +397,7 @@
      */
     function _completeEndValidation(uint32 messageIndex)
         internal
-<<<<<<< HEAD
-        returns (Validator memory, bytes32)
-=======
         returns (bytes32, Validator memory)
->>>>>>> ff7163e2
     {
         ValidatorManagerStorage storage $ = _getValidatorManagerStorage();
 
@@ -439,11 +435,7 @@
         // Emit event.
         emit ValidationPeriodEnded(validationID, validator.status);
 
-<<<<<<< HEAD
-        return (validator, validationID);
-=======
         return (validationID, validator);
->>>>>>> ff7163e2
     }
 
     /**
