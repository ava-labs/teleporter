--- conflicted
+++ resolved
@@ -99,12 +99,8 @@
     /**
      * @notice Begins the validator registration process, and sets the initial weight for the validator.
      * @param nodeID The node ID of the validator being registered.
-<<<<<<< HEAD
      * @param weight The weight of the validator being registered.
-     * @param registrationExpiry The time at which the registration is no longer valid on the P-Chain.
-=======
      * @param registrationExpiry The Unix timestamp after which the reigistration is no longer valid on the P-Chain.
->>>>>>> 1f1238b0
      * @param blsPublicKey The BLS public key of the validator.
      */
     function _initializeValidatorRegistration(
