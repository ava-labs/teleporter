// (c) 2024, Ava Labs, Inc. All rights reserved.
// See the file LICENSE for licensing terms.

// SPDX-License-Identifier: Ecosystem

pragma solidity 0.8.25;

import {INativeTokenStakingManager} from "./interfaces/INativeTokenStakingManager.sol";
import {Address} from "@openzeppelin/contracts@5.0.2/utils/Address.sol";
import {StakingManager} from "./StakingManager.sol";
<<<<<<< HEAD
import {StakingManagerSettings} from "./interfaces/IStakingManager.sol";
=======
import {Initializable} from
    "@openzeppelin/contracts-upgradeable@5.0.2/proxy/utils/Initializable.sol";
>>>>>>> 1d430fe3

contract NativeTokenStakingManager is Initializable, StakingManager, INativeTokenStakingManager {
    using Address for address payable;

<<<<<<< HEAD
    constructor(StakingManagerSettings memory settings) {
        StakingManager.initialize(settings);
=======
    constructor() {
        _disableInitializers();
>>>>>>> 1d430fe3
    }

    /**
     * @notice Begins the validator registration process. Locks the provided native asset in the contract as the stake.
     * @param nodeID The node ID of the validator being registered.
     * @param registrationExpiry The time at which the registration is no longer valid on the P-Chain.
     * @param signature The raw bytes of the Ed25519 signature over the concatenated bytes of
     * [subnetID]+[nodeID]+[blsPublicKey]+[weight]+[balance]+[expiry]. This signature must correspond to the Ed25519
     * public key that is used for the nodeID. This approach prevents nodeIDs from being unwillingly added to Subnets.
     * balance is the minimum initial $nAVAX balance that must be attached to the validator serialized as a uint64.
     * The signature field will be validated by the P-Chain. Implementations may choose to validate that the signature
     * field is well-formed but it is not required.
     */
    function initializeValidatorRegistration(
        bytes32 nodeID,
        uint64 registrationExpiry,
        bytes memory signature
    ) external payable returns (bytes32) {
        return _initializeValidatorRegistration(nodeID, msg.value, registrationExpiry, signature);
    }

    function _lock(uint256 value) internal virtual override returns (uint256) {
        return value;
    }

    function _unlock(uint256 value, address to) internal virtual override {
        payable(to).sendValue(value);
    }
}<|MERGE_RESOLUTION|>--- conflicted
+++ resolved
@@ -8,23 +8,17 @@
 import {INativeTokenStakingManager} from "./interfaces/INativeTokenStakingManager.sol";
 import {Address} from "@openzeppelin/contracts@5.0.2/utils/Address.sol";
 import {StakingManager} from "./StakingManager.sol";
-<<<<<<< HEAD
-import {StakingManagerSettings} from "./interfaces/IStakingManager.sol";
-=======
 import {Initializable} from
     "@openzeppelin/contracts-upgradeable@5.0.2/proxy/utils/Initializable.sol";
->>>>>>> 1d430fe3
+import {ICMInitializable} from "../utilities/ICMInitializable.sol";
 
 contract NativeTokenStakingManager is Initializable, StakingManager, INativeTokenStakingManager {
     using Address for address payable;
 
-<<<<<<< HEAD
-    constructor(StakingManagerSettings memory settings) {
-        StakingManager.initialize(settings);
-=======
-    constructor() {
-        _disableInitializers();
->>>>>>> 1d430fe3
+    constructor(ICMInitializable init) {
+        if (init == ICMInitializable.Disallowed) {
+            _disableInitializers();
+        }
     }
 
     /**
