--- conflicted
+++ resolved
@@ -173,7 +173,6 @@
         );
     }
 
-<<<<<<< HEAD
     function testInsufficientAmountToCoverFees() public {
         SendTokensInput memory input = _createDefaultSendTokensInput();
         input.primaryFee = 1;
@@ -182,9 +181,6 @@
         _send(input, input.primaryFee);
     }
 
-    function _requiredGasLimit() internal view virtual override returns (uint256) {
-        return tokenSource.SEND_TOKENS_REQUIRED_GAS();
-=======
     function _createDefaultReceiveTokensInput() internal view returns (SendTokensInput memory) {
         return SendTokensInput({
             destinationBlockchainID: DEFAULT_SOURCE_BLOCKCHAIN_ID,
@@ -194,7 +190,6 @@
             secondaryFee: 0,
             requiredGasLimit: 0
         });
->>>>>>> 906ad8ee
     }
 
     function _createDefaultSendTokensInput()
