--- conflicted
+++ resolved
@@ -60,30 +60,12 @@
     }
 
     function testReceiveInsufficientBridgeBalance() public {
-        SendTokensInput memory input = _createDefaultReceiveTokensInput();
         vm.expectRevert(_formatErrorMessage("insufficient bridge balance"));
         vm.prank(MOCK_TELEPORTER_MESSENGER_ADDRESS);
         tokenSource.receiveTeleporterMessage(
-<<<<<<< HEAD
             DEFAULT_DESTINATION_BLOCKCHAIN_ID,
             DEFAULT_DESTINATION_ADDRESS,
             _encodeSingleHopSendMessage(1, DEFAULT_RECIPIENT_ADDRESS)
-=======
-            DEFAULT_DESTINATION_BLOCKCHAIN_ID, DEFAULT_DESTINATION_ADDRESS, abi.encode(input, 1)
-        );
-    }
-
-    function testReceiveInvalidDestinationBridgeAddress() public {
-        // First send to destination blockchain to increase the bridge balance
-        _sendSuccess(2, 0);
-
-        SendTokensInput memory input = _createDefaultReceiveTokensInput();
-        input.destinationBridgeAddress = address(0);
-        vm.expectRevert(_formatErrorMessage("invalid bridge address"));
-        vm.prank(MOCK_TELEPORTER_MESSENGER_ADDRESS);
-        tokenSource.receiveTeleporterMessage(
-            DEFAULT_DESTINATION_BLOCKCHAIN_ID, DEFAULT_DESTINATION_ADDRESS, abi.encode(input, 1)
->>>>>>> 906ad8ee
         );
     }
 
@@ -92,20 +74,14 @@
         _sendSingleHopSendSuccess(amount, 0);
 
         uint256 feeAmount = 1;
-<<<<<<< HEAD
         uint256 bridgeAmount = amount - feeAmount;
-        vm.prank(MOCK_TELEPORTER_MESSENGER_ADDRESS);
-        _checkExpectedWithdrawal(DEFAULT_RECIPIENT_ADDRESS, bridgeAmount);
-=======
-        uint256 bridgedAmount = amount - feeAmount;
         SendTokensInput memory input = _createDefaultReceiveTokensInput();
         input.primaryFee = feeAmount;
 
         vm.prank(MOCK_TELEPORTER_MESSENGER_ADDRESS);
         vm.expectEmit(true, true, true, true, address(tokenSource));
-        emit WithdrawTokens(DEFAULT_RECIPIENT_ADDRESS, bridgedAmount);
-        _checkExpectedWithdrawal(DEFAULT_RECIPIENT_ADDRESS, bridgedAmount);
->>>>>>> 906ad8ee
+        emit TokensWithdrawn(DEFAULT_RECIPIENT_ADDRESS, bridgeAmount);
+        _checkExpectedWithdrawal(DEFAULT_RECIPIENT_ADDRESS, bridgeAmount);
         tokenSource.receiveTeleporterMessage(
             DEFAULT_DESTINATION_BLOCKCHAIN_ID,
             DEFAULT_DESTINATION_ADDRESS,
@@ -141,13 +117,9 @@
         );
 
         vm.expectEmit(true, true, true, true, address(tokenSource));
-<<<<<<< HEAD
-        emit SendTokens(_MOCK_MESSAGE_ID, address(MOCK_TELEPORTER_MESSENGER_ADDRESS), bridgeAmount);
-=======
-        emit SendTokens(
-            _MOCK_MESSAGE_ID, address(MOCK_TELEPORTER_MESSENGER_ADDRESS), input, bridgedAmount
-        );
->>>>>>> 906ad8ee
+        emit TokensSent(
+            _MOCK_MESSAGE_ID, address(MOCK_TELEPORTER_MESSENGER_ADDRESS), input, bridgeAmount
+        );
 
         vm.prank(MOCK_TELEPORTER_MESSENGER_ADDRESS);
         tokenSource.receiveTeleporterMessage(
@@ -158,7 +130,8 @@
                 input.destinationBlockchainID,
                 input.destinationBridgeAddress,
                 input.recipient,
-                input.primaryFee
+                input.primaryFee,
+                input.requiredGasLimit
             )
         );
     }
@@ -178,13 +151,8 @@
             destinationBlockchainID: DEFAULT_DESTINATION_BLOCKCHAIN_ID,
             destinationBridgeAddress: DEFAULT_DESTINATION_ADDRESS,
             recipient: DEFAULT_RECIPIENT_ADDRESS,
-<<<<<<< HEAD
-            secondaryFee: feeAmount
-=======
-            primaryFee: feeAmount,
-            secondaryFee: 0,
-            requiredGasLimit: DEFAULT_REQUIRED_GAS_LIMIT
->>>>>>> 906ad8ee
+            secondaryFee: feeAmount,
+            secondaryGasLimit: 50_000
         });
 
         vm.expectRevert(_formatErrorMessage("insufficient amount to cover fees"));
@@ -197,7 +165,8 @@
                 message.destinationBlockchainID,
                 message.destinationBridgeAddress,
                 message.recipient,
-                message.secondaryFee
+                message.secondaryFee,
+                message.secondaryGasLimit
             )
         );
 
@@ -248,11 +217,11 @@
             destinationBridgeAddress: DEFAULT_DESTINATION_ADDRESS,
             recipientContract: DEFAULT_RECIPIENT_CONTRACT_ADDRESS,
             recipientPayload: new bytes(16),
+            requiredGasLimit: DEFAULT_REQUIRED_GAS_LIMIT,
             recipientGasLimit: DEFAULT_RECIPIENT_GAS_LIMIT,
             fallbackRecipient: DEFAULT_FALLBACK_RECIPIENT_ADDRESS,
             primaryFee: 0,
-            secondaryFee: 0,
-            allowedRelayerAddresses: new address[](0)
+            secondaryFee: 0
         });
     }
 
