// (c) 2024, Ava Labs, Inc. All rights reserved.
// See the file LICENSE for licensing terms.

// SPDX-License-Identifier: Ecosystem

pragma solidity 0.8.18;

import {Test} from "forge-std/Test.sol";
import {TeleporterRegistry} from "@teleporter/upgrades/TeleporterRegistry.sol";
import {
    ITeleporterMessenger,
    TeleporterMessageInput,
    TeleporterFeeInfo
} from "@teleporter/ITeleporterMessenger.sol";
import {
    ITeleporterTokenBridge,
    SendTokensInput,
    SendAndCallInput,
    BridgeMessageType,
    BridgeMessage,
    SingleHopSendMessage,
    SingleHopCallMessage,
    MultiHopSendMessage,
    MultiHopCallMessage
} from "../src/interfaces/ITeleporterTokenBridge.sol";
import {IERC20} from "@openzeppelin/contracts@4.8.1/token/ERC20/IERC20.sol";
import {SafeERC20} from "@openzeppelin/contracts@4.8.1/token/ERC20/utils/SafeERC20.sol";

abstract contract TeleporterTokenBridgeTest is Test {
    using SafeERC20 for IERC20;

    bytes32 public constant DEFAULT_SOURCE_BLOCKCHAIN_ID =
        bytes32(hex"abcdefabcdefabcdefabcdefabcdefabcdefabcdefabcdefabcdefabcdefabcd");
    bytes32 public constant DEFAULT_DESTINATION_BLOCKCHAIN_ID =
        bytes32(hex"1234567812345678123456781234567812345678123456781234567812345678");
    bytes32 public constant OTHER_BLOCKCHAIN_ID =
        bytes32(hex"9876987698769876987698769876987698769876987698769876987698769876");
    address public constant DEFAULT_DESTINATION_ADDRESS = 0xd54e3E251b9b0EEd3ed70A858e927bbC2659587d;
    address public constant TOKEN_SOURCE_ADDRESS = 0xd54e3E251b9b0EEd3ed70A858e927bbC2659587d;
    address public constant DEFAULT_RECIPIENT_ADDRESS = 0xABCDabcdABcDabcDaBCDAbcdABcdAbCdABcDABCd;
    address public constant DEFAULT_RECIPIENT_CONTRACT_ADDRESS =
        0xa83114A443dA1CecEFC50368531cACE9F37fCCcb;
    uint256 public constant DEFAULT_REQUIRED_GAS_LIMIT = 200_000;
    uint256 public constant DEFAULT_RECIPIENT_GAS_LIMIT = 100_000;
    address public constant DEFAULT_FALLBACK_RECIPIENT_ADDRESS =
        0xe69Ea1BAF997002602c0A3D451b2b5c9B7F8E6A1;
    address public constant WARP_PRECOMPILE_ADDRESS = 0x0200000000000000000000000000000000000005;
    address public constant NATIVE_MINTER_PRECOMPILE_ADDRESS =
        address(0x0200000000000000000000000000000000000001);
<<<<<<< HEAD
=======
    uint256 public constant DEFAULT_REQUIRED_GAS_LIMIT = 100_000;

>>>>>>> 081ae95e
    address public constant MOCK_TELEPORTER_MESSENGER_ADDRESS =
        0x644E5b7c5D4Bc8073732CEa72c66e0BB90dFC00f;
    address public constant MOCK_TELEPORTER_REGISTRY_ADDRESS =
        0xf9FA4a0c696b659328DDaaBCB46Ae4eBFC9e68e4;
    bytes32 internal constant _MOCK_MESSAGE_ID =
        bytes32(hex"1111111111111111111111111111111111111111111111111111111111111111");

    uint256 internal constant _DEFAULT_FEE_AMOUNT = 123456;
    uint256 internal constant _DEFAULT_TRANSFER_AMOUNT = 1e18;
    uint256 internal constant _DEFAULT_INITIAL_RESERVE_IMBALANCE = 1e18;
    uint256 internal constant _DEFAULT_DECIMALS_SHIFT = 1;
    uint256 internal constant _DEFAULT_TOKEN_MULTIPLIER = 10 ** _DEFAULT_DECIMALS_SHIFT;

    ITeleporterTokenBridge public tokenBridge;
    IERC20 public feeToken;

    event TokensSent(
        bytes32 indexed teleporterMessageID,
        address indexed sender,
        SendTokensInput input,
        uint256 amount
    );
    event TokensAndCallSent(
        bytes32 indexed teleporterMessageID,
        address indexed sender,
        SendAndCallInput input,
        uint256 amount
    );
    event TokensWithdrawn(address indexed recipient, uint256 amount);
    event CallSucceeded(address indexed recipientContract, uint256 amount);
    event CallFailed(address indexed recipientContract, uint256 amount);
    event Transfer(address indexed from, address indexed to, uint256 value);
    event Approval(address indexed owner, address indexed spender, uint256 value);

    function testZeroDestinationBlockchainID() public {
        SendTokensInput memory input = _createDefaultSendTokensInput();
        feeToken.approve(address(tokenBridge), _DEFAULT_TRANSFER_AMOUNT);
        input.destinationBlockchainID = bytes32(0);
        vm.expectRevert(_formatErrorMessage("zero destination blockchain ID"));
        _send(input, _DEFAULT_TRANSFER_AMOUNT);
    }

    function testZeroDestinationBridge() public {
        SendTokensInput memory input = _createDefaultSendTokensInput();
        feeToken.approve(address(tokenBridge), _DEFAULT_TRANSFER_AMOUNT);
        input.destinationBridgeAddress = address(0);
        vm.expectRevert(_formatErrorMessage("zero destination bridge address"));
        _send(input, _DEFAULT_TRANSFER_AMOUNT);
    }

    function testZeroRecipient() public {
        SendTokensInput memory input = _createDefaultSendTokensInput();
        input.recipient = address(0);
        feeToken.approve(address(tokenBridge), _DEFAULT_TRANSFER_AMOUNT);
        vm.expectRevert(_formatErrorMessage("zero recipient address"));
<<<<<<< HEAD
        _send(input, 0);
    }

    function testSendAndCallZeroRecipientContract() public {
        SendAndCallInput memory input = _createDefaultSendAndCallInput();
        input.recipientContract = address(0);
        vm.expectRevert(_formatErrorMessage("zero recipient contract address"));
        _sendAndCall(input, 0);
    }

    function testSendAndCallZeroRecipientGasLimit() public {
        SendAndCallInput memory input = _createDefaultSendAndCallInput();
        input.recipientGasLimit = 0;
        vm.expectRevert(_formatErrorMessage("zero recipient gas limit"));
        _sendAndCall(input, 0);
    }

    function testSendAndCallZeroFallbackRecipient() public {
        SendAndCallInput memory input = _createDefaultSendAndCallInput();
        input.fallbackRecipient = address(0);
        vm.expectRevert(_formatErrorMessage("zero fallback recipient address"));
        _sendAndCall(input, 0);
    }

    function testInsufficientAmountToCoverFees() public {
        SendTokensInput memory input = _createDefaultSendTokensInput();
        input.primaryFee = 1;
        _setUpExpectedDeposit(input.primaryFee);
        vm.expectRevert(_formatErrorMessage("insufficient amount to cover fees"));
        _send(input, input.primaryFee);
    }

    function testSendWithFees() public {
        uint256 amount = 200_000;
        uint256 primaryFee = 100;
        _sendSingleHopSendSuccess(amount, primaryFee);
    }

    function testSendNoFees() public {
        uint256 amount = 200_000;
=======
        _send(input, _DEFAULT_TRANSFER_AMOUNT);
    }

    function testSendWithFees() public {
        uint256 amount = 200;
        uint256 primaryFee = 100;
        _sendSuccess(amount, primaryFee);
    }

    function testSendNoFees() public {
        uint256 amount = 200;
>>>>>>> 081ae95e
        uint256 primaryFee = 0;
        _sendSingleHopSendSuccess(amount, primaryFee);
    }

    function testSendAndCallWithFees() public {
        uint256 amount = 100_000;
        uint256 primaryFee = 10;
        _sendSingleHopCallSuccess(amount, primaryFee);
    }

    function _initMockTeleporterRegistry() internal {
        vm.mockCall(
            MOCK_TELEPORTER_REGISTRY_ADDRESS,
            abi.encodeWithSelector(
                TeleporterRegistry(MOCK_TELEPORTER_REGISTRY_ADDRESS).latestVersion.selector
            ),
            abi.encode(1)
        );

        vm.mockCall(
            MOCK_TELEPORTER_REGISTRY_ADDRESS,
<<<<<<< HEAD
            abi.encodeWithSelector(TeleporterRegistry.getVersionFromAddress.selector),
=======
            abi.encodeWithSelector(
                TeleporterRegistry.getVersionFromAddress.selector
            ),
>>>>>>> 081ae95e
            abi.encode(1)
        );

        vm.mockCall(
            MOCK_TELEPORTER_REGISTRY_ADDRESS,
            abi.encodeWithSelector(TeleporterRegistry.getAddressFromVersion.selector, (1)),
            abi.encode(MOCK_TELEPORTER_MESSENGER_ADDRESS)
        );

        vm.mockCall(
            MOCK_TELEPORTER_REGISTRY_ADDRESS,
            abi.encodeWithSelector(TeleporterRegistry.getLatestTeleporter.selector),
            abi.encode(ITeleporterMessenger(MOCK_TELEPORTER_MESSENGER_ADDRESS))
        );

        vm.mockCall(
            MOCK_TELEPORTER_REGISTRY_ADDRESS,
            abi.encodeWithSelector(TeleporterRegistry.getVersionFromAddress.selector),
            abi.encode(1)
        );
    }

    function _send(SendTokensInput memory input, uint256 amount) internal virtual;

    function _sendAndCall(SendAndCallInput memory input, uint256 amount) internal virtual;

    function _sendSingleHopSendSuccess(uint256 amount, uint256 feeAmount) internal {
        uint256 bridgeAmount = amount - feeAmount;
        SendTokensInput memory input = _createDefaultSendTokensInput();
        input.primaryFee = feeAmount;

        _setUpExpectedDeposit(amount);

        // Only tokens destinations scale tokens, so isReceive is always false here.
<<<<<<< HEAD
        uint256 scaledBridgedAmount = _scaleTokens(bridgeAmount, false);

        _checkExpectedTeleporterCallsForSend(
            _createSingleHopTeleporterMessageInput(input, scaledBridgedAmount), feeAmount
        );
        vm.expectEmit(true, true, true, true, address(tokenBridge));
        emit TokensSent(_MOCK_MESSAGE_ID, address(this), input, scaledBridgedAmount);
=======
        uint256 scaledBridgedAmount = _scaleTokens(bridgedAmount, false);

        _checkExpectedTeleporterCalls(input, bridgedAmount);
        vm.expectEmit(true, true, true, true, address(tokenBridge));
        emit SendTokens(_MOCK_MESSAGE_ID, address(this), input, scaledBridgedAmount);
>>>>>>> 081ae95e
        _send(input, amount);
    }

    function _sendSingleHopCallSuccess(uint256 amount, uint256 feeAmount) internal {
        uint256 bridgeAmount = amount - feeAmount;
        SendAndCallInput memory input = _createDefaultSendAndCallInput();
        input.primaryFee = feeAmount;

        // Only tokens destinations scale tokens, so isReceive is always false here.
        uint256 scaledBridgedAmount = _scaleTokens(bridgeAmount, false);

        _setUpExpectedDeposit(amount);
        _checkExpectedTeleporterCallsForSend(
            _createSingleHopCallTeleporterMessageInput(input, scaledBridgedAmount), feeAmount
        );
        vm.expectEmit(true, true, true, true, address(tokenBridge));
        emit TokensAndCallSent(_MOCK_MESSAGE_ID, address(this), input, scaledBridgedAmount);
        _sendAndCall(input, amount);
    }

    function _setUpExpectedDeposit(uint256 amount) internal virtual;

    function _checkExpectedWithdrawal(address recipient, uint256 amount) internal virtual;

    function _checkExpectedTeleporterCallsForSend(
        TeleporterMessageInput memory expectedMessageInput,
        uint256 expectedFeeAmount
    ) internal {
        if (expectedFeeAmount > 0) {
            vm.expectCall(
                address(feeToken),
                abi.encodeCall(
                    IERC20.allowance,
                    (address(tokenBridge), address(MOCK_TELEPORTER_MESSENGER_ADDRESS))
                )
            );
        }
        vm.mockCall(
            MOCK_TELEPORTER_MESSENGER_ADDRESS,
            abi.encodeCall(ITeleporterMessenger.sendCrossChainMessage, (expectedMessageInput)),
            abi.encode(_MOCK_MESSAGE_ID)
        );
        vm.expectCall(
            MOCK_TELEPORTER_MESSENGER_ADDRESS,
            abi.encodeCall(ITeleporterMessenger.sendCrossChainMessage, (expectedMessageInput))
        );
    }

    // This function is overridden by NativeTokenDestinationTests
<<<<<<< HEAD
    function _scaleTokens(uint256 amount, bool) internal virtual returns (uint256) {
        return amount;
    }

    function _createSingleHopTeleporterMessageInput(
        SendTokensInput memory input,
        uint256 bridgeAmount
    ) internal view returns (TeleporterMessageInput memory) {
        return TeleporterMessageInput({
            destinationBlockchainID: input.destinationBlockchainID,
            destinationAddress: input.destinationBridgeAddress,
            feeInfo: TeleporterFeeInfo({feeTokenAddress: address(feeToken), amount: input.primaryFee}),
            requiredGasLimit: input.requiredGasLimit,
            allowedRelayerAddresses: new address[](0),
            message: _encodeSingleHopSendMessage(bridgeAmount, input.recipient)
        });
    }

    function _createSingleHopCallTeleporterMessageInput(
        SendAndCallInput memory input,
        uint256 bridgeAmount
    ) internal view returns (TeleporterMessageInput memory) {
        return TeleporterMessageInput({
            destinationBlockchainID: input.destinationBlockchainID,
            destinationAddress: input.destinationBridgeAddress,
            feeInfo: TeleporterFeeInfo({feeTokenAddress: address(feeToken), amount: input.primaryFee}),
            requiredGasLimit: input.requiredGasLimit,
            allowedRelayerAddresses: new address[](0),
            message: _encodeSingleHopCallMessage(
                bridgeAmount,
                input.recipientContract,
                input.recipientPayload,
                input.recipientGasLimit,
                input.fallbackRecipient
                )
        });
    }
=======
    function _scaleTokens(
        uint256 amount,
        bool
    ) internal virtual returns (uint256) {
        return amount;
    }

    function _encodeMessage(
        SendTokensInput memory input,
        uint256 amount
    ) internal virtual returns (bytes memory);
>>>>>>> 081ae95e

    function _createDefaultSendTokensInput()
        internal
        pure
        virtual
        returns (SendTokensInput memory);

    function _createDefaultSendAndCallInput()
        internal
        pure
        virtual
        returns (SendAndCallInput memory);

    function _formatErrorMessage(string memory message)
        internal
        pure
        virtual
        returns (bytes memory);
<<<<<<< HEAD

    function _encodeSingleHopSendMessage(
        uint256 amount,
        address recipient
    ) internal pure returns (bytes memory) {
        return abi.encode(
            BridgeMessage({
                messageType: BridgeMessageType.SINGLE_HOP_SEND,
                amount: amount,
                payload: abi.encode(SingleHopSendMessage({recipient: recipient}))
            })
        );
    }

    function _encodeSingleHopCallMessage(
        uint256 amount,
        address recipientContract,
        bytes memory recipientPayload,
        uint256 recipientGasLimit,
        address fallbackRecipient
    ) internal pure returns (bytes memory) {
        return abi.encode(
            BridgeMessage({
                messageType: BridgeMessageType.SINGLE_HOP_CALL,
                amount: amount,
                payload: abi.encode(
                    SingleHopCallMessage({
                        recipientContract: recipientContract,
                        recipientPayload: recipientPayload,
                        recipientGasLimit: recipientGasLimit,
                        fallbackRecipient: fallbackRecipient
                    })
                    )
            })
        );
    }

    function _encodeMultiHopSendMessage(
        uint256 amount,
        bytes32 destinationBlockchainID,
        address destinationBridgeAddress,
        address recipient,
        uint256 secondaryFee,
        uint256 secondaryGasLimit
    ) internal pure returns (bytes memory) {
        return abi.encode(
            BridgeMessage({
                messageType: BridgeMessageType.MULTI_HOP_SEND,
                amount: amount,
                payload: abi.encode(
                    MultiHopSendMessage({
                        destinationBlockchainID: destinationBlockchainID,
                        destinationBridgeAddress: destinationBridgeAddress,
                        recipient: recipient,
                        secondaryFee: secondaryFee,
                        secondaryGasLimit: secondaryGasLimit
                    })
                    )
            })
        );
    }

    function _encodeMultiHopCallMessage(
        uint256 amount,
        bytes32 destinationBlockchainID,
        address destinationBridgeAddress,
        address recipientContract,
        bytes memory recipientPayload,
        uint256 requiredGasLimit,
        uint256 recipientGasLimit,
        address fallbackRecipient,
        uint256 secondaryFee
    ) internal pure returns (bytes memory) {
        return abi.encode(
            BridgeMessage({
                messageType: BridgeMessageType.MULTI_HOP_CALL,
                amount: amount,
                payload: abi.encode(
                    MultiHopCallMessage({
                        destinationBlockchainID: destinationBlockchainID,
                        destinationBridgeAddress: destinationBridgeAddress,
                        recipientContract: recipientContract,
                        recipientPayload: recipientPayload,
                        requiredGasLimit: requiredGasLimit,
                        recipientGasLimit: recipientGasLimit,
                        fallbackRecipient: fallbackRecipient,
                        secondaryFee: secondaryFee
                    })
                    )
            })
        );
    }
=======
>>>>>>> 081ae95e
}<|MERGE_RESOLUTION|>--- conflicted
+++ resolved
@@ -47,11 +47,6 @@
     address public constant WARP_PRECOMPILE_ADDRESS = 0x0200000000000000000000000000000000000005;
     address public constant NATIVE_MINTER_PRECOMPILE_ADDRESS =
         address(0x0200000000000000000000000000000000000001);
-<<<<<<< HEAD
-=======
-    uint256 public constant DEFAULT_REQUIRED_GAS_LIMIT = 100_000;
-
->>>>>>> 081ae95e
     address public constant MOCK_TELEPORTER_MESSENGER_ADDRESS =
         0x644E5b7c5D4Bc8073732CEa72c66e0BB90dFC00f;
     address public constant MOCK_TELEPORTER_REGISTRY_ADDRESS =
@@ -62,7 +57,7 @@
     uint256 internal constant _DEFAULT_FEE_AMOUNT = 123456;
     uint256 internal constant _DEFAULT_TRANSFER_AMOUNT = 1e18;
     uint256 internal constant _DEFAULT_INITIAL_RESERVE_IMBALANCE = 1e18;
-    uint256 internal constant _DEFAULT_DECIMALS_SHIFT = 1;
+    uint8 internal constant _DEFAULT_DECIMALS_SHIFT = 1;
     uint256 internal constant _DEFAULT_TOKEN_MULTIPLIER = 10 ** _DEFAULT_DECIMALS_SHIFT;
 
     ITeleporterTokenBridge public tokenBridge;
@@ -86,7 +81,7 @@
     event Transfer(address indexed from, address indexed to, uint256 value);
     event Approval(address indexed owner, address indexed spender, uint256 value);
 
-    function testZeroDestinationBlockchainID() public {
+    function testSendZeroDestinationBlockchainID() public {
         SendTokensInput memory input = _createDefaultSendTokensInput();
         feeToken.approve(address(tokenBridge), _DEFAULT_TRANSFER_AMOUNT);
         input.destinationBlockchainID = bytes32(0);
@@ -94,7 +89,7 @@
         _send(input, _DEFAULT_TRANSFER_AMOUNT);
     }
 
-    function testZeroDestinationBridge() public {
+    function testSendZeroDestinationBridge() public {
         SendTokensInput memory input = _createDefaultSendTokensInput();
         feeToken.approve(address(tokenBridge), _DEFAULT_TRANSFER_AMOUNT);
         input.destinationBridgeAddress = address(0);
@@ -102,12 +97,11 @@
         _send(input, _DEFAULT_TRANSFER_AMOUNT);
     }
 
-    function testZeroRecipient() public {
+    function testSendZeroRecipient() public {
         SendTokensInput memory input = _createDefaultSendTokensInput();
         input.recipient = address(0);
         feeToken.approve(address(tokenBridge), _DEFAULT_TRANSFER_AMOUNT);
         vm.expectRevert(_formatErrorMessage("zero recipient address"));
-<<<<<<< HEAD
         _send(input, 0);
     }
 
@@ -118,10 +112,32 @@
         _sendAndCall(input, 0);
     }
 
+    function testSendZeroRequiredGasLimit() public {
+        SendTokensInput memory input = _createDefaultSendTokensInput();
+        input.requiredGasLimit = 0;
+        feeToken.approve(address(tokenBridge), _DEFAULT_TRANSFER_AMOUNT);
+        vm.expectRevert(_formatErrorMessage("zero required gas limit"));
+        _send(input, 0);
+    }
+
+    function testSendAndCallZeroRequiredGasLimit() public {
+        SendAndCallInput memory input = _createDefaultSendAndCallInput();
+        input.requiredGasLimit = 0;
+        vm.expectRevert(_formatErrorMessage("zero required gas limit"));
+        _sendAndCall(input, 0);
+    }
+
     function testSendAndCallZeroRecipientGasLimit() public {
         SendAndCallInput memory input = _createDefaultSendAndCallInput();
         input.recipientGasLimit = 0;
         vm.expectRevert(_formatErrorMessage("zero recipient gas limit"));
+        _sendAndCall(input, 0);
+    }
+
+    function testSendAndCallInvalidRecipientGasLimit() public {
+        SendAndCallInput memory input = _createDefaultSendAndCallInput();
+        input.recipientGasLimit = input.requiredGasLimit + 1;
+        vm.expectRevert(_formatErrorMessage("invalid recipient gas limit"));
         _sendAndCall(input, 0);
     }
 
@@ -148,19 +164,6 @@
 
     function testSendNoFees() public {
         uint256 amount = 200_000;
-=======
-        _send(input, _DEFAULT_TRANSFER_AMOUNT);
-    }
-
-    function testSendWithFees() public {
-        uint256 amount = 200;
-        uint256 primaryFee = 100;
-        _sendSuccess(amount, primaryFee);
-    }
-
-    function testSendNoFees() public {
-        uint256 amount = 200;
->>>>>>> 081ae95e
         uint256 primaryFee = 0;
         _sendSingleHopSendSuccess(amount, primaryFee);
     }
@@ -182,13 +185,7 @@
 
         vm.mockCall(
             MOCK_TELEPORTER_REGISTRY_ADDRESS,
-<<<<<<< HEAD
             abi.encodeWithSelector(TeleporterRegistry.getVersionFromAddress.selector),
-=======
-            abi.encodeWithSelector(
-                TeleporterRegistry.getVersionFromAddress.selector
-            ),
->>>>>>> 081ae95e
             abi.encode(1)
         );
 
@@ -223,7 +220,6 @@
         _setUpExpectedDeposit(amount);
 
         // Only tokens destinations scale tokens, so isReceive is always false here.
-<<<<<<< HEAD
         uint256 scaledBridgedAmount = _scaleTokens(bridgeAmount, false);
 
         _checkExpectedTeleporterCallsForSend(
@@ -231,13 +227,6 @@
         );
         vm.expectEmit(true, true, true, true, address(tokenBridge));
         emit TokensSent(_MOCK_MESSAGE_ID, address(this), input, scaledBridgedAmount);
-=======
-        uint256 scaledBridgedAmount = _scaleTokens(bridgedAmount, false);
-
-        _checkExpectedTeleporterCalls(input, bridgedAmount);
-        vm.expectEmit(true, true, true, true, address(tokenBridge));
-        emit SendTokens(_MOCK_MESSAGE_ID, address(this), input, scaledBridgedAmount);
->>>>>>> 081ae95e
         _send(input, amount);
     }
 
@@ -286,8 +275,7 @@
         );
     }
 
-    // This function is overridden by NativeTokenDestinationTests
-<<<<<<< HEAD
+    // This function is overridden by TeleporterTokenDestinationTests
     function _scaleTokens(uint256 amount, bool) internal virtual returns (uint256) {
         return amount;
     }
@@ -325,19 +313,6 @@
                 )
         });
     }
-=======
-    function _scaleTokens(
-        uint256 amount,
-        bool
-    ) internal virtual returns (uint256) {
-        return amount;
-    }
-
-    function _encodeMessage(
-        SendTokensInput memory input,
-        uint256 amount
-    ) internal virtual returns (bytes memory);
->>>>>>> 081ae95e
 
     function _createDefaultSendTokensInput()
         internal
@@ -356,7 +331,6 @@
         pure
         virtual
         returns (bytes memory);
-<<<<<<< HEAD
 
     function _encodeSingleHopSendMessage(
         uint256 amount,
@@ -449,6 +423,4 @@
             })
         );
     }
-=======
->>>>>>> 081ae95e
 }