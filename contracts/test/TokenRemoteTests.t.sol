// (c) 2024, Ava Labs, Inc. All rights reserved.
// See the file LICENSE for licensing terms.

// SPDX-License-Identifier: Ecosystem

pragma solidity 0.8.18;

import {TeleporterMessageInput, TeleporterFeeInfo} from "@teleporter/ITeleporterMessenger.sol";
import {TokenTransferrerTest} from "./TokenTransferrerTests.t.sol";
import {TokenRemote, IWarpMessenger} from "../src/TokenRemote/TokenRemote.sol";
import {TeleporterRegistry} from "@teleporter/upgrades/TeleporterRegistry.sol";
import {SendTokensInput, SendAndCallInput} from "../src/interfaces/ITokenTransferrer.sol";
import {ITeleporterMessenger} from "@teleporter/ITeleporterMessenger.sol";
import {TokenScalingUtils} from "../src/utils/TokenScalingUtils.sol";
import {
    SendTokensInput,
    SendAndCallInput,
    TransferrerMessageType,
    TransferrerMessage,
    RegisterRemoteMessage
} from "../src/interfaces/ITokenTransferrer.sol";
import {IERC20} from "@openzeppelin/contracts@4.8.1/token/ERC20/IERC20.sol";
import {ExampleERC20} from "../lib/teleporter/contracts/src/Mocks/ExampleERC20.sol";
import {SafeERC20} from "@openzeppelin/contracts@4.8.1/token/ERC20/utils/SafeERC20.sol";

abstract contract TokenRemoteTest is TokenTransferrerTest {
    using SafeERC20 for IERC20;

    TokenRemote public tokenRemote;
    uint8 public tokenDecimals = 18;

    function setUp() public virtual {
        vm.mockCall(
            MOCK_TELEPORTER_MESSENGER_ADDRESS,
            abi.encodeWithSelector(ITeleporterMessenger.sendCrossChainMessage.selector),
            abi.encode(_MOCK_MESSAGE_ID)
        );
        vm.mockCall(
            WARP_PRECOMPILE_ADDRESS,
            abi.encodeCall(IWarpMessenger.getBlockchainID, ()),
            abi.encode(DEFAULT_TOKEN_REMOTE_BLOCKCHAIN_ID)
        );
        vm.expectCall(WARP_PRECOMPILE_ADDRESS, abi.encodeCall(IWarpMessenger.getBlockchainID, ()));

        _initMockTeleporterRegistry();

        vm.expectCall(
            MOCK_TELEPORTER_REGISTRY_ADDRESS,
            abi.encodeCall(TeleporterRegistry(MOCK_TELEPORTER_REGISTRY_ADDRESS).latestVersion, ())
        );
    }

    function testZeroDestinationBlockchain() public {
        SendTokensInput memory input = _createDefaultSendTokensInput();
        input.destinationBlockchainID = bytes32(0);
        vm.expectRevert(_formatErrorMessage("zero destination blockchain ID"));
        _send(input, _DEFAULT_TRANSFER_AMOUNT);
    }

    function testZeroDestinationBlockchainWithSendAndCall() public {
        SendAndCallInput memory input = _createDefaultSendAndCallInput();
        input.destinationBlockchainID = bytes32(0);
        vm.expectRevert(_formatErrorMessage("zero destination blockchain ID"));
        _sendAndCall(input, _DEFAULT_TRANSFER_AMOUNT);
    }

    function testZeroDestinationTokenTransferrerAddress() public {
        SendTokensInput memory input = _createDefaultSendTokensInput();
        input.destinationTokenTransferrerAddress = address(0);
        vm.expectRevert(_formatErrorMessage("zero destination token transferrer address"));
        _send(input, _DEFAULT_TRANSFER_AMOUNT);
    }

    function testZeroDestinationTokenTransferrerAddressWithSendAndCall() public {
        SendAndCallInput memory input = _createDefaultSendAndCallInput();
        input.destinationTokenTransferrerAddress = address(0);
        vm.expectRevert(_formatErrorMessage("zero destination token transferrer address"));
        _sendAndCall(input, _DEFAULT_TRANSFER_AMOUNT);
    }

    function testInvalidSendingBackToHomeBlockchain() public {
        SendTokensInput memory input = _createDefaultSendTokensInput();
        input.destinationTokenTransferrerAddress = address(this);
        vm.expectRevert(_formatErrorMessage("invalid destination token transferrer address"));
        _send(input, _DEFAULT_TRANSFER_AMOUNT);
    }

    function testInvalidSendAndCallingBackToHomeBlockchain() public {
        SendAndCallInput memory input = _createDefaultSendAndCallInput();
        input.destinationTokenTransferrerAddress = address(this);
        vm.expectRevert(_formatErrorMessage("invalid destination token transferrer address"));
        _sendAndCall(input, _DEFAULT_TRANSFER_AMOUNT);
    }

    function testNonZeroSecondaryFeeToHomeBlockchain() public {
        SendTokensInput memory input = _createDefaultSendTokensInput();
        input.secondaryFee = 1;
        vm.expectRevert(_formatErrorMessage("non-zero secondary fee"));
        _send(input, _DEFAULT_TRANSFER_AMOUNT);
    }

    function testNonZeroSecondaryFeeToHomeBlockchainCall() public {
        SendAndCallInput memory input = _createDefaultSendAndCallInput();
        input.secondaryFee = 1;
        vm.expectRevert(_formatErrorMessage("non-zero secondary fee"));
        _sendAndCall(input, _DEFAULT_TRANSFER_AMOUNT);
    }

    function testNonZeroMultiHopFallbackForSingleHop() public {
        SendTokensInput memory input = _createDefaultSendTokensInput();
        input.multiHopFallback = DEFAULT_MULTIHOP_FALLBACK_ADDRESS;
        vm.expectRevert(_formatErrorMessage("non-zero multi-hop fallback"));
        _send(input, _DEFAULT_TRANSFER_AMOUNT);
    }

    function testNonZeroMultiHopFallbackForSingleHopCall() public {
        SendAndCallInput memory input = _createDefaultSendAndCallInput();
        input.multiHopFallback = DEFAULT_MULTIHOP_FALLBACK_ADDRESS;
        vm.expectRevert(_formatErrorMessage("non-zero multi-hop fallback"));
        _sendAndCall(input, _DEFAULT_TRANSFER_AMOUNT);
    }

    function testSendingToSameInstance() public {
        SendTokensInput memory input = _createDefaultSendTokensInput();
        input.destinationBlockchainID = tokenRemote.blockchainID();
        input.destinationTokenTransferrerAddress = address(tokenRemote);
        input.multiHopFallback = DEFAULT_MULTIHOP_FALLBACK_ADDRESS;
        vm.expectRevert(_formatErrorMessage("invalid destination token transferrer address"));
        _send(input, _DEFAULT_TRANSFER_AMOUNT);
    }

    function testSendingToOtherInstanceOnSameChain() public {
        _sendMultiHopSendSuccess(tokenRemote.blockchainID(), 1e18, 999, 555);
    }

    function testSendAndCallingToSameInstance() public {
        SendAndCallInput memory input = _createDefaultSendAndCallInput();
        input.destinationBlockchainID = tokenRemote.blockchainID();
        input.destinationTokenTransferrerAddress = address(tokenRemote);
        input.multiHopFallback = DEFAULT_MULTIHOP_FALLBACK_ADDRESS;
        vm.expectRevert(_formatErrorMessage("invalid destination token transferrer address"));
        _sendAndCall(input, _DEFAULT_TRANSFER_AMOUNT);
    }

    function testSendAndCallingToOtherInstanceOnSameChain() public {
        _sendMultiHopCallSuccess(tokenRemote.blockchainID(), 1e18, 999, 555);
    }

    function testSendZeroAmountAfterRemoveScaling() public {
        SendAndCallInput memory input = _createDefaultSendAndCallInput();
        input.primaryFee = 0;
        input.secondaryFee = 0;
        uint256 amount = 1;

        if (
            TokenScalingUtils.removeTokenScale(
                tokenRemote.tokenMultiplier(), tokenRemote.multiplyOnRemote(), amount
            ) != 0
        ) {
            return;
        }

        _setUpExpectedDeposit(amount, input.primaryFee);
        vm.expectRevert(_formatErrorMessage("insufficient tokens to transfer"));
        _sendAndCall(input, amount);
    }

    function testSendToSameBlockchainDifferentDestination() public {
        uint256 amount = 2e15;
        SendTokensInput memory input = _createDefaultSendTokensInput();
        input.destinationBlockchainID = tokenRemote.blockchainID();
        // Set the desintation token transferrer address to an address different than the token remote contract.
        input.destinationTokenTransferrerAddress = address(0x55);

        _sendSingleHopSendSuccess(amount, input.primaryFee);
    }

    function testSendMultiHopInsufficientAmountToCoverFees() public {
        SendTokensInput memory input = _createDefaultSendMultiHopInput();
        uint256 amount = 1;
        input.secondaryFee = 2;
        _setUpExpectedDeposit(amount, input.primaryFee);
        vm.expectRevert(_formatErrorMessage("insufficient tokens to transfer"));
        _send(input, amount);
    }

    function testSendMultiHopZeroMultiHopFallback() public {
        uint256 amount = 200_000;
        SendTokensInput memory input = _createDefaultSendMultiHopInput();
        input.multiHopFallback = address(0);
        vm.expectRevert(_formatErrorMessage("zero multi-hop fallback"));
        _send(input, amount);
    }

    function testSendAndCallMultiHopZeroMultiHopFallback() public {
        uint256 amount = 200_000;
        SendAndCallInput memory input = _createDefaultSendAndCallInput();
        input.destinationBlockchainID = OTHER_BLOCKCHAIN_ID;
        input.multiHopFallback = address(0);
        vm.expectRevert(_formatErrorMessage("zero multi-hop fallback"));
        _sendAndCall(input, amount);
    }

    function testSendMultiHopSendSuccess() public {
        uint256 amount = 4e15;
        uint256 primaryFee = 5;
        uint256 secondaryFee = 2;
        _sendMultiHopSendSuccess(OTHER_BLOCKCHAIN_ID, amount, primaryFee, secondaryFee);
    }

    function testSendMultiHopCallSuccess() public {
        uint256 amount = 4e18;
        uint256 primaryFee = 5;
        uint256 secondaryFee = 1;
        _sendMultiHopCallSuccess(OTHER_BLOCKCHAIN_ID, amount, primaryFee, secondaryFee);
    }

    function testReceiveInvalidSourceBlockchainID() public {
        vm.expectRevert(_formatErrorMessage("invalid source blockchain ID"));
        vm.prank(MOCK_TELEPORTER_MESSENGER_ADDRESS);
        tokenRemote.receiveTeleporterMessage(
            DEFAULT_TOKEN_REMOTE_BLOCKCHAIN_ID, DEFAULT_TOKEN_HOME_ADDRESS, new bytes(0)
        );
    }

    function testReceiveInvalidOriginSenderAddress() public {
        vm.expectRevert(_formatErrorMessage("invalid origin sender address"));
        vm.prank(MOCK_TELEPORTER_MESSENGER_ADDRESS);
        tokenRemote.receiveTeleporterMessage(
            DEFAULT_TOKEN_HOME_BLOCKCHAIN_ID, address(0), new bytes(0)
        );
    }

    function testReceiveInvalidMessage() public {
        vm.expectRevert();
        vm.prank(MOCK_TELEPORTER_MESSENGER_ADDRESS);
        tokenRemote.receiveTeleporterMessage(
            DEFAULT_TOKEN_HOME_BLOCKCHAIN_ID, DEFAULT_TOKEN_HOME_ADDRESS, bytes("test")
        );
    }

    function testReceiveWithdrawSuccess() public {
        uint256 amount = 200;
        vm.prank(MOCK_TELEPORTER_MESSENGER_ADDRESS);
        _checkExpectedWithdrawal(DEFAULT_RECIPIENT_ADDRESS, amount);
        uint256 initialSupply = _getTotalSupply();
        tokenRemote.receiveTeleporterMessage(
            DEFAULT_TOKEN_HOME_BLOCKCHAIN_ID,
            DEFAULT_TOKEN_HOME_ADDRESS,
            _encodeSingleHopSendMessage(amount, DEFAULT_RECIPIENT_ADDRESS)
        );
        assertEq(_getTotalSupply(), initialSupply + amount);
    }

    function testReceiveSendAndCallSuccess() public {
        uint256 amount = 2;
        bytes memory payload = hex"DEADBEEF";

        bytes32 sourceBlockchainID = DEFAULT_TOKEN_HOME_BLOCKCHAIN_ID;
        OriginSenderInfo memory originInfo;
        originInfo.senderAddress = address(this);
        _setUpExpectedSendAndCall({
            sourceBlockchainID: sourceBlockchainID,
            originInfo: originInfo,
            recipient: DEFAULT_RECIPIENT_CONTRACT_ADDRESS,
            amount: amount,
            payload: payload,
            gasLimit: DEFAULT_RECIPIENT_GAS_LIMIT,
            targetHasCode: true,
            expectSuccess: true
        });

        bytes memory message = _encodeSingleHopCallMessage({
            sourceBlockchainID: sourceBlockchainID,
            originInfo: originInfo,
            amount: amount,
            recipientContract: DEFAULT_RECIPIENT_CONTRACT_ADDRESS,
            recipientPayload: payload,
            recipientGasLimit: DEFAULT_RECIPIENT_GAS_LIMIT,
            fallbackRecipient: DEFAULT_FALLBACK_RECIPIENT_ADDRESS
        });

        uint256 initialSupply = _getTotalSupply();

        vm.prank(MOCK_TELEPORTER_MESSENGER_ADDRESS);
        tokenRemote.receiveTeleporterMessage(
            DEFAULT_TOKEN_HOME_BLOCKCHAIN_ID, DEFAULT_TOKEN_HOME_ADDRESS, message
        );

        assertEq(_getTotalSupply(), initialSupply + amount);
    }

    function testReceiveSendAndCallFailure() public {
        uint256 amount = 2;
        bytes memory payload = hex"DEADBEEF";

        OriginSenderInfo memory originInfo;
        originInfo.tokenTransferrerAddress = address(tokenTransferrer);
        originInfo.senderAddress = address(this);
        _setUpExpectedSendAndCall({
            sourceBlockchainID: DEFAULT_TOKEN_HOME_BLOCKCHAIN_ID,
            originInfo: originInfo,
            recipient: DEFAULT_RECIPIENT_CONTRACT_ADDRESS,
            amount: amount,
            payload: payload,
            gasLimit: DEFAULT_RECIPIENT_GAS_LIMIT,
            targetHasCode: true,
            expectSuccess: false
        });

        bytes memory message = _encodeSingleHopCallMessage({
            sourceBlockchainID: DEFAULT_TOKEN_HOME_BLOCKCHAIN_ID,
            originInfo: originInfo,
            amount: amount,
            recipientContract: DEFAULT_RECIPIENT_CONTRACT_ADDRESS,
            recipientPayload: payload,
            recipientGasLimit: DEFAULT_RECIPIENT_GAS_LIMIT,
            fallbackRecipient: DEFAULT_FALLBACK_RECIPIENT_ADDRESS
        });
        vm.prank(MOCK_TELEPORTER_MESSENGER_ADDRESS);
        tokenRemote.receiveTeleporterMessage(
            DEFAULT_TOKEN_HOME_BLOCKCHAIN_ID, DEFAULT_TOKEN_HOME_ADDRESS, message
        );
    }

    function testReceiveSendAndCallFailureNoCode() public {
        uint256 amount = 2;
        bytes memory payload = hex"DEADBEEF";

        bytes32 sourceBlockchainID = DEFAULT_TOKEN_HOME_BLOCKCHAIN_ID;
        OriginSenderInfo memory originInfo;
        originInfo.tokenTransferrerAddress = address(tokenTransferrer);
        originInfo.senderAddress = address(this);
        _setUpExpectedSendAndCall({
            sourceBlockchainID: sourceBlockchainID,
            originInfo: originInfo,
            recipient: DEFAULT_RECIPIENT_CONTRACT_ADDRESS,
            amount: amount,
            payload: payload,
            gasLimit: DEFAULT_RECIPIENT_GAS_LIMIT,
            targetHasCode: false,
            expectSuccess: false
        });

        bytes memory message = _encodeSingleHopCallMessage({
            sourceBlockchainID: sourceBlockchainID,
            originInfo: originInfo,
            amount: amount,
            recipientContract: DEFAULT_RECIPIENT_CONTRACT_ADDRESS,
            recipientPayload: payload,
            recipientGasLimit: DEFAULT_RECIPIENT_GAS_LIMIT,
            fallbackRecipient: DEFAULT_FALLBACK_RECIPIENT_ADDRESS
        });
        vm.prank(MOCK_TELEPORTER_MESSENGER_ADDRESS);
        tokenRemote.receiveTeleporterMessage(
            DEFAULT_TOKEN_HOME_BLOCKCHAIN_ID, DEFAULT_TOKEN_HOME_ADDRESS, message
        );
    }

    function testReceiveSendAndCallFailureInsufficientGas() public {
        uint256 amount = 200;
        bytes memory payload = hex"DEADBEEF";
        uint256 gasLimit = 5_000_000;
        OriginSenderInfo memory originInfo;
        originInfo.tokenTransferrerAddress = address(tokenTransferrer);
        originInfo.senderAddress = address(this);

        bytes memory message = _encodeSingleHopCallMessage({
            sourceBlockchainID: DEFAULT_TOKEN_HOME_BLOCKCHAIN_ID,
            originInfo: originInfo,
            amount: amount,
            recipientContract: DEFAULT_RECIPIENT_CONTRACT_ADDRESS,
            recipientPayload: payload,
            recipientGasLimit: gasLimit,
            fallbackRecipient: DEFAULT_FALLBACK_RECIPIENT_ADDRESS
        });

        _setUpMockMint(address(tokenRemote), amount);
        vm.expectRevert("CallUtils: insufficient gas");
        vm.prank(MOCK_TELEPORTER_MESSENGER_ADDRESS);
        tokenRemote.receiveTeleporterMessage{gas: gasLimit - 1}(
            DEFAULT_TOKEN_HOME_BLOCKCHAIN_ID, DEFAULT_TOKEN_HOME_ADDRESS, message
        );
    }

    function testReceiveInvalidMessageType() public {
        vm.expectRevert(_formatErrorMessage("invalid message type"));
        vm.prank(MOCK_TELEPORTER_MESSENGER_ADDRESS);
        tokenRemote.receiveTeleporterMessage(
            DEFAULT_TOKEN_HOME_BLOCKCHAIN_ID,
            DEFAULT_TOKEN_HOME_ADDRESS,
            _encodeMultiHopSendMessage({
                amount: 1,
                destinationBlockchainID: DEFAULT_TOKEN_REMOTE_BLOCKCHAIN_ID,
                destinationTokenTransferrerAddress: DEFAULT_TOKEN_REMOTE_ADDRESS,
                recipient: DEFAULT_RECIPIENT_ADDRESS,
                secondaryFee: 0,
                secondaryGasLimit: 1_000,
                multiHopFallback: DEFAULT_MULTIHOP_FALLBACK_ADDRESS
            })
        );
    }

    function testCalculateNumWords() public {
        assertEq(tokenRemote.calculateNumWords(0), 0);
        assertEq(tokenRemote.calculateNumWords(1), 1);
        assertEq(tokenRemote.calculateNumWords(32), 1);
        assertEq(tokenRemote.calculateNumWords(33), 2);
        assertEq(tokenRemote.calculateNumWords(64), 2);
        assertEq(tokenRemote.calculateNumWords(65), 3);
    }

    function testRegisterWithHomeSuccess() public {
        // Create a new instance that has not yet received any messages.
        tokenRemote = _createNewRemoteInstance();
<<<<<<< HEAD
        tokenBridge = tokenRemote;
=======
        tokenTransferrer = tokenRemote;
        transferredToken = IERC20(address(tokenRemote));
>>>>>>> 9fcca1eb

        // Deploy a separate fee asset for registering with the token home.
        ExampleERC20 separateFeeAsset = new ExampleERC20();
        uint256 feeAmount = 13;
        TeleporterFeeInfo memory feeInfo =
            TeleporterFeeInfo({feeTokenAddress: address(separateFeeAsset), amount: feeAmount});

        IERC20(separateFeeAsset).safeIncreaseAllowance(address(tokenTransferrer), feeAmount);
        vm.expectCall(
            address(separateFeeAsset),
            abi.encodeCall(
                IERC20.transferFrom, (address(this), address(tokenTransferrer), feeAmount)
            )
        );

        TransferrerMessage memory expectedTokenTransfer = TransferrerMessage({
            messageType: TransferrerMessageType.REGISTER_REMOTE,
            payload: abi.encode(
                RegisterRemoteMessage({
                    initialReserveImbalance: tokenRemote.initialReserveImbalance(),
                    remoteTokenDecimals: tokenDecimals,
                    homeTokenDecimals: tokenHomeDecimals
                })
                )
        });
        TeleporterMessageInput memory expectedMessageInput = TeleporterMessageInput({
            destinationBlockchainID: tokenRemote.tokenHomeBlockchainID(),
            destinationAddress: tokenRemote.tokenHomeAddress(),
            feeInfo: feeInfo,
            requiredGasLimit: tokenRemote.REGISTER_REMOTE_REQUIRED_GAS(),
            allowedRelayerAddresses: new address[](0),
            message: abi.encode(expectedTokenTransfer)
        });
        vm.mockCall(
            MOCK_TELEPORTER_MESSENGER_ADDRESS,
            abi.encodeCall(ITeleporterMessenger.sendCrossChainMessage, (expectedMessageInput)),
            abi.encode(_MOCK_MESSAGE_ID)
        );
        vm.expectCall(
            MOCK_TELEPORTER_MESSENGER_ADDRESS,
            abi.encodeCall(ITeleporterMessenger.sendCrossChainMessage, (expectedMessageInput))
        );

        tokenRemote.registerWithHome(feeInfo);
    }

    function testRegisterWithHomeAlreadyRegistered() public {
        // Mock receiving a message from the home so that the remote knows
        // that it is registered already.
        uint256 amount = 1;
        _setUpMockMint(DEFAULT_RECIPIENT_ADDRESS, amount);
        vm.prank(MOCK_TELEPORTER_MESSENGER_ADDRESS);
        tokenRemote.receiveTeleporterMessage(
            tokenRemote.tokenHomeBlockchainID(),
            tokenRemote.tokenHomeAddress(),
            _encodeSingleHopSendMessage(amount, DEFAULT_RECIPIENT_ADDRESS)
        );

        vm.expectRevert(_formatErrorMessage("already registered"));
        tokenRemote.registerWithHome(TeleporterFeeInfo({feeTokenAddress: address(0), amount: 0}));
    }

    function _sendMultiHopSendSuccess(
        bytes32 destinationBlockchainID,
        uint256 amount,
        uint256 primaryFee,
        uint256 secondaryFee
    ) internal {
        uint256 transferAmount = amount;
        SendTokensInput memory input = _createDefaultSendTokensInput();
        input.destinationBlockchainID = destinationBlockchainID;
        input.primaryFee = primaryFee;
        input.secondaryFee = secondaryFee;
        input.multiHopFallback = DEFAULT_MULTIHOP_FALLBACK_ADDRESS;

        _setUpExpectedDeposit(amount, input.primaryFee);
        _checkExpectedTeleporterCallsForSend(
<<<<<<< HEAD
            _createMultiHopSendTeleporterMessageInput(input, bridgeAmount)
        );
        vm.expectEmit(true, true, true, true, address(tokenBridge));
        emit TokensSent(_MOCK_MESSAGE_ID, address(this), input, bridgeAmount);
=======
            _createMultiHopSendTeleporterMessageInput(input, transferAmount)
        );
        vm.expectEmit(true, true, true, true, address(tokenTransferrer));
        emit TokensSent(_MOCK_MESSAGE_ID, address(this), input, transferAmount);
>>>>>>> 9fcca1eb
        _send(input, amount);
    }

    function _sendMultiHopCallSuccess(
        bytes32 destinationBlockchainID,
        uint256 amount,
        uint256 primaryFee,
        uint256 secondaryFee
    ) internal {
        uint256 transferAmount = amount;
        SendAndCallInput memory input = _createDefaultSendAndCallInput();
        input.destinationBlockchainID = destinationBlockchainID;
        input.primaryFee = primaryFee;
        input.secondaryFee = secondaryFee;
        input.multiHopFallback = DEFAULT_MULTIHOP_FALLBACK_ADDRESS;

        _setUpExpectedDeposit(amount, input.primaryFee);

        // Only tokens destinations scale tokens, so isReceive is always false here.
        address originSenderAddress = address(this);

        _checkExpectedTeleporterCallsForSend(
            _createMultiHopCallTeleporterMessageInput(originSenderAddress, input, transferAmount)
        );
        vm.expectEmit(true, true, true, true, address(tokenTransferrer));
        emit TokensAndCallSent(_MOCK_MESSAGE_ID, originSenderAddress, input, transferAmount);
        _sendAndCall(input, amount);
    }

    function _setUpMockMint(address recipient, uint256 amount) internal virtual;

    function _setUpExpectedSendAndCall(
        bytes32 sourceBlockchainID,
        OriginSenderInfo memory originInfo,
        address recipient,
        uint256 amount,
        bytes memory payload,
        uint256 gasLimit,
        bool targetHasCode,
        bool expectSuccess
    ) internal virtual;

    // Remotes don't need to register supported remotes because they
    // only send messages to their configured token home.
    function _setUpRegisteredRemote(bytes32, address, uint256) internal virtual override {
        return;
    }

    function _createNewRemoteInstance() internal virtual returns (TokenRemote);

    function _getTotalSupply() internal view virtual returns (uint256);

    function _createMultiHopSendTeleporterMessageInput(
        SendTokensInput memory input,
<<<<<<< HEAD
        uint256 bridgeAmount
=======
        uint256 transferAmount
>>>>>>> 9fcca1eb
    ) internal view returns (TeleporterMessageInput memory) {
        return TeleporterMessageInput({
            destinationBlockchainID: tokenRemote.tokenHomeBlockchainID(),
            destinationAddress: tokenRemote.tokenHomeAddress(),
<<<<<<< HEAD
            feeInfo: TeleporterFeeInfo({feeTokenAddress: address(tokenRemote), amount: input.primaryFee}),
=======
            feeInfo: TeleporterFeeInfo({
                feeTokenAddress: address(transferredToken),
                amount: input.primaryFee
            }),
>>>>>>> 9fcca1eb
            requiredGasLimit: tokenRemote.MULTI_HOP_SEND_REQUIRED_GAS(),
            allowedRelayerAddresses: new address[](0),
            message: _encodeMultiHopSendMessage({
                amount: transferAmount,
                destinationBlockchainID: input.destinationBlockchainID,
                destinationTokenTransferrerAddress: input.destinationTokenTransferrerAddress,
                recipient: input.recipient,
                secondaryFee: input.secondaryFee,
                secondaryGasLimit: input.requiredGasLimit,
                multiHopFallback: input.multiHopFallback
            })
        });
    }

    function _createMultiHopCallTeleporterMessageInput(
        address originSenderAddress,
        SendAndCallInput memory input,
        uint256 transferAmount
    ) internal view returns (TeleporterMessageInput memory) {
        return TeleporterMessageInput({
            destinationBlockchainID: tokenRemote.tokenHomeBlockchainID(),
            destinationAddress: tokenRemote.tokenHomeAddress(),
            feeInfo: TeleporterFeeInfo({
<<<<<<< HEAD
                feeTokenAddress: address(tokenRemote),
=======
                feeTokenAddress: address(transferredToken),
>>>>>>> 9fcca1eb
                amount: input.primaryFee
            }),
            requiredGasLimit: tokenRemote.MULTI_HOP_CALL_REQUIRED_GAS()
                + (
                    tokenRemote.calculateNumWords(input.recipientPayload.length)
                        * tokenRemote.MULTI_HOP_CALL_GAS_PER_WORD()
                ),
            allowedRelayerAddresses: new address[](0),
            message: _encodeMultiHopCallMessage({
                originSenderAddress: originSenderAddress,
                amount: transferAmount,
                destinationBlockchainID: input.destinationBlockchainID,
                destinationTokenTransferrerAddress: input.destinationTokenTransferrerAddress,
                recipientContract: input.recipientContract,
                recipientPayload: input.recipientPayload,
                recipientGasLimit: input.recipientGasLimit,
                fallbackRecipient: input.fallbackRecipient,
                multiHopFallback: input.multiHopFallback,
                secondaryRequiredGasLimit: input.requiredGasLimit,
                secondaryFee: input.secondaryFee
            })
        });
    }

    function _createDefaultSendTokensInput()
        internal
        view
        override
        returns (SendTokensInput memory)
    {
        return SendTokensInput({
            destinationBlockchainID: DEFAULT_TOKEN_HOME_BLOCKCHAIN_ID,
            destinationTokenTransferrerAddress: DEFAULT_TOKEN_HOME_ADDRESS,
            recipient: DEFAULT_RECIPIENT_ADDRESS,
<<<<<<< HEAD
            primaryFeeTokenAddress: address(tokenRemote),
=======
            primaryFeeTokenAddress: address(transferredToken),
>>>>>>> 9fcca1eb
            primaryFee: 0,
            secondaryFee: 0,
            requiredGasLimit: DEFAULT_REQUIRED_GAS_LIMIT,
            multiHopFallback: address(0)
        });
    }

    function _createDefaultSendMultiHopInput() internal view returns (SendTokensInput memory) {
        SendTokensInput memory input = _createDefaultSendTokensInput();
        input.destinationBlockchainID = OTHER_BLOCKCHAIN_ID;
        input.multiHopFallback = DEFAULT_FALLBACK_RECIPIENT_ADDRESS;
        return input;
    }

    function _createDefaultSendAndCallInput()
        internal
        view
        override
        returns (SendAndCallInput memory)
    {
        return SendAndCallInput({
            destinationBlockchainID: DEFAULT_TOKEN_HOME_BLOCKCHAIN_ID,
            destinationTokenTransferrerAddress: DEFAULT_TOKEN_HOME_ADDRESS,
            recipientContract: DEFAULT_RECIPIENT_CONTRACT_ADDRESS,
            recipientPayload: new bytes(16),
            requiredGasLimit: DEFAULT_REQUIRED_GAS_LIMIT,
            recipientGasLimit: DEFAULT_RECIPIENT_GAS_LIMIT,
            fallbackRecipient: DEFAULT_FALLBACK_RECIPIENT_ADDRESS,
            multiHopFallback: address(0),
<<<<<<< HEAD
            primaryFeeTokenAddress: address(tokenRemote),
=======
            primaryFeeTokenAddress: address(transferredToken),
>>>>>>> 9fcca1eb
            primaryFee: 0,
            secondaryFee: 0
        });
    }

    function _getDefaultMessageSourceBlockchainID() internal pure override returns (bytes32) {
        return DEFAULT_TOKEN_REMOTE_BLOCKCHAIN_ID;
    }

    function _formatErrorMessage(string memory message)
        internal
        pure
        override
        returns (bytes memory)
    {
        return bytes(string.concat("TokenRemote: ", message));
    }
}<|MERGE_RESOLUTION|>--- conflicted
+++ resolved
@@ -413,12 +413,7 @@
     function testRegisterWithHomeSuccess() public {
         // Create a new instance that has not yet received any messages.
         tokenRemote = _createNewRemoteInstance();
-<<<<<<< HEAD
-        tokenBridge = tokenRemote;
-=======
         tokenTransferrer = tokenRemote;
-        transferredToken = IERC20(address(tokenRemote));
->>>>>>> 9fcca1eb
 
         // Deploy a separate fee asset for registering with the token home.
         ExampleERC20 separateFeeAsset = new ExampleERC20();
@@ -496,17 +491,10 @@
 
         _setUpExpectedDeposit(amount, input.primaryFee);
         _checkExpectedTeleporterCallsForSend(
-<<<<<<< HEAD
-            _createMultiHopSendTeleporterMessageInput(input, bridgeAmount)
-        );
-        vm.expectEmit(true, true, true, true, address(tokenBridge));
-        emit TokensSent(_MOCK_MESSAGE_ID, address(this), input, bridgeAmount);
-=======
             _createMultiHopSendTeleporterMessageInput(input, transferAmount)
         );
         vm.expectEmit(true, true, true, true, address(tokenTransferrer));
         emit TokensSent(_MOCK_MESSAGE_ID, address(this), input, transferAmount);
->>>>>>> 9fcca1eb
         _send(input, amount);
     }
 
@@ -561,23 +549,12 @@
 
     function _createMultiHopSendTeleporterMessageInput(
         SendTokensInput memory input,
-<<<<<<< HEAD
-        uint256 bridgeAmount
-=======
         uint256 transferAmount
->>>>>>> 9fcca1eb
     ) internal view returns (TeleporterMessageInput memory) {
         return TeleporterMessageInput({
             destinationBlockchainID: tokenRemote.tokenHomeBlockchainID(),
             destinationAddress: tokenRemote.tokenHomeAddress(),
-<<<<<<< HEAD
             feeInfo: TeleporterFeeInfo({feeTokenAddress: address(tokenRemote), amount: input.primaryFee}),
-=======
-            feeInfo: TeleporterFeeInfo({
-                feeTokenAddress: address(transferredToken),
-                amount: input.primaryFee
-            }),
->>>>>>> 9fcca1eb
             requiredGasLimit: tokenRemote.MULTI_HOP_SEND_REQUIRED_GAS(),
             allowedRelayerAddresses: new address[](0),
             message: _encodeMultiHopSendMessage({
@@ -600,14 +577,7 @@
         return TeleporterMessageInput({
             destinationBlockchainID: tokenRemote.tokenHomeBlockchainID(),
             destinationAddress: tokenRemote.tokenHomeAddress(),
-            feeInfo: TeleporterFeeInfo({
-<<<<<<< HEAD
-                feeTokenAddress: address(tokenRemote),
-=======
-                feeTokenAddress: address(transferredToken),
->>>>>>> 9fcca1eb
-                amount: input.primaryFee
-            }),
+            feeInfo: TeleporterFeeInfo({feeTokenAddress: address(tokenRemote), amount: input.primaryFee}),
             requiredGasLimit: tokenRemote.MULTI_HOP_CALL_REQUIRED_GAS()
                 + (
                     tokenRemote.calculateNumWords(input.recipientPayload.length)
@@ -640,11 +610,7 @@
             destinationBlockchainID: DEFAULT_TOKEN_HOME_BLOCKCHAIN_ID,
             destinationTokenTransferrerAddress: DEFAULT_TOKEN_HOME_ADDRESS,
             recipient: DEFAULT_RECIPIENT_ADDRESS,
-<<<<<<< HEAD
             primaryFeeTokenAddress: address(tokenRemote),
-=======
-            primaryFeeTokenAddress: address(transferredToken),
->>>>>>> 9fcca1eb
             primaryFee: 0,
             secondaryFee: 0,
             requiredGasLimit: DEFAULT_REQUIRED_GAS_LIMIT,
@@ -674,11 +640,7 @@
             recipientGasLimit: DEFAULT_RECIPIENT_GAS_LIMIT,
             fallbackRecipient: DEFAULT_FALLBACK_RECIPIENT_ADDRESS,
             multiHopFallback: address(0),
-<<<<<<< HEAD
             primaryFeeTokenAddress: address(tokenRemote),
-=======
-            primaryFeeTokenAddress: address(transferredToken),
->>>>>>> 9fcca1eb
             primaryFee: 0,
             secondaryFee: 0
         });
