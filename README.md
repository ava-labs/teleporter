--- conflicted
+++ resolved
@@ -127,11 +127,7 @@
 
 `TeleporterRegistry` **is not mandatory** for dApps built on top of Teleporter, but dApp's are recommended to leverage the registry to ensure they use the latest Teleporter version available. Another recommendation standard is to have a single canonical `TeleporterRegistry` for each Subnet chain, and unlike the Teleporter contract, the registry does not need to be deployed to the same address on every chain. This means the registry does not need a Nick's method deployment, and can be at different contract addresses on different chains.
 
-<<<<<<< HEAD
-For more information on the registry and how to integrate with Teleporter dApps, see the [Upgradeability doc](./contracts/teleporter/registry/README.md).
-=======
-For more information on the registry and how to integrate with Teleporter dApps, see the [Upgradability doc](./contracts/src/teleporter/upgrades/README.md).
->>>>>>> 592798cf
+For more information on the registry and how to integrate with Teleporter dApps, see the [Upgradability doc](./contracts/teleporter/registry/README.md).
 
 ## Deploy Teleporter to a Subnet
 
@@ -182,15 +178,8 @@
 
 ## Docs
 
-<<<<<<< HEAD
 - [Teleporter Protocol Overview](./contracts/teleporter/README.md)
 - [Teleporter Registry and Upgrades](./contracts/teleporter/registry/README.md)
-=======
-- [Teleporter Protocol Overview](./contracts/src/teleporter/README.md)
-- [Cross Chain Applications](./contracts/src/CrossChainApplications/README.md)
-- [Getting Started](./contracts/src/CrossChainApplications/GETTING_STARTED.md)
-- [Teleporter Upgradability](./contracts/src/teleporter/upgrades/README.md)
->>>>>>> 592798cf
 - [Contract Deployment](./utils/contract-deployment/README.md)
 - [Teleporter CLI](./cmd/teleporter-cli/README.md)
 
