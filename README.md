# Overview

Teleporter is an EVM compatible cross-subnet communication protocol built on top of [Avalanche Warp Messaging (AWM)](https://docs.avax.network/learn/avalanche/awm), and implemented as a Solidity smart contract. It provides a mechanism to asynchronously invoke smart contract functions on other EVM blockchains within Avalanche. Teleporter provides a handful of useful features on top of AWM, such as specifying relayer incentives for message delivery, replay protection, message delivery and execution retries, and a standard interface for sending and receiving messages within a dApp deployed across multiple subnets.

It's important to understand the distinction between Avalanche Warp Messaging and Teleporter. AWM allows subnets to communicate with each other via authenticated messages by providing signing and verification primitives in Avalanchego. These are used by the blockchain VMs to sign outgoing messages and verify incoming messages.

The Teleporter protocol, on the other hand, is implemented at the smart contract level, and is a user-friendly interface to AWM, aimed at dApp developers. All of the message signing and verification is abstracted away from developers. Instead, developers simply call `sendCrossChainMessage` on the `TeleporterMessenger` contract to send a message invoking a smart contract on another subnet, and implement the `ITeleporterReceiver` interface to receive messages on the destination subnet. Teleporter handles all of the message signing and verification, as well as the message delivery and execution.

**Note:** Teleporter and Avalanche Warp Messaging are under active development and may cease to function at any time. This repository is intended to be used for testing and development purposes only and should **not** be used in production.

- [Overview](#overview)
  - [Setup](#setup)
    - [Docker Setup](#docker-setup)
    - [General Setup](#general-setup)
  - [Structure](#structure)
  - [Build + Run + Test](#build--run--test)
    - [Run tests on Fuji Testnet](#run-tests-on-fuji-testnet)
    - [E2E tests](#e2e-tests)
  - [Docs](#docs)
  - [Resources](#resources)

## Setup
### Docker Setup
- Install Docker:

```
sudo apt-get install \
    ca-certificates \
    curl \
    gnupg \
    lsb-release
curl -fsSL https://download.docker.com/linux/ubuntu/gpg | sudo gpg --dearmor -o /usr/share/keyrings/docker-archive-keyring.gpg
echo \
  "deb [arch=$(dpkg --print-architecture) signed-by=/usr/share/keyrings/docker-archive-keyring.gpg] https://download.docker.com/linux/ubuntu \
  $(lsb_release -cs) stable" | sudo tee /etc/apt/sources.list.d/docker.list > /dev/null
sudo apt-get update
sudo apt-get install docker-ce docker-ce-cli containerd.io
sudo systemctl start docker # Docker will start automatically on future system boots
```

- Install Docker Compose v2:

```
sudo apt-get install docker-compose-plugin
docker compose version
```

- Set Docker to run without `sudo`:

```
sudo groupadd docker
sudo usermod -aG docker $USER
sudo reboot
docker run hello-world # This should work without sudo now
```

- Note that as you develop and continuously build Docker images, it will eat up continuously more disk space. Periodically you'll want to remedy this be removing everything Docker has built: `docker system prune --all --volumes --force`

### General Setup
The above steps are sufficient to run the included integration tests inside Docker containers. If you wish to run them outside docker, you'll need to install the following dependencies:
- [Foundry](https://book.getfoundry.sh/getting-started/installation)
- [Python3](https://www.python.org/downloads/)

## Structure

- `subnet-evm/` is the public subnet-evm repository (included as a submodule) checked out on the `warp-contract` branch with our changes.
- `contract-deployment/` includes Golang scripts to derive the expected EVM contract address deployed from a given EOA at a specific nonce, and also construct a transaction to deploy provided byte code to the same address on any EVM chain using [Nick's method](https://yamenmerhi.medium.com/nicks-method-ethereum-keyless-execution-168a6659479c#).
- `contracts/` is a [foundry](https://github.com/foundry-rs/foundry) project that includes the implementation of the `TeleporterMessenger` contract and other dApps that serve as examples for how to write contracts that interact with Teleporter.
- `scripts/` includes scripts to run Teleporter and integration tests.
  - Note that all the scripts should be run from the root of the repository.
  - `scripts/local/` includes scripts to run Teleporter in Docker containers and tests in the `scripts/local/integration-tests` locally.
    - `scripts/local/integration-tests/` includes integration test scripts written in bash. The scripts use `foundry` to deploy smart contracts that use Teleporter, send transactions to interact with the contracts, and check that cross-chain messages have the expected effect on destination chains.
  - `scripts/fuji/` includes scripts to interact with a live Teleporter deployment on Fuji subnets.
    - `scripts/fuji/example-workflows/` includes example workflows that send transactions to interact with Teleporter contracts on Fuji subnets.
- `docker/` includes containerized setup for running a local setup of Teleporter, as well as a script to run each of the integration tests against the local network.

## Build + Run + Test

- Get all submodules: `git submodule update --init --recursive`
- Install Docker as described in the setup section of the README in the root of this repository.
- If we are using a local version of the `awm-relayer` image, build it using `./scripts/build_local_image.sh` from the root of `awm-relayer` repository.
- Run `./scripts/local/run.sh` to run the local testnet in Docker containers with the ability to interact with the nodes directly.
  - `./scripts/local/run.sh` usage is as follows:
  ```
    -l, --local-relayer-image <tag>   Use a local AWM Relayer image instead of pulling from dockerhub
    -h, --help                        Print this help message
  ```
  - Note that if `-l, --local` is not set, then the latest published `awm-relayer` image will be pulled from Dockerhub.
- Once it's running, try sending 1 AVAX on the local C-Chain:
```
cast balance --rpc-url http://127.0.0.1:9652/ext/bc/C/rpc 0x333d17d3b42bf7930dbc6e852ca7bcf560a69003
cast send --private-key 0x56289e99c94b6912bfc12adc093c9b51124f0dc54ac7a766b2bc5ccf558d8027 --value 1 0x333d17d3b42bf7930dbc6e852ca7bcf560a69003 --rpc-url http://127.0.0.1:9650/ext/bc/C/rpc
cast balance --rpc-url http://127.0.0.1:9652/ext/bc/C/rpc 0x333d17d3b42bf7930dbc6e852ca7bcf560a69003
```

- After calling `./scripts/local/run.sh`, you can directly send messages between the deployed subnets (in comparison, calling `./scripts/local/test.sh` runs the same setup steps, then runs the tests in `./scripts/integration-tests/` automatically). As an example, `./scripts/integration-tests/basic_send_receive.sh` can be run manually like so:

```
# Open a shell in the container
docker exec -it relayer_run /bin/bash
# In the container:
set -a                        # export all variables so child processes can access
source vars.sh
./integration-tests/basic_send_receive.sh   # run a test manually
```

- Command line tools such as `cast` can also be used from the container.
- Similarly, you can send the above transaction on either of the subnets by replacing the above rpc-url with the subnet's corresponding URL.
- Run `./scripts/local/test.sh` to execute the integration test as it's run in Continuous Integration.
  - `./scripts/local/test.sh` usage is as follows:
  ```
    -t, --test <test_name>            Run a specific test. If empty, runs all tests in the ./scripts/local/integration-tests/
    -t, --test "test1 test2"          Run multiple tests. Test names must be space delimited and enclosed in quotes
    -l, --local-relayer-image <tag>   Use a local AWM Relayer image instead of pulling from dockerhub
    -h, --help                        Print this help message
  ```
  - Note that if `-l, --local` is not set, then the latest published `awm-relayer` image will be pulled from Dockerhub.
- The script `./scripts/local/run_stop.sh` should be used to gracefully shut down the containers, preserving the local network state between runs. This script is called automatically at the end of `./scripts/local/test.sh`, but can be called at any time from a separate terminal to pause the network. This script should also be used with `run.sh` from a separate terminal.
  - `./scripts/local/run_stop.sh` usage is as follows:
  ```
  ./run_stop.sh             # stop the running containers and preserve the network for subsequent runs
  ./run_stop.sh -c          # stop the running containers and clean the network
  ```
- Additional Notes:
  - Both the `./scripts/local/run.sh` and `./scripts/local/test.sh` scripts run local five node networks, with each of the nodes validating the primary network and three subnets (Subnet A, Subnet B, and Subnet C).
  - Logs from the subnets on one of the five nodes are printed to stdout when run using either script.
  - These logs can also be found at `~/.avalanche-cli/runs/network-runner-root-data_<DATE>_<TIMESTAMP>/node{1,5]/logs/<SUBNET_ID>.log`, or at `/var/lib/docker/overlay2/<CONTAINER_ID>/merged/root/.avalanche-cli/....` on your local machine. You will need to be the root user to access the logs under `/var/lib`.

### Run tests on Fuji Testnet
The following steps will allow you to run integration tests and example workflows against three Fuji subnets that have AWM enabled. These workflows send transaction on each of these subnets, so you will need to fund your account with some native tokens to pay for gas fees. The three subnets are called [Amplify](https://subnets-test.avax.network/amplify), [Bulletin](https://subnets-test.avax.network/bulletin), and [Conduit](https://subnets-test.avax.network/conduit).

The configuration for all the subnets is in `.env.testnet`. If needed, you can change the subnet IDs, the chain IDs, urls and teleporter contract address to match your setup.

- Step 1: Fund your account on each of the three Fuji subnets using the faucet.
  - [Amplify](https://core.app/tools/testnet-faucet/?subnet=amplify&token=amplify)
  - [Bulletin](https://core.app/tools/testnet-faucet/?subnet=bulletin&token=bulletin)
  - [Conduit](https://core.app/tools/testnet-faucet/?subnet=conduit&token=conduit)
- Step 2: Set the private key and address of your testnet account.
  ```bash
  cp .env.example .env
  # Edit .env to set the private key and address of your testnet account
  ```
- Step 3: Run tests
  ```bash
  ./scripts/fuji/test.sh -t <test_name>
  ```

`./scripts/fuji/test.sh` usage is as follows:
```
  -t, --test <test_name>            Run a specific test. If empty, runs all tests in the ./scripts/fuji/example-workflows/
  -t, --test "test1 test2"          Run multiple tests. Test names must be space delimited and enclosed in quotes
  -h, --help                        Print this help message
```

To setup all environment variables manually, you can run the following commands:
```bash
# set the subnet IDs, chain IDs, urls and teleporter contract address
source .env.testnet
# set the private key and address of your testnet account
source .env
```

### E2E tests

E2E tests are ran as part of CI, but can also be ran locally with the `--local` flag. To run the E2E tests locally, you'll need to install Gingko following the intructions [here](https://onsi.github.io/ginkgo/#installing-ginkgo)

Next, provide the path to the `subnet-evm` repository and the path to a writeable data directory (here we use the `subnet-evm` submodule and `~/tmp/e2e-test`) to use for the tests:
```bash
./scripts/local/e2e_test.sh --local --subnet-evm ./subnet-evm --data-dir ~/tmp/e2e-test
```

#### Run the E2E tests on another network

<<<<<<< HEAD
The E2E tests can be run on another network by implementing the `Network` interface in `package network`. For example, the type `FujiNetwork` in `example_fuji_network.go` implements this interface, pointing to the Amplify, Bulletin, and Conduit Fuji subnets. After implementing this interface, you can run the E2E tests on this network by running a program such as:
=======
The E2E tests can be run on another network by implementing the `Network` interface in `package network`. For example, the type `FujiNetwork` in `example_fuji_network.go` implements this interface, pointing to the [Amplify](https://subnets-test.avax.network/amplify), [Bulletin](https://subnets-test.avax.network/bulletin), and [Conduit](https://subnets-test.avax.network/conduit) Fuji subnets. After implementing this interface, you can run the E2E tests on this network by running a program such as:
>>>>>>> bcb76c33
```go
func main() {
  // Register a failure handler that panics
	gomega.RegisterFailHandler(func(message string, callerSkip ...int) {
		panic(message)
	})

  // Run the test, composing it with the Network implementation
	tests.BasicOneWaySend(&network.FujiNetwork{})
}
```

### ABI Bindings

To generate Golang ABI bindings for the Solidity smart contracts, run:
```bash
./scripts/abi_go_bindings.sh
```

The auto-generated bindings should be written under the `abi-bindings/` directory.

## Docs

- [Teleporter Protocol Overview](./contracts/src/Teleporter/README.md)
- [Getting Started](./contracts/src/CrossChainApplications/README.md)
- [Contract Deployment](./contract-deployment/README.md)
- [ERC20Bridge](./contracts/src/CrossChainApplications/ERC20Bridge/README.md)
- [VerifiedBlockHash](./contracts/src/CrossChainApplications/VerifiedBlockHash/README.md)

## Resources

- List of blockchain signing cryptography algorithms [here](http://ethanfast.com/top-crypto.html).
- Background on stateful precompiles [here](https://medium.com/avalancheavax/customizing-the-evm-with-stateful-precompiles-f44a34f39efd).
- Tutorial on stateful precompiles [here](https://github.com/ava-labs/subnet-evm/blob/precompile-tutorial-only/cmd/README.md).
- Background on BLS signature aggregation [here](https://crypto.stanford.edu/~dabo/pubs/papers/BLSmultisig.html).<|MERGE_RESOLUTION|>--- conflicted
+++ resolved
@@ -171,11 +171,7 @@
 
 #### Run the E2E tests on another network
 
-<<<<<<< HEAD
-The E2E tests can be run on another network by implementing the `Network` interface in `package network`. For example, the type `FujiNetwork` in `example_fuji_network.go` implements this interface, pointing to the Amplify, Bulletin, and Conduit Fuji subnets. After implementing this interface, you can run the E2E tests on this network by running a program such as:
-=======
 The E2E tests can be run on another network by implementing the `Network` interface in `package network`. For example, the type `FujiNetwork` in `example_fuji_network.go` implements this interface, pointing to the [Amplify](https://subnets-test.avax.network/amplify), [Bulletin](https://subnets-test.avax.network/bulletin), and [Conduit](https://subnets-test.avax.network/conduit) Fuji subnets. After implementing this interface, you can run the E2E tests on this network by running a program such as:
->>>>>>> bcb76c33
 ```go
 func main() {
   // Register a failure handler that panics
